--- conflicted
+++ resolved
@@ -126,19 +126,12 @@
 		else:
 			raise ValueError("excpecting v0 to have ndim at most 2")
 
-<<<<<<< HEAD
-
 
 	def index(self,*states):
 		if len(states) < 2:
 			raise ValueError("states must be list of atleast 2 elements long")
 		s_left = self.basis_left.index(*states[0])
 		s_right = self.basis_right.index(*states[1:])
-=======
-	def index(self,s_left,s_right):
-		s_left = self.basis_left.index(s_left)
-		s_right = self.basis_right.index(s_right)
->>>>>>> 6ae3fb71
 		return s_right + self.basis_right.Ns*s_left
 
 	def get_proj(self,dtype,full_left=True,full_right=True):
