from ..base import basis,MAXPRINT
from . import _constructors as _cn
from ._1d_kblock_Ns import kblock_Ns
from . import _check_spin_1d_symm as _check
import numpy as _np
from scipy.misc import comb
from numpy import array,asarray
from numpy import right_shift,left_shift,invert,bitwise_and,bitwise_or,bitwise_xor
from numpy import cos,sin,exp,pi
from numpy.linalg import norm

import scipy.sparse as _sm

import warnings


# this is how we encode which fortran function to call when calculating 
# the action of operator string

_dtypes={"f":_np.float32,"d":_np.float64,"F":_np.complex64,"D":_np.complex128}
if hasattr(_np,"float128"): _dtypes["g"]=_np.float128
if hasattr(_np,"complex256"): _dtypes["G"]=_np.complex256



op={"":_cn.op,
		"M":_cn.op_m,
		"Z":_cn.op_z,
		"ZA":_cn.op_zA,
		"ZB":_cn.op_zB,
		"ZA & ZB":_cn.op_zA_zB,
		"M & Z":_cn.op_z,
		"M & ZA":_cn.op_zA,
		"M & ZB":_cn.op_zB,
		"M & ZA & ZB":_cn.op_zA_zB,
		"P":_cn.op_p,
		"M & P":_cn.op_p,
		"PZ":_cn.op_pz,
		"M & PZ":_cn.op_pz,
		"P & Z":_cn.op_p_z,
		"M & P & Z":_cn.op_p_z,
		"T":_cn.op_t,
		"M & T":_cn.op_t,
		"T & Z":_cn.op_t_z,
		"T & ZA":_cn.op_t_zA,
		"T & ZB":_cn.op_t_zB,
		"T & ZA & ZB":_cn.op_t_zA_zB,
		"M & T & Z":_cn.op_t_z,
		"M & T & ZA":_cn.op_t_zA,
		"M & T & ZB":_cn.op_t_zB,
		"M & T & ZA & ZB":_cn.op_t_zA_zB,
		"T & P":_cn.op_t_p,
		"M & T & P":_cn.op_t_p,
		"T & PZ":_cn.op_t_pz,
		"M & T & PZ":_cn.op_t_pz,
		"T & P & Z":_cn.op_t_p_z,
		"M & T & P & Z":_cn.op_t_p_z}

class spin_basis_1d(basis):
	def __init__(self,L,Nup=None,_Np=None,**blocks):

		if blocks.get("a") is None: # by default a = 1
			a=1
			blocks["a"]=1

		if blocks.get("pauli") is None:
			blocks["pauli"] = True

		input_keys = set(blocks.keys())
		expected_keys = set(["kblock","zblock","zAblock","zBblock","pblock","pzblock","pauli","a","count_spins","check_z_symm","L"])
		if not input_keys <= expected_keys:
			wrong_keys = expected_keys - input_keys 
			temp = ", ".join(["{}" for key in wrong_keys])
<<<<<<< HEAD
			raise ValueError(("unexpected optional arguement(s): "+temp).format(*wrong_keys))
=======
			raise ValueError(("unexpected optional argument(s): "+temp).format(*wrong_keys))
>>>>>>> 16658f21
 

		if type(Nup) is int:
			self._check_pcon=True
			self._make_Nup_block(L,Nup=Nup,**blocks)
	
		elif Nup is None: # User hasn't specified Nup,
			if _Np is not None: # check to see if photon_basis can create the particle sectors.

				if type(_Np) is not int:
					raise ValueError("Np must be integer")

				if _Np == -1: 
					spin_basis_1d.__init__(self,L,Nup=None,_Np=None,**blocks)
				elif _Np >= 0:
					if _Np+1 > L: _Np = L
					blocks["count_spins"] = True

					zblock = blocks.get("zblock")
					zAblock = blocks.get("zAblock")
					zBblock = blocks.get("zAblock")
				
					if (type(zblock) is int) or (type(zAblock) is int) or (type(zBblock) is int):
						raise ValueError("spin inversion symmetry not compatible with particle conserving photon_basis.")
					
					# loop over the first Np particle sectors (use the iterator initialization).
					spin_basis_1d.__init__(self,L,Nup=range(_Np+1),_Np=None,**blocks)
				else:
					raise ValueError("_Np == -1 for no particle conservation, _Np >= 0 for particle conservation")

			else: # if _Np is None then assume user wants to not specify Magnetization sector
				self._check_pcon = False
				self._make_Nup_block(L,Nup=Nup,**blocks)


		else: # try to interate over Nup 
			try:
				Nup_iter = iter(Nup)
			except TypeError:
				raise TypeError("Nup must be integer or iteratable object.")

			blocks["check_z_symm"] = False
			Nup = next(Nup_iter)
#			print Nup
			spin_basis_1d.__init__(self,L,Nup=Nup,**blocks)

			for Nup in Nup_iter:
#				print Nup
				temp_basis = spin_basis_1d(L,Nup=Nup,**blocks)
				self.append(temp_basis)	
		


				


	def _make_Nup_block(self,L,Nup=None,**blocks):
		# getting arguments which are used in basis.
		kwkeys = set(blocks.keys())
		kblock=blocks.get("kblock")
		zblock=blocks.get("zblock")
		zAblock=blocks.get("zAblock")
		zBblock=blocks.get("zBblock")
		pblock=blocks.get("pblock")
		pzblock=blocks.get("pzblock")
		a=blocks.get("a")


		count_spins = blocks.get("count_spins")
		if count_spins is None:
			count_spins=False

		check_z_symm = blocks.get("check_z_symm")
		if check_z_symm is None:
			check_z_symm=True


		if type(L) is not int:
			raise TypeError('L must be integer')

		if L>32: raise NotImplementedError('basis can only be constructed for L<=32')

		if type(a) is not int:
			raise TypeError('a must be integer')

		# checking if a is compatible with L
		if(L%a != 0):
			raise ValueError('L must be interger multiple of lattice spacing a')



		self._L=L
		if type(Nup) is int:
			self._conserved="M"
			self._Ns=comb(L,Nup,exact=True)
		else:
			self._conserved=""
			self._Ns=2**L



		# checking type, and value of blocks
		if Nup is not None:
			if type(Nup) is not int: raise TypeError('Nup must be integer')
			if Nup < 0 or Nup > L: raise ValueError("0 <= Nup <= %d" % L)

		if pblock is not None:
			if type(pblock) is not int: raise TypeError('pblock must be integer')
			if abs(pblock) != 1: raise ValueError("pblock must be +/- 1")

		if zblock is not None:
			if type(zblock) is not int: raise TypeError('zblock must be integer')
			if abs(zblock) != 1: raise ValueError("zblock must be +/- 1")

		if zAblock is not None:
			if type(zAblock) is not int: raise TypeError('zAblock must be integer')
			if abs(zAblock) != 1: raise ValueError("zAblock must be +/- 1")

		if zBblock is not None:
			if type(zBblock) is not int: raise TypeError('zBblock must be integer')
			if abs(zBblock) != 1: raise ValueError("zBblock must be +/- 1")

		if pzblock is not None:
			if type(pzblock) is not int: raise TypeError('pzblock must be integer')
			if abs(pzblock) != 1: raise ValueError("pzblock must be +/- 1")

		if kblock is not None and (a < L):
			if type(kblock) is not int: raise TypeError('kblock must be integer')
			kblock = kblock % (L//a)
			blocks["kblock"] = kblock
			Nup_tup = Nup
			if Nup is not None:
				if Nup > L//2: Nup_tup = L - Nup
			 
				

			if kblock > L//(2*a): kblock_tup = L//a - kblock
			else: kblock_tup = kblock

			self._Ns = kblock_Ns.get((L,a,Nup_tup,kblock_tup))

			if self._Ns is None:
				self._Ns = 1
		

		# shout out if pblock and zA/zB blocks defined simultaneously
		if type(pblock) is int and ((type(zAblock) is int) or (type(zBblock) is int)):
			raise ValueError("zA and zB symmetries incompatible with parity symmetry")

		if check_z_symm:
			blocks["Nup"] = Nup
			# checking if spin inversion is compatible with Nup and L
			if (type(Nup) is int) and ((type(zblock) is int) or (type(pzblock) is int)):
				if (L % 2) != 0:
					raise ValueError("spin inversion symmetry with magnetization conservation must be used with even number of sites")
				if Nup != L//2:
					raise ValueError("spin inversion symmetry only reduces the 0 magnetization sector")

			if (type(Nup) is int) and ((type(zAblock) is int) or (type(zBblock) is int)):
				raise ValueError("zA and zB symmetries incompatible with magnetisation symmetry")

			# checking if ZA/ZB spin inversion is compatible with unit cell of translation symemtry
			if (type(kblock) is int) and ((type(zAblock) is int) or (type(zBblock) is int)):
				if a%2 != 0: # T and ZA (ZB) symemtries do NOT commute
					raise ValueError("unit cell size 'a' must be even")




		self._blocks=blocks
		self._operators = ("availible operators for spin_basis_1d:"+
							"\n\tI: identity "+
							"\n\t+: raising operator"+
							"\n\t-: lowering operator"+
							"\n\tx: x pauli/spin operator"+
							"\n\ty: y pauli/spin operator"+
							"\n\tz: z pauli/spin operator")

		# allocates memory for number of basis states
		frac = 1.0

		self._unique_me = True	
		if (type(kblock) is int) and (type(pblock) is int) and (type(zblock) is int):
			self._k=2*(_np.pi)*a*kblock/L
			if self._conserved: self._conserved += " & T & P & Z"
			else: self._conserved = "T & P & Z"
			self._blocks["pzblock"] = pblock*zblock
			self._unique_me = False

			self._basis=_np.empty((self._Ns,),dtype=_np.uint32)
			self._N=_np.empty(self._basis.shape,dtype=_np.int8) # normalisation*sigma
			self._m=_np.empty(self._basis.shape,dtype=_np.int16) #m = mp + (L+1)mz + (L+1)^2c; Anders' paper
			if (type(Nup) is int):
				# arguments get overwritten by _cn.make_...  
				self._Ns = _cn.make_m_t_p_z_basis(L,Nup,pblock,zblock,kblock,a,self._N,self._m,self._basis)
			else:
				self._Ns = _cn.make_t_p_z_basis(L,pblock,zblock,kblock,a,self._N,self._m,self._basis)

			# cut off extra memory for overestimated state number
			self._N.resize((self._Ns,))
			self._m.resize((self._Ns,))
			self._basis.resize((self._Ns,))
			self._op_args=[self._N,self._m,self._basis,self._L]

		elif (type(kblock) is int) and (type(zAblock) is int) and (type(zBblock) is int):
			self._k=2*(_np.pi)*a*kblock/L
			if self._conserved: self._conserved += " & T & ZA & ZB"
			else: self._conserved = "T & ZA & ZB"
			self._blocks["zblock"] = zAblock*zBblock


			self._basis=_np.empty((self._Ns,),dtype=_np.uint32)
			self._N=_np.empty(self._basis.shape,dtype=_np.int8)
			self._m=_np.empty(self._basis.shape,dtype=_np.int16)
			if (type(Nup) is int):
				self._Ns = _cn.make_m_t_zA_zB_basis(L,Nup,zAblock,zBblock,kblock,a,self._N,self._m,self._basis)
			else:
				self._Ns = _cn.make_t_zA_zB_basis(L,zAblock,zBblock,kblock,a,self._N,self._m,self._basis)

			self._N.resize((self._Ns,))
			self._m.resize((self._Ns,))
			self._basis.resize((self._Ns,))
			self._op_args=[self._N,self._m,self._basis,self._L]

		elif (type(kblock) is int) and (type(pzblock) is int):
			self._k=2*(_np.pi)*a*kblock/L
			if self._conserved: self._conserved += " & T & PZ"
			else: self._conserved = "T & PZ"
			self._unique_me = False

			self._basis=_np.empty((self._Ns,),dtype=_np.uint32)
			self._N=_np.empty(self._basis.shape,dtype=_np.int8)
			self._m=_np.empty(self._basis.shape,dtype=_np.int8) #mpz
			if (type(Nup) is int):
				self._Ns = _cn.make_m_t_pz_basis(L,Nup,pzblock,kblock,a,self._N,self._m,self._basis)
			else:
				self._Ns = _cn.make_t_pz_basis(L,pzblock,kblock,a,self._N,self._m,self._basis)

			self._N.resize((self._Ns,))
			self._m.resize((self._Ns,))
			self._basis.resize((self._Ns,))
			self._op_args=[self._N,self._m,self._basis,self._L]

		elif (type(kblock) is int) and (type(pblock) is int):
			self._k=2*(_np.pi)*a*kblock/L
			if self._conserved: self._conserved += " & T & P"
			else: self._conserved = "T & P"
			self._unique_me = False

			self._basis=_np.empty((self._Ns,),dtype=_np.uint32)
			self._N=_np.empty(self._basis.shape,dtype=_np.int8)
			self._m=_np.empty(self._basis.shape,dtype=_np.int8)
			if (type(Nup) is int):
				self._Ns = _cn.make_m_t_p_basis(L,Nup,pblock,kblock,a,self._N,self._m,self._basis)
			else:
				self._Ns = _cn.make_t_p_basis(L,pblock,kblock,a,self._N,self._m,self._basis)


			self._N.resize((self._Ns,))
			self._m.resize((self._Ns,))
			self._basis.resize((self._Ns,))
			self._op_args=[self._N,self._m,self._basis,self._L]

		elif (type(kblock) is int) and (type(zblock) is int):
			self._k=2*(_np.pi)*a*kblock/L
			if self._conserved: self._conserved += " & T & Z"
			else: self._conserved = "T & Z"


			self._basis=_np.empty((self._Ns,),dtype=_np.uint32)
			self._N=_np.empty(self._basis.shape,dtype=_np.int8)
			self._m=_np.empty(self._basis.shape,dtype=_np.int8)
			if (type(Nup) is int):
				self._Ns = _cn.make_m_t_z_basis(L,Nup,zblock,kblock,a,self._N,self._m,self._basis)
			else:
				self._Ns = _cn.make_t_z_basis(L,zblock,kblock,a,self._N,self._m,self._basis)

			self._N.resize((self._Ns,))
			self._m.resize((self._Ns,))
			self._basis.resize((self._Ns,))
			self._op_args=[self._N,self._m,self._basis,self._L]


		elif (type(kblock) is int) and (type(zAblock) is int):
			self._k=2*(_np.pi)*a*kblock/L
			if self._conserved: self._conserved += " & T & ZA"
			else: self._conserved = "T & ZA"


			self._basis=_np.empty((self._Ns,),dtype=_np.uint32)
			self._N=_np.empty(self._basis.shape,dtype=_np.int8)
			self._m=_np.empty(self._basis.shape,dtype=_np.int8)
			if (type(Nup) is int):
				self._Ns = _cn.make_m_t_zA_basis(L,Nup,zAblock,kblock,a,self._N,self._m,self._basis)
			else:
				self._Ns = _cn.make_t_zA_basis(L,zAblock,kblock,a,self._N,self._m,self._basis)

			self._N.resize((self._Ns,))
			self._m.resize((self._Ns,))
			self._basis.resize((self._Ns,))
			self._op_args=[self._N,self._m,self._basis,self._L]

		elif (type(kblock) is int) and (type(zBblock) is int):
			self._k=2*(_np.pi)*a*kblock/L
			if self._conserved: self._conserved += " & T & ZB"
			else: self._conserved = "T & ZB"


			self._basis=_np.empty((self._Ns,),dtype=_np.uint32)
			self._N=_np.empty(self._basis.shape,dtype=_np.int8)
			self._m=_np.empty(self._basis.shape,dtype=_np.int8)
			if (type(Nup) is int):
				self._Ns = _cn.make_m_t_zB_basis(L,Nup,zBblock,kblock,a,self._N,self._m,self._basis)
			else:
				self._Ns = _cn.make_t_zB_basis(L,zBblock,kblock,a,self._N,self._m,self._basis)

			self._N.resize((self._Ns,))
			self._m.resize((self._Ns,))
			self._basis.resize((self._Ns,))
			self._op_args=[self._N,self._m,self._basis,self._L]

		elif (type(pblock) is int) and (type(zblock) is int):
			if self._conserved: self._conserved += " & P & Z"
			else: self._conserved += "P & Z"
			self._blocks["pzblock"] = pblock*zblock

			
			self._basis = _np.empty((self._Ns,),dtype=_np.uint32)
			self._N=_np.empty((self._Ns,),dtype=_np.int8)
			if (type(Nup) is int):
				self._Ns = _cn.make_m_p_z_basis(L,Nup,pblock,zblock,self._N,self._basis)
			else:
				self._Ns = _cn.make_p_z_basis(L,pblock,zblock,self._N,self._basis)

			self._N.resize((self._Ns,))
			self._basis.resize((self._Ns,))
			self._op_args=[self._N,self._basis,self._L]


		elif (type(zAblock) is int) and (type(zBblock) is int):
			if self._conserved: self._conserved += " & ZA & ZB"
			else: self._conserved += "ZA & ZB"
			self._blocks["zblock"] = zAblock*zBblock

			
			self._basis = _np.empty((self._Ns,),dtype=_np.uint32)
			self._N=_np.empty((self._Ns,),dtype=_np.int8)
			if (type(Nup) is int):
				self._Ns = _cn.make_m_zA_zB_basis(L,Nup,self._basis)
			else:
				self._Ns = _cn.make_zA_zB_basis(L,self._basis)

			self._N.resize((self._Ns,))
			self._basis.resize((self._Ns,))
			self._op_args=[self._N,self._basis,self._L]



		elif type(pblock) is int:
			if self._conserved: self._conserved += " & P"
			else: self._conserved = "P"
			
			self._basis = _np.empty((self._Ns,),dtype=_np.uint32)
			self._N=_np.empty((self._Ns,),dtype=_np.int8)
			if (type(Nup) is int):
				self._Ns = _cn.make_m_p_basis(L,Nup,pblock,self._N,self._basis)
			else:
				self._Ns = _cn.make_p_basis(L,pblock,self._N,self._basis)

			self._N.resize((self._Ns,))
			self._basis.resize((self._Ns,))
			self._op_args=[self._N,self._basis,self._L]



		elif type(zblock) is int:
			if self._conserved: self._conserved += " & Z"
			else: self._conserved += "Z"

			
			self._basis = _np.empty((self._Ns,),dtype=_np.uint32)
			if (type(Nup) is int):
				self._Ns = _cn.make_m_z_basis(L,Nup,self._basis)
			else:
				self._Ns = _cn.make_z_basis(L,self._basis)

			self._basis.resize((self._Ns,))
			self._op_args=[self._basis,self._L]

		elif type(zAblock) is int:
			if self._conserved: self._conserved += " & ZA"
			else: self._conserved += "ZA"

			
			self._basis = _np.empty((self._Ns,),dtype=_np.uint32)
			if (type(Nup) is int):
				self._Ns = _cn.make_m_zA_basis(L,Nup,self._basis)
			else:
				self._Ns = _cn.make_zA_basis(L,self._basis)

			self._basis.resize((self._Ns,))
			self._op_args=[self._basis,self._L]


		elif type(zBblock) is int:
			if self._conserved: self._conserved += " & ZB"
			else: self._conserved += "ZB"
			
			self._basis = _np.empty((self._Ns,),dtype=_np.uint32)
			if (type(Nup) is int):
				self._Ns = _cn.make_m_zB_basis(L,Nup,self._basis)
			else:
				self._Ns = _cn.make_zB_basis(L,self._basis)

			self._basis.resize((self._Ns,))
			self._op_args=[self._basis,self._L]
				
		elif type(pzblock) is int:
			if self._conserved: self._conserved += " & PZ"
			else: self._conserved += "PZ"
			
			self._basis = _np.empty((self._Ns,),dtype=_np.uint32)
			self._N=_np.empty((self._Ns,),dtype=_np.int8)
			if (type(Nup) is int):
				self._Ns = _cn.make_m_pz_basis(L,Nup,pzblock,self._N,self._basis)
			else:
				self._Ns = _cn.make_pz_basis(L,pzblock,self._N,self._basis)

			self._N.resize((self._Ns,))
			self._basis.resize((self._Ns,))
			self._op_args=[self._N,self._basis,self._L]
	
		elif type(kblock) is int:
			self._k=2*(_np.pi)*a*kblock/L
			if self._conserved: self._conserved += " & T"
			else: self._conserved = "T"
			
			self._basis=_np.empty((self._Ns,),dtype=_np.uint32)
			self._N=_np.empty(self._basis.shape,dtype=_np.int8)
			if (type(Nup) is int):
				self._Ns = _cn.make_m_t_basis(L,Nup,kblock,a,self._N,self._basis)
			else:
				self._Ns = _cn.make_t_basis(L,kblock,a,self._N,self._basis)

			self._N.resize((self._Ns,))
			self._basis.resize((self._Ns,))
			self._op_args=[self._N,self._basis,self._L]

		else: 
			if type(Nup) is int:
				self._basis = _np.empty((self._Ns,),dtype=_np.uint32)
				_cn.make_m_basis(L,Nup,self._Ns,self._basis)
			else:
				self._basis = _np.arange(0,2**L,1,dtype=_np.uint32)
			self._op_args=[self._basis]

		if count_spins: self._Np = _np.full_like(self._basis,Nup,dtype=_np.int8)



	def append(self,other):
		if not isinstance(other,spin_basis_1d):
			raise TypeError("can only append spin_basis_1d object to another")
		if self._L != other._L:
			raise ValueError("spin_basis_1d appending incompatible system sizes with: {0} and {1}".format(self._L,other._L))
		if self._blocks != other._blocks:
			raise ValueError("spin_basis_1d appending incompatible blocks: {0} and {1}".format(self._blocks,other._blocks))
		

		Ns = self._Ns + other._Ns

		if self._conserved == "" or self._conserved == "M":
			self._op_args=[]
		else:
			self._op_args=[self._L]


		self._basis.resize((Ns,),refcheck=False)
		self._basis[self._Ns:] = other._basis[:]
		arg = _np.argsort(self._basis)
		self._basis = self._basis[arg]

		self._op_args.insert(0,self._basis)

		if hasattr(self,"_Np"):
			self._Np.resize((Ns,),refcheck=False)
			self._Np[self._Ns:] = other._Np[:]
			self._Np = self._Np[arg]

		if hasattr(self,"_m"):
			self._m.resize((Ns,),refcheck=False)
			self._m[self._Ns:] = other._m[:]
			self._m = self._m[arg]
			self._op_args.insert(0,self._m)	

		if hasattr(self,"_N"):
			self._N.resize((Ns,),refcheck=False)
			self._N[self._Ns:] = other._N[:]
			self._N = self._N[arg]
			self._op_args.insert(0,self._N)

		self._Ns = Ns

	@property
	def blocks(self):
		return self._blocks

	@property
	def description(self):
		blocks = ""
		lat_space = "lattice spacing: a = {a}".format(**self._blocks)

		for symm in self._blocks:
			if symm != "a":
				blocks += symm+" = {"+symm+"}, "

		blocks = blocks.format(**self._blocks)

		if len(self._conserved) == 0:
			symm = "no symmetry"
		elif len(self._conserved) == 1:
			symm = "symmetry"
		else:
			symm = "symmetries"

		string = """1d spin 1/2 basis for chain of L = {0} containing {5} states \n\t{1}: {2} \n\tquantum numbers: {4} \n\t{3} \n\n""".format(self._L,symm,self._conserved,lat_space,blocks,self._Ns)
		string += self.operators
		return string 


	def __type__(self):
		return "<type 'qspin.basis.spin_basis_1d'>"





	def Op(self,opstr,indx,J,dtype):
		indx = _np.asarray(indx,dtype=_np.int32)

		if opstr.count("|") > 0:
			raise ValueError("charactor '|' not allowed in opstr: {0}".format(opstr)) 
		if len(opstr) != len(indx):
			raise ValueError('length of opstr does not match length of indx')
		if _np.any(indx >= self._L) or _np.any(indx < 0):
			raise ValueError('values in indx falls outside of system')

		if self._Ns <= 0:
			return [],[],[]

		ME,row,col = op[self._conserved](opstr,indx,J,dtype,*self._op_args,**self._blocks)
		mask = ME != 0.0
		row = row[mask]
		col = col[mask]
		ME = ME[mask]

		return ME,row,col		



	def get_norms(self,dtype):
		a = self._blocks.get("a")
		kblock = self._blocks.get("kblock")
		pblock = self._blocks.get("pblock")
		zblock = self._blocks.get("zblock")
		zAblock = self._blocks.get("zAblock")
		zBblock = self._blocks.get("zBblock")
		pzblock = self._blocks.get("pzblock")


		if (type(kblock) is int) and (type(pblock) is int) and (type(zblock) is int):
			c = _np.empty(self._m.shape,dtype=_np.int8)
			nn = _np.array(c)
			mm = _np.array(c)
			_np.floor_divide(self._m,(self._L+1)**2,out=c)
			_np.floor_divide(self._m,self._L+1,out=nn)
			_np.mod(nn,self._L+1,out=nn)
			_np.mod(self._m,self._L+1,out=mm)
			if _np.abs(_np.sin(self._k)) < 1.0/self._L:
				norm = _np.full(self._basis.shape,4*(self._L/a)**2,dtype=dtype)
			else:
				norm = _np.full(self._basis.shape,2*(self._L/a)**2,dtype=dtype)
			norm *= _np.sign(self._N)
			norm /= self._N
			# c = 2
			mask = (c == 2)
			norm[mask] *= (1.0 + _np.sign(self._N[mask])*pblock*_np.cos(self._k*mm[mask]))
			# c = 3
			mask = (c == 3)
			norm[mask] *= (1.0 + zblock*_np.cos(self._k*nn[mask]))	
			# c = 4
			mask = (c == 4)
			norm[mask] *= (1.0 + _np.sign(self._N[mask])*pzblock*_np.cos(self._k*mm[mask]))	
			# c = 5
			mask = (c == 5)
			norm[mask] *= (1.0 + _np.sign(self._N[mask])*pblock*_np.cos(self._k*mm[mask]))
			norm[mask] *= (1.0 + zblock*_np.cos(self._k*nn[mask]))	
			del mask
		elif (type(kblock) is int) and (type(zAblock) is int) and (type(zBblock) is int):
			c = _np.empty(self._m.shape,dtype=_np.int8)
			mm = _np.array(c)
			_np.floor_divide(self._m,(self._L+1),c)
			_np.mod(self._m,self._L+1,mm)
			norm = _np.full(self._basis.shape,4*(self._L/a)**2,dtype=dtype)
			norm /= self._N
			# c = 2
			mask = (c == 2)
			norm[mask] *= (1.0 + zAblock*_np.cos(self._k*mm[mask]))
			# c = 3
			mask = (c == 3)
			norm[mask] *= (1.0 + zBblock*_np.cos(self._k*mm[mask]))	
			# c = 4
			mask = (c == 4)
			norm[mask] *= (1.0 + zblock*_np.cos(self._k*mm[mask]))	
			del mask
		elif (type(kblock) is int) and (type(pblock) is int):
			if _np.abs(_np.sin(self._k)) < 1.0/self._L:
				norm = _np.full(self._basis.shape,2*(self._L/a)**2,dtype=dtype)
			else:
				norm = _np.full(self._basis.shape,(self._L/a)**2,dtype=dtype)
			norm *= _np.sign(self._N)
			norm /= self._N
			# m >= 0 
			mask = (self._m >= 0)
			norm[mask] *= (1.0 + _np.sign(self._N[mask])*pblock*_np.cos(self._k*self._m[mask]))
			del mask
		elif (type(kblock) is int) and (type(pzblock) is int):
			if _np.abs(_np.sin(self._k)) < 1.0/self._L:
				norm = _np.full(self._basis.shape,2*(self._L/a)**2,dtype=dtype)
			else:
				norm = _np.full(self._basis.shape,(self._L/a)**2,dtype=dtype)
			norm *= _np.sign(self._N)
			norm /= self._N
			# m >= 0 
			mask = (self._m >= 0)
			norm[mask] *= (1.0 + _np.sign(self._N[mask])*pzblock*_np.cos(self._k*self._m[mask]))
			del mask
		elif (type(kblock) is int) and (type(zblock) is int):
			norm = _np.full(self._basis.shape,2*(self._L/a)**2,dtype=dtype)
			norm /= self._N
			# m >= 0 
			mask = (self._m >= 0)
			norm[mask] *= (1.0 + zblock*_np.cos(self._k*self._m[mask]))
			del mask
		elif (type(kblock) is int) and (type(zAblock) is int):
			norm = _np.full(self._basis.shape,2*(self._L/a)**2,dtype=dtype)
			norm /= self._N
			# m >= 0 
			mask = (self._m >= 0)
			norm[mask] *= (1.0 + zAblock*_np.cos(self._k*self._m[mask]))
			del mask
		elif (type(kblock) is int) and (type(zBblock) is int):
			norm = _np.full(self._basis.shape,2*(self._L/a)**2,dtype=dtype)
			norm /= self._N
			# m >= 0 
			mask = (self._m >= 0)
			norm[mask] *= (1.0 + zBblock*_np.cos(self._k*self._m[mask]))
			del mask
		elif (type(pblock) is int) and (type(zblock) is int):
			norm = _np.array(self._N,dtype=dtype)
		elif (type(zAblock) is int) and (type(zBblock) is int):
			norm = _np.full(self._basis.shape,4.0,dtype=dtype)
		elif (type(pblock) is int):
			norm = _np.array(self._N,dtype=dtype)
		elif (type(pzblock) is int):
			norm = _np.array(self._N,dtype=dtype)
		elif (type(zblock) is int):
			norm = _np.full(self._basis.shape,2.0,dtype=dtype)
		elif (type(zAblock) is int):
			norm = _np.full(self._basis.shape,2.0,dtype=dtype)
		elif (type(zBblock) is int):
			norm = _np.full(self._basis.shape,2.0,dtype=dtype)
		elif (type(kblock) is int):
			norm = _np.full(self._basis.shape,(self._L/a)**2,dtype=dtype)
			norm /= self._N
		else:
			norm = _np.ones(self._basis.shape,dtype=dtype)
	
		_np.sqrt(norm,norm)

		return norm




	def get_vec(self,v0,sparse=True):
		if _sm.issparse(v0):
			raise TypeError("expecting v0 to be dense array")

		if not hasattr(v0,"shape"):
			v0 = _np.asanyarray(v0)

		if self._Ns <= 0:
			return _np.array([])
		if v0.ndim == 1:
			ravel=True
			shape = (2**self._L,1)
			v0 = v0.reshape((-1,1))
		elif v0.ndim == 2:
			ravel=False
			shape = (2**self._L,v0.shape[1])
		else:
			raise ValueError("excpecting v0 to have ndim at most 2")

		if v0.shape[0] != self._Ns:
			raise ValueError("v0 shape {0} not compatible with Ns={1}".format(v0.shape,self._Ns))


		norms = self.get_norms(v0.dtype)

		a = self._blocks.get("a")
		kblock = self._blocks.get("kblock")
		pblock = self._blocks.get("pblock")
		zblock = self._blocks.get("zblock")
		zAblock = self._blocks.get("zAblock")
		zBblock = self._blocks.get("zBblock")
		pzblock = self._blocks.get("pzblock")


		if (type(kblock) is int) and ((type(pblock) is int) or (type(pzblock) is int)):
			mask = (self._N < 0)
			ind_neg, = _np.nonzero(mask)
			mask = (self._N > 0)
			ind_pos, = _np.nonzero(mask)
			del mask
			def C(r,k,c,norms,dtype,ind_neg,ind_pos):
				c[ind_pos] = cos(dtype(k*r))
				c[ind_neg] = -sin(dtype(k*r))
				_np.true_divide(c,norms,c)
		else:
			ind_pos = _np.fromiter(range(v0.shape[0]),count=v0.shape[0],dtype=_np.int32)
			ind_neg = _np.array([],dtype=_np.int32)
			def C(r,k,c,norms,dtype,*args):
				if k == 0.0:
					c[:] = 1.0
				elif k == _np.pi:
					c[:] = (-1.0)**r
				else:
					c[:] = exp(dtype(1.0j*k*r))
<<<<<<< HEAD
				_np.true_divide(c,norms,c)
=======
				_np.divide(c,norms,c)
>>>>>>> 16658f21

		if sparse:
			return _get_vec_sparse(v0,self._basis,norms,ind_neg,ind_pos,shape,C,self._L,**self._blocks)
		else:
			if ravel:
				return  _get_vec_dense(v0,self._basis,norms,ind_neg,ind_pos,shape,C,self._L,**self._blocks).ravel()
			else:
				return  _get_vec_dense(v0,self._basis,norms,ind_neg,ind_pos,shape,C,self._L,**self._blocks)


	def get_proj(self,dtype):
		if self._Ns <= 0:
			return _np.array([])

		norms = self.get_norms(dtype)

		a = self._blocks.get("a")
		kblock = self._blocks.get("kblock")
		pblock = self._blocks.get("pblock")
		zblock = self._blocks.get("zblock")
		zAblock = self._blocks.get("zAblock")
		zBblock = self._blocks.get("zBblock")
		pzblock = self._blocks.get("pzblock")

		if (type(kblock) is int) and ((type(pblock) is int) or (type(pzblock) is int)):
			mask = (self._N < 0)
			ind_neg, = _np.nonzero(mask)
			mask = (self._N > 0)
			ind_pos, = _np.nonzero(mask)
			del mask
			def C(r,k,c,norms,dtype,ind_neg,ind_pos):
				c[ind_pos] = cos(dtype(k*r))
				c[ind_neg] = -sin(dtype(k*r))
				_np.true_divide(c,norms,c)
		else:
			if (type(kblock) is int):
				if ((2*kblock*a) % self._L != 0) and not _np.iscomplexobj(dtype(1.0)):
					raise TypeError("symmetries give complex vector, requested dtype is not complex")

			ind_pos = _np.arange(0,self._Ns,1)
			ind_neg = _np.array([],dtype=_np.int32)
			def C(r,k,c,norms,dtype,*args):
				if k == 0.0:
					c[:] = 1.0
				elif k == _np.pi:
					c[:] = (-1.0)**r
				else:
					c[:] = exp(dtype(1.0j*k*r))
<<<<<<< HEAD
				_np.true_divide(c,norms,c)
=======
				_np.divide(c,norms,c)
>>>>>>> 16658f21

		return _get_proj_sparse(self._basis,norms,ind_neg,ind_pos,dtype,C,self._L,**self._blocks)


	"""
	def check_pcon(self,static_list,dynamic_list,_pcon=False):
		Nup = self._blocks.get("Nup")
		if (type(Nup) is int) or (type(self._pcon_mod) is int):
			base.check_pcon(self,static_list,dynamic_list)
	"""

#	def check_symm(self,static_list,dynamic_list,basis=None):
#		if basis is None: 
#			basis = self
#		_check.check_symm(basis,static_list,dynamic_list,self._L)



	@property
	def L(self):
		return self._L

	@property
	def N(self):
		return self._L
	



	# functions called in base class:


	def _get__str__(self):
		n_digits = int(_np.ceil(_np.log10(self._Ns)))
		temp1 = "\t{0:"+str(n_digits)+"d}.  "
		temp2 = ">{0:0"+str(self._L)+"b}|"

		if self._Ns > MAXPRINT:
			half = MAXPRINT // 2
			str_list = [(temp1.format(i))+(temp2.format(b))[::-1] for i,b in zip(range(half),self._basis[:half])]
			str_list.extend([(temp1.format(i))+(temp2.format(b))[::-1] for i,b in zip(range(self._Ns-half,self._Ns,1),self._basis[-half:])])
		else:
			str_list = [(temp1.format(i))+(temp2.format(b))[::-1] for i,b in enumerate(self._basis)]

		return tuple(str_list)



	def _sort_opstr(self,op):
		if op[0].count("|") > 0:
			raise ValueError("'|' character found in op: {0},{1}".format(op[0],op[1]))
		if len(op[0]) != len(op[1]):
			raise ValueError("number of operators in opstr: {0} not equal to length of indx {1}".format(op[0],op[1]))

		op = list(op)
		zipstr = list(zip(op[0],op[1]))
		if zipstr:
			zipstr.sort(key = lambda x:x[1])
			op1,op2 = zip(*zipstr)
			op[0] = "".join(op1)
			op[1] = tuple(op2)
		return tuple(op)

	def _non_zero(self,op):
		opstr = _np.array(list(op[0]))
		indx = _np.array(op[1])
		if _np.any(indx):
			indx_p = indx[opstr == "+"].tolist()
			p = not any(indx_p.count(x) > 1 for x in indx_p)
			indx_p = indx[opstr == "-"].tolist()
			m = not any(indx_p.count(x) > 1 for x in indx_p)
			return (p and m)
		else:
			return True
		


	def _hc_opstr(self,op):
		op = list(op)
		# take h.c. + <--> - , reverse operator order , and conjugate coupling
		op[0] = list(op[0].replace("+","%").replace("-","+").replace("%","-"))
		op[0].reverse()
		op[0] = "".join(op[0])
		op[1] = list(op[1])
		op[1].reverse()
		op[1] = tuple(op[1])
		op[2] = op[2].conjugate()
		return self._sort_opstr(op) # return the sorted op.


	def _expand_opstr(self,op,num):
		opstr = str(op[0])
		indx = list(op[1])
		J = op[2]
 
		if len(opstr) <= 1:
			if opstr == "x":
				op1 = list(op)
				op1[0] = op1[0].replace("x","+")
				op1[2] *= 0.5
				op1.append(num)

				op2 = list(op)
				op2[0] = op2[0].replace("x","-")
				op2[2] *= 0.5
				op2.append(num)

				return (tuple(op1),tuple(op2))
			elif opstr == "y":
				op1 = list(op)
				op1[0] = op1[0].replace("y","+")
				op1[2] *= -0.5j
				op1.append(num)

				op2 = list(op)
				op2[0] = op2[0].replace("y","-")
				op2[2] *= 0.5j
				op2.append(num)

				return (tuple(op1),tuple(op2))
			else:
				op = list(op)
				op.append(num)
				return [tuple(op)]	
		else:
	 
			i = len(opstr)//2
			op1 = list(op)
			op1[0] = opstr[:i]
			op1[1] = tuple(indx[:i])
			op1[2] = complex(J)
			op1 = tuple(op1)

			op2 = list(op)
			op2[0] = opstr[i:]
			op2[1] = tuple(indx[i:])
			op2[2] = complex(1)
			op2 = tuple(op2)

			l1 = self._expand_opstr(op1,num)
			l2 = self._expand_opstr(op2,num)
			l = []
			for op1 in l1:
				for op2 in l2:
					op = list(op1)
					op[0] += op2[0]
					op[1] += op2[1]
					op[2] *= op2[2]
					l.append(tuple(op))
				
			return tuple(l)



	def _check_symm(self,static,dynamic,basis=None):
		kblock = self._blocks.get("kblock")
		pblock = self._blocks.get("pblock")
		zblock = self._blocks.get("zblock")
		pzblock = self._blocks.get("pzblock")
		zAblock = self._blocks.get("zAblock")
		zBblock = self._blocks.get("zBblock")
		a = self._blocks.get("a")
		L = self.L

		if basis is None:
			basis = self

		static_list,dynamic_list = basis.get_lists(static,dynamic)

		static_blocks = {}
		dynamic_blocks = {}
		if kblock is not None:
			missing_ops = _check.check_T(basis,static_list,L,a)
			if missing_ops:	static_blocks["T symm"] = (tuple(missing_ops),)

			missing_ops = _check.check_T(basis,dynamic_list,L,a)
			if missing_ops:	dynamic_blocks["T symm"] = (tuple(missing_ops),)

		if pblock is not None:
			missing_ops = _check.check_P(basis,static_list,L)
			if missing_ops:	static_blocks["P symm"] = (tuple(missing_ops),)

			missing_ops = _check.check_P(basis,dynamic_list,L)
			if missing_ops:	dynamic_blocks["P symm"] = (tuple(missing_ops),)

		if zblock is not None:
			odd_ops,missing_ops = _check.check_Z(basis,static_list)
			if missing_ops or odd_ops:
				static_blocks["Z symm"] = (tuple(odd_ops),tuple(missing_ops))

			odd_ops,missing_ops = _check.check_Z(basis,dynamic_list)
			if missing_ops or odd_ops:
				dynamic_blocks["Z symm"] = (tuple(odd_ops),tuple(missing_ops))

		if zAblock is not None:
			odd_ops,missing_ops = _check.check_ZA(basis,static_list)
			if missing_ops or odd_ops:
				static_blocks["ZA symm"] = (tuple(odd_ops),tuple(missing_ops))

			odd_ops,missing_ops = _check.check_ZA(basis,dynamic_list)
			if missing_ops or odd_ops:
				dynamic_blocks["ZA symm"] = (tuple(odd_ops),tuple(missing_ops))

		if zBblock is not None:
			odd_ops,missing_ops = _check.check_ZB(basis,static_list)
			if missing_ops or odd_ops:
				static_blocks["ZB symm"] = (tuple(odd_ops),tuple(missing_ops))

			odd_ops,missing_ops = _check.check_ZB(basis,dynamic_list)
			if missing_ops or odd_ops:
				dynamic_blocks["ZB symm"] = (tuple(odd_ops),tuple(missing_ops))

		if pzblock is not None:
			missing_ops = _check.check_PZ(basis,static_list,L)
			if missing_ops:	static_blocks["PZ symm"] = (tuple(missing_ops),)

			missing_ops = _check.check_PZ(basis,dynamic_list,L)
			if missing_ops:	dynamic_blocks["PZ symm"] = (tuple(missing_ops),)

		return static_blocks,dynamic_blocks








def _get_vec_dense(v0,basis,norms,ind_neg,ind_pos,shape,C,L,**blocks):
	dtype=_dtypes[v0.dtype.char]

	a = blocks.get("a")
	kblock = blocks.get("kblock")
	pblock = blocks.get("pblock")
	zblock = blocks.get("zblock")
	zAblock = blocks.get("zAblock")
	zBblock = blocks.get("zBblock")
	pzblock = blocks.get("pzblock")


	c = _np.zeros(basis.shape,dtype=v0.dtype)	
	v = _np.zeros(shape,dtype=v0.dtype)

	bits=" ".join(["{"+str(i)+":0"+str(L)+"b}" for i in range(len(basis))])

	if type(kblock) is int:
		k = 2*_np.pi*kblock*a/L
	else:
		k = 0.0
		a = L

<<<<<<< HEAD
	for r in range(0,L//a):
=======
	for r in xrange(0,L/a):
>>>>>>> 16658f21
		C(r,k,c,norms,dtype,ind_neg,ind_pos)	
		vc = (v0.T*c).T
		v[basis[ind_pos]] += vc[ind_pos]
		v[basis[ind_neg]] += vc[ind_neg]

		if type(zAblock) is int:
			flip_sublat_A(basis,L)
			v[basis[ind_pos]] += vc[ind_pos]*zAblock
			v[basis[ind_neg]] += vc[ind_neg]*zAblock
			flip_sublat_A(basis,L)
		
		if type(zBblock) is int:
			flip_sublat_B(basis,L)
			v[basis[ind_pos]] += vc[ind_pos]*zBblock
			v[basis[ind_neg]] += vc[ind_neg]*zBblock
			flip_sublat_B(basis,L)
		
		if type(zblock) is int:
			flipall(basis,L)
			v[basis[ind_pos]] += vc[ind_pos]*zblock
			v[basis[ind_neg]] += vc[ind_neg]*zblock
			flipall(basis,L)

		if type(pblock) is int:
			fliplr(basis,L)
			v[basis[ind_pos]] += vc[ind_pos]*pblock
			v[basis[ind_neg]] += vc[ind_neg]*pblock
			fliplr(basis,L)

		if type(pzblock) is int:
			fliplr(basis,L)
			flipall(basis,L)
			v[basis[ind_pos]] += vc[ind_pos]*pzblock
			v[basis[ind_neg]] += vc[ind_neg]*pzblock
			fliplr(basis,L)
			flipall(basis,L)
		
		shiftc(basis,-a,L)
	
	return v





def _get_vec_sparse(v0,basis,norms,ind_neg,ind_pos,shape,C,L,**blocks):
	dtype=_dtypes[v0.dtype.char]

	a = blocks.get("a")
	kblock = blocks.get("kblock")
	pblock = blocks.get("pblock")
	zblock = blocks.get("zblock")
	zAblock = blocks.get("zAblock")
	zBblock = blocks.get("zBblock")
	pzblock = blocks.get("pzblock")

	m = shape[1]


	
	if ind_neg.shape[0] == 0:
		row_neg = _np.array([],dtype=_np.int64)
		col_neg = _np.array([],dtype=_np.int64)
	else:
		col_neg = _np.arange(0,m,1)
		row_neg = _np.kron(ind_neg,_np.ones_like(col_neg))
		col_neg = _np.kron(_np.ones_like(ind_neg),col_neg)

	if ind_pos.shape[0] == 0:
		row_pos = _np.array([],dtype=_np.int64)
		col_pos = _np.array([],dtype=_np.int64)
	else:
		col_pos = _np.arange(0,m,1)
		row_pos = _np.kron(ind_pos,_np.ones_like(col_pos))
		col_pos = _np.kron(_np.ones_like(ind_pos),col_pos)



	if type(kblock) is int:
		k = 2*_np.pi*kblock*a/L
	else:
		k = 0.0
		a = L

	c = _np.zeros(basis.shape,dtype=v0.dtype)	
	v = _sm.csr_matrix(shape,dtype=v0.dtype)



	for r in range(0,L//a):
		C(r,k,c,norms,dtype,ind_neg,ind_pos)

		vc = (v0.T*c).T
		data_pos = vc[ind_pos].flatten()
		data_neg = vc[ind_neg].flatten()
		v = v + _sm.csr_matrix((data_pos,(basis[row_pos],col_pos)),shape,dtype=v.dtype)
		v = v + _sm.csr_matrix((data_neg,(basis[row_neg],col_neg)),shape,dtype=v.dtype)

		if type(zAblock) is int:
			flip_sublat_A(basis,L)
			data_pos *= zAblock
			data_neg *= zAblock
			v = v + _sm.csr_matrix((data_pos,(basis[row_pos],col_pos)),shape,dtype=v.dtype)
			v = v + _sm.csr_matrix((data_neg,(basis[row_neg],col_neg)),shape,dtype=v.dtype)
			data_pos *= zAblock
			data_neg *= zAblock
			flip_sublat_A(basis,L)

		if type(zBblock) is int:
			flip_sublat_B(basis,L)
			data_pos *= zBblock
			data_neg *= zBblock
			v = v + _sm.csr_matrix((data_pos,(basis[row_pos],col_pos)),shape,dtype=v.dtype)
			v = v + _sm.csr_matrix((data_neg,(basis[row_neg],col_neg)),shape,dtype=v.dtype)
			data_pos *= zBblock
			data_neg *= zBblock
			flip_sublat_B(basis,L)

		if type(zblock) is int:
			flipall(basis,L)
			data_pos *= zblock
			data_neg *= zblock
			v = v + _sm.csr_matrix((data_pos,(basis[row_pos],col_pos)),shape,dtype=v.dtype)
			v = v + _sm.csr_matrix((data_neg,(basis[row_neg],col_neg)),shape,dtype=v.dtype)
			data_pos *= zblock
			data_neg *= zblock
			flipall(basis,L)

		if type(pblock) is int:
			fliplr(basis,L)
			data_pos *= pblock
			data_neg *= pblock
			v = v + _sm.csr_matrix((data_pos,(basis[row_pos],col_pos)),shape,dtype=v.dtype)
			v = v + _sm.csr_matrix((data_neg,(basis[row_neg],col_neg)),shape,dtype=v.dtype)
			data_pos *= pblock
			data_neg *= pblock
			fliplr(basis,L)

		if type(pzblock) is int:
			fliplr(basis,L)
			flipall(basis,L)
			data_pos *= pzblock
			data_neg *= pzblock
			v = v + _sm.csr_matrix((data_pos,(basis[row_pos],col_pos)),shape,dtype=v.dtype)
			v = v + _sm.csr_matrix((data_neg,(basis[row_neg],col_neg)),shape,dtype=v.dtype)
			data_pos *= pzblock
			data_neg *= pzblock
			fliplr(basis,L)
			flipall(basis,L)

		v.sum_duplicates()
		v.eliminate_zeros()
		shiftc(basis,-a,L)

	return v




def _get_proj_sparse(basis,norms,ind_neg,ind_pos,dtype,C,L,**blocks):

	a = blocks.get("a")
	kblock = blocks.get("kblock")
	pblock = blocks.get("pblock")
	zblock = blocks.get("zblock")
	zAblock = blocks.get("zAblock")
	zBblock = blocks.get("zBblock")
	pzblock = blocks.get("pzblock")


	if type(kblock) is int:
		k = 2*_np.pi*kblock*a/L
	else:
		k = 0.0
		a = L

	shape = (2**L,basis.shape[0])

	c = _np.zeros(basis.shape,dtype=dtype)	
	v = _sm.csr_matrix(shape,dtype=dtype)


	for r in range(0,L//a):
		C(r,k,c,norms,dtype,ind_neg,ind_pos)
		data_pos = c[ind_pos]
		data_neg = c[ind_neg]
		v = v + _sm.csr_matrix((data_pos,(basis[ind_pos],ind_pos)),shape,dtype=v.dtype)
		v = v + _sm.csr_matrix((data_neg,(basis[ind_neg],ind_neg)),shape,dtype=v.dtype)

		if type(zAblock) is int:
			flip_sublat_A(basis,L)
			data_pos *= zAblock
			data_neg *= zAblock
			v = v + _sm.csr_matrix((data_pos,(basis[ind_pos],ind_pos)),shape,dtype=v.dtype)
			v = v + _sm.csr_matrix((data_neg,(basis[ind_neg],ind_neg)),shape,dtype=v.dtype)
			data_pos *= zAblock
			data_neg *= zAblock
			flip_sublat_A(basis,L)

		if type(zBblock) is int:
			flip_sublat_B(basis,L)
			data_pos *= zBblock
			data_neg *= zBblock
			v = v + _sm.csr_matrix((data_pos,(basis[ind_pos],ind_pos)),shape,dtype=v.dtype)
			v = v + _sm.csr_matrix((data_neg,(basis[ind_neg],ind_neg)),shape,dtype=v.dtype)
			data_pos *= zBblock
			data_neg *= zBblock
			flip_sublat_B(basis,L)

		if type(zblock) is int:
			flipall(basis,L)
			data_pos *= zblock
			data_neg *= zblock
			v = v + _sm.csr_matrix((data_pos,(basis[ind_pos],ind_pos)),shape,dtype=v.dtype)
			v = v + _sm.csr_matrix((data_neg,(basis[ind_neg],ind_neg)),shape,dtype=v.dtype)
			data_pos *= zblock
			data_neg *= zblock
			flipall(basis,L)

		if type(pblock) is int:
			fliplr(basis,L)
			data_pos *= pblock
			data_neg *= pblock
			v = v + _sm.csr_matrix((data_pos,(basis[ind_pos],ind_pos)),shape,dtype=v.dtype)
			v = v + _sm.csr_matrix((data_neg,(basis[ind_neg],ind_neg)),shape,dtype=v.dtype)
			data_pos *= pblock
			data_neg *= pblock
			fliplr(basis,L)

		if type(pzblock) is int:
			fliplr(basis,L)
			flipall(basis,L)
			data_pos *= pzblock
			data_neg *= pzblock
			v = v + _sm.csr_matrix((data_pos,(basis[ind_pos],ind_pos)),shape,dtype=v.dtype)
			v = v + _sm.csr_matrix((data_neg,(basis[ind_neg],ind_neg)),shape,dtype=v.dtype)
			data_pos *= pzblock
			data_neg *= pzblock
			fliplr(basis,L)
			flipall(basis,L)

		shiftc(basis,-a,L)


	return v





def fliplr(x,length):
	x1 = array(x)
	x[:] = 0
	for i in range(length):
		x2 = array(x1)
		x2 = right_shift(x2,i)
		bitwise_and(x2,1,out=x2)
		left_shift(x2,length-1-i,out=x2)
		x += x2


def flipall(x,length):
	mask = 2**length-1
	invert(x,out=x)
	bitwise_and(x,mask,out=x)


def flip_sublat_A(x,length):
	# flip all even bits: sublat A
	mask = sum(2**i for i in range(0,length,2))
	bitwise_xor(x,mask,out=x)
	
def flip_sublat_B(x,length):
	# flip all odd bits: sublat B
	mask = sum(2**i for i in range(1,length,2))
	bitwise_xor(x,mask,out=x)


def shiftc(x,shift,period):
	Imax=2**period-1

	bitwise_and(x,Imax,x)
	x1 = array(x)
	if shift < 0:	
		shift=abs(shift)
		shift = shift % period
		m_shift = period - shift

		left_shift(x,shift,out=x)
		bitwise_and(x,Imax,out=x)
		right_shift(x1,m_shift,out=x1)
		bitwise_or(x,x1,out=x)
	else:
		shift = shift % period
		m_shift = period - shift

		right_shift(x,shift,out=x)
		left_shift(x1,m_shift,out=x1)
		bitwise_and(x1,Imax,out=x1)
		bitwise_or(x,x1,out=x)

	del x1






















<|MERGE_RESOLUTION|>--- conflicted
+++ resolved
@@ -71,11 +71,7 @@
 		if not input_keys <= expected_keys:
 			wrong_keys = expected_keys - input_keys 
 			temp = ", ".join(["{}" for key in wrong_keys])
-<<<<<<< HEAD
-			raise ValueError(("unexpected optional arguement(s): "+temp).format(*wrong_keys))
-=======
 			raise ValueError(("unexpected optional argument(s): "+temp).format(*wrong_keys))
->>>>>>> 16658f21
  
 
 		if type(Nup) is int:
@@ -815,11 +811,7 @@
 					c[:] = (-1.0)**r
 				else:
 					c[:] = exp(dtype(1.0j*k*r))
-<<<<<<< HEAD
 				_np.true_divide(c,norms,c)
-=======
-				_np.divide(c,norms,c)
->>>>>>> 16658f21
 
 		if sparse:
 			return _get_vec_sparse(v0,self._basis,norms,ind_neg,ind_pos,shape,C,self._L,**self._blocks)
@@ -868,11 +860,7 @@
 					c[:] = (-1.0)**r
 				else:
 					c[:] = exp(dtype(1.0j*k*r))
-<<<<<<< HEAD
 				_np.true_divide(c,norms,c)
-=======
-				_np.divide(c,norms,c)
->>>>>>> 16658f21
 
 		return _get_proj_sparse(self._basis,norms,ind_neg,ind_pos,dtype,C,self._L,**self._blocks)
 
@@ -1124,11 +1112,7 @@
 		k = 0.0
 		a = L
 
-<<<<<<< HEAD
 	for r in range(0,L//a):
-=======
-	for r in xrange(0,L/a):
->>>>>>> 16658f21
 		C(r,k,c,norms,dtype,ind_neg,ind_pos)	
 		vc = (v0.T*c).T
 		v[basis[ind_pos]] += vc[ind_pos]
