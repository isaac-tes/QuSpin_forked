









def cython_files():
	import os,glob
	try:
		from Cython.Build import cythonize
		USE_CYTHON = True
	except ImportError:
		USE_CYTHON = False

	package_dir = os.path.dirname(os.path.realpath(__file__))


#	cython_src = glob.glob(os.path.join(package_dir,"*.pyx"))
	cython_src = glob.glob(os.path.join(package_dir,"boson_basis_ops.pyx"))
	if USE_CYTHON:
		cythonize(cython_src,language="c++")



		



def configuration(parent_package='', top_path=None):
		import numpy,os
		from numpy.distutils.misc_util import Configuration
		config = Configuration('_constructors',parent_package, top_path)

		package_dir = os.path.dirname(os.path.realpath(__file__))

		spin_src = os.path.join(package_dir,"spin_basis_ops.cpp")
		inplace_src = os.path.join(package_dir,"inplace_ops.cpp")
		hcb_src = os.path.join(package_dir,"hcb_basis_ops.cpp")
		fermion_src = os.path.join(package_dir,"fermion_basis_ops.cpp")	
<<<<<<< HEAD

		config.add_extension('inplace_ops',sources=inplace_src,include_dirs=[numpy.get_include()],
								extra_compile_args=["-fno-strict-aliasing"],
								language="c++")		

=======
		boson_src = os.path.join(package_dir,"boson_basis_ops.cpp")	
		
		"""
>>>>>>> f65cb18b
		config.add_extension('spin_basis_ops',sources=spin_src,include_dirs=[numpy.get_include()],
								extra_compile_args=["-fno-strict-aliasing"],
								language="c++")
		

		config.add_extension('hcb_basis_ops',sources=hcb_src,include_dirs=[numpy.get_include()],
								extra_compile_args=["-fno-strict-aliasing"],
								language="c++")

		config.add_extension('fermion_basis_ops',sources=fermion_src,include_dirs=[numpy.get_include()],
								extra_compile_args=["-fno-strict-aliasing"],
								language="c++")
<<<<<<< HEAD

=======
		"""
		config.add_extension('boson_basis_ops',sources=boson_src,include_dirs=[numpy.get_include()],
								extra_compile_args=["-fno-strict-aliasing"],
								language="c++")
>>>>>>> f65cb18b
		return config

if __name__ == '__main__':
		from numpy.distutils.core import setup
		import sys
		try:
			instr = sys.argv[1]
			if instr == "build_templates":
				cython_files()
			else:
				setup(**configuration(top_path='').todict())
		except IndexError: pass




<|MERGE_RESOLUTION|>--- conflicted
+++ resolved
@@ -41,17 +41,14 @@
 		inplace_src = os.path.join(package_dir,"inplace_ops.cpp")
 		hcb_src = os.path.join(package_dir,"hcb_basis_ops.cpp")
 		fermion_src = os.path.join(package_dir,"fermion_basis_ops.cpp")	
-<<<<<<< HEAD
+		boson_src = os.path.join(package_dir,"boson_basis_ops.cpp")	
+
 
 		config.add_extension('inplace_ops',sources=inplace_src,include_dirs=[numpy.get_include()],
 								extra_compile_args=["-fno-strict-aliasing"],
 								language="c++")		
-
-=======
-		boson_src = os.path.join(package_dir,"boson_basis_ops.cpp")	
 		
 		"""
->>>>>>> f65cb18b
 		config.add_extension('spin_basis_ops',sources=spin_src,include_dirs=[numpy.get_include()],
 								extra_compile_args=["-fno-strict-aliasing"],
 								language="c++")
@@ -64,14 +61,12 @@
 		config.add_extension('fermion_basis_ops',sources=fermion_src,include_dirs=[numpy.get_include()],
 								extra_compile_args=["-fno-strict-aliasing"],
 								language="c++")
-<<<<<<< HEAD
 
-=======
 		"""
 		config.add_extension('boson_basis_ops',sources=boson_src,include_dirs=[numpy.get_include()],
 								extra_compile_args=["-fno-strict-aliasing"],
 								language="c++")
->>>>>>> f65cb18b
+
 		return config
 
 if __name__ == '__main__':
