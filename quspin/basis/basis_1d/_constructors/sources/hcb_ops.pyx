
# cython template, do not call from script
cdef int hcb_op_func(npy_intp Ns, basis_type *basis,
                    str opstr,NP_INT32_t *indx,scalar_type J,
                    index_type *row, matrix_type *ME,void *op_pars):

    cdef npy_intp i
    cdef basis_type r,b
    cdef int j,error
    cdef int N_indx = len(opstr)
    cdef bool a
    cdef scalar_type M_E
    cdef unsigned char[:] c_opstr = bytearray(opstr,"utf-8")

    cdef char I = "I"
    cdef char n = "n"
    cdef char z = "z"
    cdef char p = "+"
    cdef char m = "-"

    error = 0

    for i in range(Ns): #loop over basis
        M_E = 1.0
        r = basis[i]
        
        for j in range(N_indx-1,-1,-1): #loop over the copstr

            b = ( 1ull << indx[j] ) #put the bit 1 at the place of the bit corresponding to the site indx[j]; ^b = flipbit
            a = ( r >> indx[j] ) & 1 #checks whether spin at site indx[j] is 1 ot 0; a = return of testbit

            if c_opstr[j] == I:
                continue
            elif c_opstr[j] == z:
                M_E *= (0.5 if a else -0.5)
            elif c_opstr[j] == n:
                M_E *= (1.0 if a else 0.0)
            elif c_opstr[j] == p:
                M_E *= (0.0 if a else 1.0)
                r = r ^ b
            elif c_opstr[j] == m:
                M_E *= (1.0 if a else 0.0)
                r = r ^ b
            else:
                error = 1
                return error

            if M_E == 0.0:
                break
        M_E *= J
        if matrix_type is float or matrix_type is double or matrix_type is longdouble:
            if M_E.imag != 0.0:
                error = -1
                return error

            ME[i] = M_E.real
            row[i] = r
        else:
            ME[i] = M_E
            row[i] = r

    return error



# operator
def hcb_op(_np.ndarray[index_type,ndim=1] row, _np.ndarray[index_type,ndim=1] col, _np.ndarray[matrix_type,ndim=1] ME,
            str opstr, _np.ndarray[NP_INT32_t,ndim=1] indx, scalar_type J,
            _np.ndarray[basis_type,ndim=1] basis,**blocks):
    cdef npy_intp Ns = basis.shape[0]
    return op_template[basis_type,index_type,matrix_type](hcb_op_func,NULL,Ns,&basis[0],opstr,&indx[0],J,&row[0],&col[0],&ME[0])

def hcb_n_op(_np.ndarray[index_type,ndim=1] row, _np.ndarray[index_type,ndim=1] col, _np.ndarray[matrix_type,ndim=1] ME,
              str opstr, _np.ndarray[NP_INT32_t,ndim=1] indx, scalar_type J,
              _np.ndarray[basis_type,ndim=1] basis,**blocks):
    cdef npy_intp Ns = basis.shape[0]
    return n_op_template[basis_type,index_type,matrix_type](hcb_op_func,NULL,Ns,&basis[0],opstr,&indx[0],J,&row[0],&col[0],&ME[0])

def hcb_p_op(_np.ndarray[index_type,ndim=1] row, _np.ndarray[index_type,ndim=1] col, _np.ndarray[matrix_type,ndim=1] ME,
            str opstr, _np.ndarray[NP_INT32_t,ndim=1] indx, scalar_type J,
            _np.ndarray[NP_INT8_t,ndim=1] N,_np.ndarray[basis_type,ndim=1] basis,int L,**blocks):
    cdef npy_intp Ns = basis.shape[0]
    cdef int pblock = blocks["pblock"]
    return p_op_template[basis_type,index_type,matrix_type](hcb_op_func,NULL,fliplr,NULL,L,pblock,Ns,&N[0],&basis[0],opstr,&indx[0],J,&row[0],&col[0],&ME[0])


def hcb_p_z_op(_np.ndarray[index_type,ndim=1] row, _np.ndarray[index_type,ndim=1] col, _np.ndarray[matrix_type,ndim=1] ME,
            str opstr, _np.ndarray[NP_INT32_t,ndim=1] indx, scalar_type J,
            _np.ndarray[NP_INT8_t,ndim=1] N,_np.ndarray[basis_type,ndim=1] basis,int L,**blocks):
    cdef npy_intp Ns = basis.shape[0]
    cdef int pblock = blocks["pblock"]
<<<<<<< HEAD
    cdef int zblock = blocks["zblock"]
    return p_z_op_template[basis_type,index_type,matrix_type](hcb_op_func,NULL,fliplr,flip_all,NULL,L,pblock,zblock,Ns,&N[0],&basis[0],opstr,&indx[0],J,&row[0],&col[0],&ME[0])
=======
    cdef int zblock = blocks["cblock"]
    return p_z_op_template[index_type,basis_type,matrix_type](hcb_op_func,NULL,fliplr,flip_all,NULL,L,pblock,zblock,Ns,&N[0],&basis[0],opstr,&indx[0],J,&row[0],&col[0],&ME[0])
>>>>>>> 11b16d9a


def hcb_pz_op(_np.ndarray[index_type,ndim=1] row, _np.ndarray[index_type,ndim=1] col, _np.ndarray[matrix_type,ndim=1] ME,
            str opstr, _np.ndarray[NP_INT32_t,ndim=1] indx, scalar_type J,
            _np.ndarray[NP_INT8_t,ndim=1] N,_np.ndarray[basis_type,ndim=1] basis,int L,**blocks):
<<<<<<< HEAD
    cdef npy_intp Ns = basis.shape[0]
    cdef int pzblock = blocks["pzblock"]
    return pz_op_template[basis_type,index_type,matrix_type](hcb_op_func,NULL,fliplr,flip_all,NULL,L,pzblock,Ns,&N[0],&basis[0],opstr,&indx[0],J,&row[0],&col[0],&ME[0])
=======
    cdef index_type Ns = basis.shape[0]
    cdef int pzblock = blocks["pcblock"]
    return pz_op_template[index_type,basis_type,matrix_type](hcb_op_func,NULL,fliplr,flip_all,NULL,L,pzblock,Ns,&N[0],&basis[0],opstr,&indx[0],J,&row[0],&col[0],&ME[0])
>>>>>>> 11b16d9a


def hcb_t_op(_np.ndarray[index_type,ndim=1] row, _np.ndarray[index_type,ndim=1] col, _np.ndarray[matrix_type,ndim=1] ME,
            str opstr, _np.ndarray[NP_INT32_t,ndim=1] indx, scalar_type J,
            _np.ndarray[NP_INT8_t,ndim=1] N,_np.ndarray[basis_type,ndim=1] basis,int L,**blocks):
    cdef npy_intp Ns = basis.shape[0]
    cdef int kblock = blocks["kblock"]
    cdef int a = blocks["a"]
    return t_op_template[basis_type,index_type,matrix_type](hcb_op_func,NULL,shift,NULL,L,kblock,a,Ns,&N[0],&basis[0],opstr,&indx[0],J,&row[0],&col[0],&ME[0])



def hcb_t_p_op(_np.ndarray[index_type,ndim=1] row, _np.ndarray[index_type,ndim=1] col, _np.ndarray[matrix_type,ndim=1] ME,
                str opstr, _np.ndarray[NP_INT32_t,ndim=1] indx, scalar_type J, _np.ndarray[NP_INT8_t,ndim=1] N,
                _np.ndarray[NP_INT8_t,ndim=1] m, _np.ndarray[basis_type,ndim=1] basis, int L,**blocks):
    cdef npy_intp Ns = basis.shape[0]
    cdef int kblock = blocks["kblock"]
    cdef int pblock = blocks["pblock"]
    cdef int a = blocks["a"]

    return t_p_op_template[basis_type,index_type,matrix_type](hcb_op_func,NULL,shift,fliplr,NULL,L,kblock,pblock,a,Ns,&N[0],&m[0],&basis[0],opstr,&indx[0],J,&row[0],&col[0],&ME[0])


def hcb_t_p_z_op(_np.ndarray[index_type,ndim=1] row, _np.ndarray[index_type,ndim=1] col, _np.ndarray[matrix_type,ndim=1] ME,
                str opstr, _np.ndarray[NP_INT32_t,ndim=1] indx, scalar_type J, _np.ndarray[NP_INT8_t,ndim=1] N,
                _np.ndarray[NP_INT16_t,ndim=1] m, _np.ndarray[basis_type,ndim=1] basis, int L,**blocks):
    cdef npy_intp Ns = basis.shape[0]
    cdef int kblock = blocks["kblock"]
    cdef int pblock = blocks["pblock"]
    cdef int zblock = blocks["cblock"]
    cdef int a = blocks["a"]

    return t_p_z_op_template[basis_type,index_type,matrix_type](hcb_op_func,NULL,shift,fliplr,flip_all,NULL,L,kblock,pblock,zblock,a,Ns,&N[0],&m[0],&basis[0],opstr,&indx[0],J,&row[0],&col[0],&ME[0])


def hcb_t_pz_op(_np.ndarray[index_type,ndim=1] row, _np.ndarray[index_type,ndim=1] col, _np.ndarray[matrix_type,ndim=1] ME,
                str opstr, _np.ndarray[NP_INT32_t,ndim=1] indx, scalar_type J, _np.ndarray[NP_INT8_t,ndim=1] N,
                _np.ndarray[NP_INT8_t,ndim=1] m, _np.ndarray[basis_type,ndim=1] basis, int L,**blocks):
    cdef npy_intp Ns = basis.shape[0]
    cdef int kblock = blocks["kblock"]
    cdef int pzblock = blocks["pcblock"]
    cdef int a = blocks["a"]

    return t_pz_op_template[basis_type,index_type,matrix_type](hcb_op_func,NULL,shift,fliplr,flip_all,NULL,L,kblock,pzblock,a,Ns,&N[0],&m[0],&basis[0],opstr,&indx[0],J,&row[0],&col[0],&ME[0])


def hcb_t_z_op(_np.ndarray[index_type,ndim=1] row, _np.ndarray[index_type,ndim=1] col, _np.ndarray[matrix_type,ndim=1] ME,
                str opstr, _np.ndarray[NP_INT32_t,ndim=1] indx, scalar_type J, _np.ndarray[NP_INT8_t,ndim=1] N,
                _np.ndarray[NP_INT8_t,ndim=1] m, _np.ndarray[basis_type,ndim=1] basis, int L,**blocks):
    cdef npy_intp Ns = basis.shape[0]
    cdef int kblock = blocks["kblock"]
    cdef int zblock = blocks["cblock"]
    cdef int a = blocks["a"]

    return t_z_op_template[basis_type,index_type,matrix_type](hcb_op_func,NULL,shift,flip_all,NULL,L,kblock,zblock,a,Ns,&N[0],&m[0],&basis[0],opstr,&indx[0],J,&row[0],&col[0],&ME[0])


def hcb_t_zA_op(_np.ndarray[index_type,ndim=1] row, _np.ndarray[index_type,ndim=1] col, _np.ndarray[matrix_type,ndim=1] ME,
                str opstr, _np.ndarray[NP_INT32_t,ndim=1] indx, scalar_type J, _np.ndarray[NP_INT8_t,ndim=1] N,
                _np.ndarray[NP_INT8_t,ndim=1] m, _np.ndarray[basis_type,ndim=1] basis, int L,**blocks):
    cdef npy_intp Ns = basis.shape[0]
    cdef int kblock = blocks["kblock"]
    cdef int zAblock = blocks["cAblock"]
    cdef int a = blocks["a"]

    return t_zA_op_template[basis_type,index_type,matrix_type](hcb_op_func,NULL,shift,flip_sublat_A,NULL,L,kblock,zAblock,a,Ns,&N[0],&m[0],&basis[0],opstr,&indx[0],J,&row[0],&col[0],&ME[0])


def hcb_t_zB_op(_np.ndarray[index_type,ndim=1] row, _np.ndarray[index_type,ndim=1] col, _np.ndarray[matrix_type,ndim=1] ME,
                str opstr, _np.ndarray[NP_INT32_t,ndim=1] indx, scalar_type J, _np.ndarray[NP_INT8_t,ndim=1] N,
                _np.ndarray[NP_INT8_t,ndim=1] m, _np.ndarray[basis_type,ndim=1] basis, int L,**blocks):
    cdef npy_intp Ns = basis.shape[0]
    cdef int kblock = blocks["kblock"]
    cdef int zBblock = blocks["cBblock"]
    cdef int a = blocks["a"]

    return t_zB_op_template[basis_type,index_type,matrix_type](hcb_op_func,NULL,shift,flip_sublat_B,NULL,L,kblock,zBblock,a,Ns,&N[0],&m[0],&basis[0],opstr,&indx[0],J,&row[0],&col[0],&ME[0])


def hcb_t_zA_zB_op(_np.ndarray[index_type,ndim=1] row, _np.ndarray[index_type,ndim=1] col, _np.ndarray[matrix_type,ndim=1] ME,
                str opstr, _np.ndarray[NP_INT32_t,ndim=1] indx, scalar_type J, _np.ndarray[NP_INT8_t,ndim=1] N,
                _np.ndarray[NP_INT16_t,ndim=1] m, _np.ndarray[basis_type,ndim=1] basis, int L,**blocks):
    cdef npy_intp Ns = basis.shape[0]
    cdef int kblock = blocks["kblock"]
    cdef int zAblock = blocks["cAblock"]
    cdef int zBblock = blocks["cBblock"]
    cdef int a = blocks["a"]

    return t_zA_zB_op_template[basis_type,index_type,matrix_type](hcb_op_func,NULL,shift,flip_sublat_A,flip_sublat_B,flip_all,NULL,L,kblock,zAblock,zBblock,a,Ns,&N[0],&m[0],&basis[0],opstr,&indx[0],J,&row[0],&col[0],&ME[0])


def hcb_z_op(_np.ndarray[index_type,ndim=1] row, _np.ndarray[index_type,ndim=1] col, _np.ndarray[matrix_type,ndim=1] ME,
            str opstr, _np.ndarray[NP_INT32_t,ndim=1] indx, scalar_type J,
            _np.ndarray[basis_type,ndim=1] basis,int L,**blocks):
<<<<<<< HEAD
    cdef npy_intp Ns = basis.shape[0]
    cdef int zblock = blocks["zblock"]
    return z_op_template[basis_type,index_type,matrix_type](hcb_op_func,NULL,flip_all,NULL,L,zblock,Ns,&basis[0],opstr,&indx[0],J,&row[0],&col[0],&ME[0])
=======
    cdef index_type Ns = basis.shape[0]
    cdef int zblock = blocks["cblock"]
    return z_op_template[index_type,basis_type,matrix_type](hcb_op_func,NULL,flip_all,NULL,L,zblock,Ns,&basis[0],opstr,&indx[0],J,&row[0],&col[0],&ME[0])
>>>>>>> 11b16d9a


def hcb_zA_op(_np.ndarray[index_type,ndim=1] row, _np.ndarray[index_type,ndim=1] col, _np.ndarray[matrix_type,ndim=1] ME,
            str opstr, _np.ndarray[NP_INT32_t,ndim=1] indx, scalar_type J,
            _np.ndarray[basis_type,ndim=1] basis,int L,**blocks):
<<<<<<< HEAD
    cdef npy_intp Ns = basis.shape[0]
    cdef int zAblock = blocks["zAblock"]
    return zA_op_template[basis_type,index_type,matrix_type](hcb_op_func,NULL,flip_sublat_A,NULL,L,zAblock,Ns,&basis[0],opstr,&indx[0],J,&row[0],&col[0],&ME[0])
=======
    cdef index_type Ns = basis.shape[0]
    cdef int zAblock = blocks["cAblock"]
    return zA_op_template[index_type,basis_type,matrix_type](hcb_op_func,NULL,flip_sublat_A,NULL,L,zAblock,Ns,&basis[0],opstr,&indx[0],J,&row[0],&col[0],&ME[0])
>>>>>>> 11b16d9a


def hcb_zB_op(_np.ndarray[index_type,ndim=1] row, _np.ndarray[index_type,ndim=1] col, _np.ndarray[matrix_type,ndim=1] ME,
            str opstr, _np.ndarray[NP_INT32_t,ndim=1] indx, scalar_type J,
            _np.ndarray[basis_type,ndim=1] basis,int L,**blocks):
<<<<<<< HEAD
    cdef npy_intp Ns = basis.shape[0]
    cdef int zBblock = blocks["zBblock"]
    return zB_op_template[basis_type,index_type,matrix_type](hcb_op_func,NULL,flip_sublat_B,NULL,L,zBblock,Ns,&basis[0],opstr,&indx[0],J,&row[0],&col[0],&ME[0])
=======
    cdef index_type Ns = basis.shape[0]
    cdef int zBblock = blocks["cBblock"]
    return zB_op_template[index_type,basis_type,matrix_type](hcb_op_func,NULL,flip_sublat_B,NULL,L,zBblock,Ns,&basis[0],opstr,&indx[0],J,&row[0],&col[0],&ME[0])
>>>>>>> 11b16d9a


def hcb_zA_zB_op(_np.ndarray[index_type,ndim=1] row, _np.ndarray[index_type,ndim=1] col, _np.ndarray[matrix_type,ndim=1] ME,
            str opstr, _np.ndarray[NP_INT32_t,ndim=1] indx, scalar_type J,
            _np.ndarray[basis_type,ndim=1] basis,int L,**blocks):
<<<<<<< HEAD
    cdef npy_intp Ns = basis.shape[0]
    cdef int zBblock = blocks["zBblock"]
    cdef int zAblock = blocks["zAblock"]
    return zA_zB_op_template[basis_type,index_type,matrix_type](hcb_op_func,NULL,flip_sublat_A,flip_sublat_B,flip_all,NULL,L,zAblock,zBblock,Ns,&basis[0],opstr,&indx[0],J,&row[0],&col[0],&ME[0])
=======
    cdef index_type Ns = basis.shape[0]
    cdef int zBblock = blocks["cBblock"]
    cdef int zAblock = blocks["cAblock"]
    return zA_zB_op_template[index_type,basis_type,matrix_type](hcb_op_func,NULL,flip_sublat_A,flip_sublat_B,flip_all,NULL,L,zAblock,zBblock,Ns,&basis[0],opstr,&indx[0],J,&row[0],&col[0],&ME[0])
>>>>>>> 11b16d9a

<|MERGE_RESOLUTION|>--- conflicted
+++ resolved
@@ -89,111 +89,102 @@
             _np.ndarray[NP_INT8_t,ndim=1] N,_np.ndarray[basis_type,ndim=1] basis,int L,**blocks):
     cdef npy_intp Ns = basis.shape[0]
     cdef int pblock = blocks["pblock"]
-<<<<<<< HEAD
-    cdef int zblock = blocks["zblock"]
+    cdef int zblock = blocks["cblock"]
     return p_z_op_template[basis_type,index_type,matrix_type](hcb_op_func,NULL,fliplr,flip_all,NULL,L,pblock,zblock,Ns,&N[0],&basis[0],opstr,&indx[0],J,&row[0],&col[0],&ME[0])
-=======
-    cdef int zblock = blocks["cblock"]
-    return p_z_op_template[index_type,basis_type,matrix_type](hcb_op_func,NULL,fliplr,flip_all,NULL,L,pblock,zblock,Ns,&N[0],&basis[0],opstr,&indx[0],J,&row[0],&col[0],&ME[0])
->>>>>>> 11b16d9a
+
 
 
 def hcb_pz_op(_np.ndarray[index_type,ndim=1] row, _np.ndarray[index_type,ndim=1] col, _np.ndarray[matrix_type,ndim=1] ME,
             str opstr, _np.ndarray[NP_INT32_t,ndim=1] indx, scalar_type J,
             _np.ndarray[NP_INT8_t,ndim=1] N,_np.ndarray[basis_type,ndim=1] basis,int L,**blocks):
-<<<<<<< HEAD
-    cdef npy_intp Ns = basis.shape[0]
-    cdef int pzblock = blocks["pzblock"]
+    cdef npy_intp Ns = basis.shape[0]
+    cdef int pzblock = blocks["pcblock"]
     return pz_op_template[basis_type,index_type,matrix_type](hcb_op_func,NULL,fliplr,flip_all,NULL,L,pzblock,Ns,&N[0],&basis[0],opstr,&indx[0],J,&row[0],&col[0],&ME[0])
-=======
-    cdef index_type Ns = basis.shape[0]
+
+
+
+def hcb_t_op(_np.ndarray[index_type,ndim=1] row, _np.ndarray[index_type,ndim=1] col, _np.ndarray[matrix_type,ndim=1] ME,
+            str opstr, _np.ndarray[NP_INT32_t,ndim=1] indx, scalar_type J,
+            _np.ndarray[NP_INT8_t,ndim=1] N,_np.ndarray[basis_type,ndim=1] basis,int L,**blocks):
+    cdef npy_intp Ns = basis.shape[0]
+    cdef int kblock = blocks["kblock"]
+    cdef int a = blocks["a"]
+    return t_op_template[basis_type,index_type,matrix_type](hcb_op_func,NULL,shift,NULL,L,kblock,a,Ns,&N[0],&basis[0],opstr,&indx[0],J,&row[0],&col[0],&ME[0])
+
+
+
+def hcb_t_p_op(_np.ndarray[index_type,ndim=1] row, _np.ndarray[index_type,ndim=1] col, _np.ndarray[matrix_type,ndim=1] ME,
+                str opstr, _np.ndarray[NP_INT32_t,ndim=1] indx, scalar_type J, _np.ndarray[NP_INT8_t,ndim=1] N,
+                _np.ndarray[NP_INT8_t,ndim=1] m, _np.ndarray[basis_type,ndim=1] basis, int L,**blocks):
+    cdef npy_intp Ns = basis.shape[0]
+    cdef int kblock = blocks["kblock"]
+    cdef int pblock = blocks["pblock"]
+    cdef int a = blocks["a"]
+
+    return t_p_op_template[basis_type,index_type,matrix_type](hcb_op_func,NULL,shift,fliplr,NULL,L,kblock,pblock,a,Ns,&N[0],&m[0],&basis[0],opstr,&indx[0],J,&row[0],&col[0],&ME[0])
+
+
+def hcb_t_p_z_op(_np.ndarray[index_type,ndim=1] row, _np.ndarray[index_type,ndim=1] col, _np.ndarray[matrix_type,ndim=1] ME,
+                str opstr, _np.ndarray[NP_INT32_t,ndim=1] indx, scalar_type J, _np.ndarray[NP_INT8_t,ndim=1] N,
+                _np.ndarray[NP_INT16_t,ndim=1] m, _np.ndarray[basis_type,ndim=1] basis, int L,**blocks):
+    cdef npy_intp Ns = basis.shape[0]
+    cdef int kblock = blocks["kblock"]
+    cdef int pblock = blocks["pblock"]
+    cdef int zblock = blocks["cblock"]
+    cdef int a = blocks["a"]
+
+    return t_p_z_op_template[basis_type,index_type,matrix_type](hcb_op_func,NULL,shift,fliplr,flip_all,NULL,L,kblock,pblock,zblock,a,Ns,&N[0],&m[0],&basis[0],opstr,&indx[0],J,&row[0],&col[0],&ME[0])
+
+
+def hcb_t_pz_op(_np.ndarray[index_type,ndim=1] row, _np.ndarray[index_type,ndim=1] col, _np.ndarray[matrix_type,ndim=1] ME,
+                str opstr, _np.ndarray[NP_INT32_t,ndim=1] indx, scalar_type J, _np.ndarray[NP_INT8_t,ndim=1] N,
+                _np.ndarray[NP_INT8_t,ndim=1] m, _np.ndarray[basis_type,ndim=1] basis, int L,**blocks):
+    cdef npy_intp Ns = basis.shape[0]
+    cdef int kblock = blocks["kblock"]
     cdef int pzblock = blocks["pcblock"]
-    return pz_op_template[index_type,basis_type,matrix_type](hcb_op_func,NULL,fliplr,flip_all,NULL,L,pzblock,Ns,&N[0],&basis[0],opstr,&indx[0],J,&row[0],&col[0],&ME[0])
->>>>>>> 11b16d9a
-
-
-def hcb_t_op(_np.ndarray[index_type,ndim=1] row, _np.ndarray[index_type,ndim=1] col, _np.ndarray[matrix_type,ndim=1] ME,
-            str opstr, _np.ndarray[NP_INT32_t,ndim=1] indx, scalar_type J,
-            _np.ndarray[NP_INT8_t,ndim=1] N,_np.ndarray[basis_type,ndim=1] basis,int L,**blocks):
-    cdef npy_intp Ns = basis.shape[0]
-    cdef int kblock = blocks["kblock"]
-    cdef int a = blocks["a"]
-    return t_op_template[basis_type,index_type,matrix_type](hcb_op_func,NULL,shift,NULL,L,kblock,a,Ns,&N[0],&basis[0],opstr,&indx[0],J,&row[0],&col[0],&ME[0])
-
-
-
-def hcb_t_p_op(_np.ndarray[index_type,ndim=1] row, _np.ndarray[index_type,ndim=1] col, _np.ndarray[matrix_type,ndim=1] ME,
-                str opstr, _np.ndarray[NP_INT32_t,ndim=1] indx, scalar_type J, _np.ndarray[NP_INT8_t,ndim=1] N,
-                _np.ndarray[NP_INT8_t,ndim=1] m, _np.ndarray[basis_type,ndim=1] basis, int L,**blocks):
-    cdef npy_intp Ns = basis.shape[0]
-    cdef int kblock = blocks["kblock"]
-    cdef int pblock = blocks["pblock"]
-    cdef int a = blocks["a"]
-
-    return t_p_op_template[basis_type,index_type,matrix_type](hcb_op_func,NULL,shift,fliplr,NULL,L,kblock,pblock,a,Ns,&N[0],&m[0],&basis[0],opstr,&indx[0],J,&row[0],&col[0],&ME[0])
-
-
-def hcb_t_p_z_op(_np.ndarray[index_type,ndim=1] row, _np.ndarray[index_type,ndim=1] col, _np.ndarray[matrix_type,ndim=1] ME,
+    cdef int a = blocks["a"]
+
+    return t_pz_op_template[basis_type,index_type,matrix_type](hcb_op_func,NULL,shift,fliplr,flip_all,NULL,L,kblock,pzblock,a,Ns,&N[0],&m[0],&basis[0],opstr,&indx[0],J,&row[0],&col[0],&ME[0])
+
+
+def hcb_t_z_op(_np.ndarray[index_type,ndim=1] row, _np.ndarray[index_type,ndim=1] col, _np.ndarray[matrix_type,ndim=1] ME,
+                str opstr, _np.ndarray[NP_INT32_t,ndim=1] indx, scalar_type J, _np.ndarray[NP_INT8_t,ndim=1] N,
+                _np.ndarray[NP_INT8_t,ndim=1] m, _np.ndarray[basis_type,ndim=1] basis, int L,**blocks):
+    cdef npy_intp Ns = basis.shape[0]
+    cdef int kblock = blocks["kblock"]
+    cdef int zblock = blocks["cblock"]
+    cdef int a = blocks["a"]
+
+    return t_z_op_template[basis_type,index_type,matrix_type](hcb_op_func,NULL,shift,flip_all,NULL,L,kblock,zblock,a,Ns,&N[0],&m[0],&basis[0],opstr,&indx[0],J,&row[0],&col[0],&ME[0])
+
+
+def hcb_t_zA_op(_np.ndarray[index_type,ndim=1] row, _np.ndarray[index_type,ndim=1] col, _np.ndarray[matrix_type,ndim=1] ME,
+                str opstr, _np.ndarray[NP_INT32_t,ndim=1] indx, scalar_type J, _np.ndarray[NP_INT8_t,ndim=1] N,
+                _np.ndarray[NP_INT8_t,ndim=1] m, _np.ndarray[basis_type,ndim=1] basis, int L,**blocks):
+    cdef npy_intp Ns = basis.shape[0]
+    cdef int kblock = blocks["kblock"]
+    cdef int zAblock = blocks["cAblock"]
+    cdef int a = blocks["a"]
+
+    return t_zA_op_template[basis_type,index_type,matrix_type](hcb_op_func,NULL,shift,flip_sublat_A,NULL,L,kblock,zAblock,a,Ns,&N[0],&m[0],&basis[0],opstr,&indx[0],J,&row[0],&col[0],&ME[0])
+
+
+def hcb_t_zB_op(_np.ndarray[index_type,ndim=1] row, _np.ndarray[index_type,ndim=1] col, _np.ndarray[matrix_type,ndim=1] ME,
+                str opstr, _np.ndarray[NP_INT32_t,ndim=1] indx, scalar_type J, _np.ndarray[NP_INT8_t,ndim=1] N,
+                _np.ndarray[NP_INT8_t,ndim=1] m, _np.ndarray[basis_type,ndim=1] basis, int L,**blocks):
+    cdef npy_intp Ns = basis.shape[0]
+    cdef int kblock = blocks["kblock"]
+    cdef int zBblock = blocks["cBblock"]
+    cdef int a = blocks["a"]
+
+    return t_zB_op_template[basis_type,index_type,matrix_type](hcb_op_func,NULL,shift,flip_sublat_B,NULL,L,kblock,zBblock,a,Ns,&N[0],&m[0],&basis[0],opstr,&indx[0],J,&row[0],&col[0],&ME[0])
+
+
+def hcb_t_zA_zB_op(_np.ndarray[index_type,ndim=1] row, _np.ndarray[index_type,ndim=1] col, _np.ndarray[matrix_type,ndim=1] ME,
                 str opstr, _np.ndarray[NP_INT32_t,ndim=1] indx, scalar_type J, _np.ndarray[NP_INT8_t,ndim=1] N,
                 _np.ndarray[NP_INT16_t,ndim=1] m, _np.ndarray[basis_type,ndim=1] basis, int L,**blocks):
     cdef npy_intp Ns = basis.shape[0]
     cdef int kblock = blocks["kblock"]
-    cdef int pblock = blocks["pblock"]
-    cdef int zblock = blocks["cblock"]
-    cdef int a = blocks["a"]
-
-    return t_p_z_op_template[basis_type,index_type,matrix_type](hcb_op_func,NULL,shift,fliplr,flip_all,NULL,L,kblock,pblock,zblock,a,Ns,&N[0],&m[0],&basis[0],opstr,&indx[0],J,&row[0],&col[0],&ME[0])
-
-
-def hcb_t_pz_op(_np.ndarray[index_type,ndim=1] row, _np.ndarray[index_type,ndim=1] col, _np.ndarray[matrix_type,ndim=1] ME,
-                str opstr, _np.ndarray[NP_INT32_t,ndim=1] indx, scalar_type J, _np.ndarray[NP_INT8_t,ndim=1] N,
-                _np.ndarray[NP_INT8_t,ndim=1] m, _np.ndarray[basis_type,ndim=1] basis, int L,**blocks):
-    cdef npy_intp Ns = basis.shape[0]
-    cdef int kblock = blocks["kblock"]
-    cdef int pzblock = blocks["pcblock"]
-    cdef int a = blocks["a"]
-
-    return t_pz_op_template[basis_type,index_type,matrix_type](hcb_op_func,NULL,shift,fliplr,flip_all,NULL,L,kblock,pzblock,a,Ns,&N[0],&m[0],&basis[0],opstr,&indx[0],J,&row[0],&col[0],&ME[0])
-
-
-def hcb_t_z_op(_np.ndarray[index_type,ndim=1] row, _np.ndarray[index_type,ndim=1] col, _np.ndarray[matrix_type,ndim=1] ME,
-                str opstr, _np.ndarray[NP_INT32_t,ndim=1] indx, scalar_type J, _np.ndarray[NP_INT8_t,ndim=1] N,
-                _np.ndarray[NP_INT8_t,ndim=1] m, _np.ndarray[basis_type,ndim=1] basis, int L,**blocks):
-    cdef npy_intp Ns = basis.shape[0]
-    cdef int kblock = blocks["kblock"]
-    cdef int zblock = blocks["cblock"]
-    cdef int a = blocks["a"]
-
-    return t_z_op_template[basis_type,index_type,matrix_type](hcb_op_func,NULL,shift,flip_all,NULL,L,kblock,zblock,a,Ns,&N[0],&m[0],&basis[0],opstr,&indx[0],J,&row[0],&col[0],&ME[0])
-
-
-def hcb_t_zA_op(_np.ndarray[index_type,ndim=1] row, _np.ndarray[index_type,ndim=1] col, _np.ndarray[matrix_type,ndim=1] ME,
-                str opstr, _np.ndarray[NP_INT32_t,ndim=1] indx, scalar_type J, _np.ndarray[NP_INT8_t,ndim=1] N,
-                _np.ndarray[NP_INT8_t,ndim=1] m, _np.ndarray[basis_type,ndim=1] basis, int L,**blocks):
-    cdef npy_intp Ns = basis.shape[0]
-    cdef int kblock = blocks["kblock"]
-    cdef int zAblock = blocks["cAblock"]
-    cdef int a = blocks["a"]
-
-    return t_zA_op_template[basis_type,index_type,matrix_type](hcb_op_func,NULL,shift,flip_sublat_A,NULL,L,kblock,zAblock,a,Ns,&N[0],&m[0],&basis[0],opstr,&indx[0],J,&row[0],&col[0],&ME[0])
-
-
-def hcb_t_zB_op(_np.ndarray[index_type,ndim=1] row, _np.ndarray[index_type,ndim=1] col, _np.ndarray[matrix_type,ndim=1] ME,
-                str opstr, _np.ndarray[NP_INT32_t,ndim=1] indx, scalar_type J, _np.ndarray[NP_INT8_t,ndim=1] N,
-                _np.ndarray[NP_INT8_t,ndim=1] m, _np.ndarray[basis_type,ndim=1] basis, int L,**blocks):
-    cdef npy_intp Ns = basis.shape[0]
-    cdef int kblock = blocks["kblock"]
-    cdef int zBblock = blocks["cBblock"]
-    cdef int a = blocks["a"]
-
-    return t_zB_op_template[basis_type,index_type,matrix_type](hcb_op_func,NULL,shift,flip_sublat_B,NULL,L,kblock,zBblock,a,Ns,&N[0],&m[0],&basis[0],opstr,&indx[0],J,&row[0],&col[0],&ME[0])
-
-
-def hcb_t_zA_zB_op(_np.ndarray[index_type,ndim=1] row, _np.ndarray[index_type,ndim=1] col, _np.ndarray[matrix_type,ndim=1] ME,
-                str opstr, _np.ndarray[NP_INT32_t,ndim=1] indx, scalar_type J, _np.ndarray[NP_INT8_t,ndim=1] N,
-                _np.ndarray[NP_INT16_t,ndim=1] m, _np.ndarray[basis_type,ndim=1] basis, int L,**blocks):
-    cdef npy_intp Ns = basis.shape[0]
-    cdef int kblock = blocks["kblock"]
     cdef int zAblock = blocks["cAblock"]
     cdef int zBblock = blocks["cBblock"]
     cdef int a = blocks["a"]
@@ -204,57 +195,36 @@
 def hcb_z_op(_np.ndarray[index_type,ndim=1] row, _np.ndarray[index_type,ndim=1] col, _np.ndarray[matrix_type,ndim=1] ME,
             str opstr, _np.ndarray[NP_INT32_t,ndim=1] indx, scalar_type J,
             _np.ndarray[basis_type,ndim=1] basis,int L,**blocks):
-<<<<<<< HEAD
-    cdef npy_intp Ns = basis.shape[0]
-    cdef int zblock = blocks["zblock"]
+    cdef npy_intp Ns = basis.shape[0]
+    cdef int zblock = blocks["cblock"]
     return z_op_template[basis_type,index_type,matrix_type](hcb_op_func,NULL,flip_all,NULL,L,zblock,Ns,&basis[0],opstr,&indx[0],J,&row[0],&col[0],&ME[0])
-=======
-    cdef index_type Ns = basis.shape[0]
-    cdef int zblock = blocks["cblock"]
-    return z_op_template[index_type,basis_type,matrix_type](hcb_op_func,NULL,flip_all,NULL,L,zblock,Ns,&basis[0],opstr,&indx[0],J,&row[0],&col[0],&ME[0])
->>>>>>> 11b16d9a
+
 
 
 def hcb_zA_op(_np.ndarray[index_type,ndim=1] row, _np.ndarray[index_type,ndim=1] col, _np.ndarray[matrix_type,ndim=1] ME,
             str opstr, _np.ndarray[NP_INT32_t,ndim=1] indx, scalar_type J,
             _np.ndarray[basis_type,ndim=1] basis,int L,**blocks):
-<<<<<<< HEAD
-    cdef npy_intp Ns = basis.shape[0]
-    cdef int zAblock = blocks["zAblock"]
+    cdef npy_intp Ns = basis.shape[0]
+    cdef int zAblock = blocks["cAblock"]
     return zA_op_template[basis_type,index_type,matrix_type](hcb_op_func,NULL,flip_sublat_A,NULL,L,zAblock,Ns,&basis[0],opstr,&indx[0],J,&row[0],&col[0],&ME[0])
-=======
-    cdef index_type Ns = basis.shape[0]
-    cdef int zAblock = blocks["cAblock"]
-    return zA_op_template[index_type,basis_type,matrix_type](hcb_op_func,NULL,flip_sublat_A,NULL,L,zAblock,Ns,&basis[0],opstr,&indx[0],J,&row[0],&col[0],&ME[0])
->>>>>>> 11b16d9a
+
 
 
 def hcb_zB_op(_np.ndarray[index_type,ndim=1] row, _np.ndarray[index_type,ndim=1] col, _np.ndarray[matrix_type,ndim=1] ME,
             str opstr, _np.ndarray[NP_INT32_t,ndim=1] indx, scalar_type J,
             _np.ndarray[basis_type,ndim=1] basis,int L,**blocks):
-<<<<<<< HEAD
-    cdef npy_intp Ns = basis.shape[0]
-    cdef int zBblock = blocks["zBblock"]
+    cdef npy_intp Ns = basis.shape[0]
+    cdef int zBblock = blocks["cBblock"]
     return zB_op_template[basis_type,index_type,matrix_type](hcb_op_func,NULL,flip_sublat_B,NULL,L,zBblock,Ns,&basis[0],opstr,&indx[0],J,&row[0],&col[0],&ME[0])
-=======
-    cdef index_type Ns = basis.shape[0]
-    cdef int zBblock = blocks["cBblock"]
-    return zB_op_template[index_type,basis_type,matrix_type](hcb_op_func,NULL,flip_sublat_B,NULL,L,zBblock,Ns,&basis[0],opstr,&indx[0],J,&row[0],&col[0],&ME[0])
->>>>>>> 11b16d9a
+
 
 
 def hcb_zA_zB_op(_np.ndarray[index_type,ndim=1] row, _np.ndarray[index_type,ndim=1] col, _np.ndarray[matrix_type,ndim=1] ME,
             str opstr, _np.ndarray[NP_INT32_t,ndim=1] indx, scalar_type J,
             _np.ndarray[basis_type,ndim=1] basis,int L,**blocks):
-<<<<<<< HEAD
-    cdef npy_intp Ns = basis.shape[0]
-    cdef int zBblock = blocks["zBblock"]
-    cdef int zAblock = blocks["zAblock"]
+    cdef npy_intp Ns = basis.shape[0]
+    cdef int zBblock = blocks["cBblock"]
+    cdef int zAblock = blocks["cAblock"]
     return zA_zB_op_template[basis_type,index_type,matrix_type](hcb_op_func,NULL,flip_sublat_A,flip_sublat_B,flip_all,NULL,L,zAblock,zBblock,Ns,&basis[0],opstr,&indx[0],J,&row[0],&col[0],&ME[0])
-=======
-    cdef index_type Ns = basis.shape[0]
-    cdef int zBblock = blocks["cBblock"]
-    cdef int zAblock = blocks["cAblock"]
-    return zA_zB_op_template[index_type,basis_type,matrix_type](hcb_op_func,NULL,flip_sublat_A,flip_sublat_B,flip_all,NULL,L,zAblock,zBblock,Ns,&basis[0],opstr,&indx[0],J,&row[0],&col[0],&ME[0])
->>>>>>> 11b16d9a
-
+
+
