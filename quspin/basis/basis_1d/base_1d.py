--- conflicted
+++ resolved
@@ -1309,47 +1309,6 @@
 		for i,s in enumerate(gen):
 			proj_state[i,...] += s[...]	
 
-<<<<<<< HEAD
-		if return_rdm == "both":
-			rdm_A,rdm_B = _lattice_partial_trace_mixed(proj_state,sub_sys_A,L,sps,return_rdm="both")
-
-			if L_A < L_B:
-				p = eigvalsh(rdm_A) 
-			else:
-				p = eigvalsh(rdm_B)
-
-			p += np.finfo(p.dtype).eps
-			return p,rdm_A.transpose((1,2,0)),rdm_B.transpose((1,2,0))
-
-		elif return_rdm == "A" and L_A <= L_B:
-			rdm_A = _lattice_partial_trace_mixed(proj_state,sub_sys_A,L,sps,return_rdm="A")
-			p = eigvalsh(rdm_A)
-			p += np.finfo(p.dtype).eps
-
-			return p,rdm_A.transpose((1,2,0))
-		elif return_rdm == "B" and L_B <= L_A:
-			rdm_B = _lattice_partial_trace_mixed(proj_state,sub_sys_A,L,sps,return_rdm="B")
-			p = eigvalsh(rdm_B)
-			p += np.finfo(p.dtype).eps
-
-			return p,rdm_B.transpose((1,2,0))
-		else:
-			if L_A <= L_B:
-				rdm_A = _lattice_partial_trace_mixed(proj_state,sub_sys_A,L,sps,return_rdm="A")
-				p = eigvalsh(rdm_A)
-			else:
-				rdm_B = _lattice_partial_trace_mixed(proj_state,sub_sys_A,L,sps,return_rdm="B")
-				p = eigvalsh(rdm_B)
-
-			p += np.finfo(p.dtype).eps
-			return p
-
-
-
-
-		
-=======
-
 		rdm_A,p_A=None,None
 		rdm_B,p_B=None,None
 		
@@ -1359,12 +1318,9 @@
 			p_A = eigvalsh(rdm_A) + _np.finfo(rdm_A.dtype).eps
 			p_B = eigvalsh(rdm_B) + _np.finfo(rdm_B.dtype).eps
 
-
 		elif return_rdm=='A':
 			rdm_A = _lattice_partial_trace_mixed(proj_state,sub_sys_A,L,sps,return_rdm="A")
 			p_A = eigvalsh(rdm_A) + _np.finfo(rdm_A.dtype).eps
->>>>>>> bce75b81
-
 			
 		elif return_rdm=='B':
 			rdm_B = _lattice_partial_trace_mixed(proj_state,sub_sys_A,L,sps,return_rdm="B")
