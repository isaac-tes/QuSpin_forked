--- conflicted
+++ resolved
@@ -811,19 +811,10 @@
 		if self._Ns <= 0:
 			return array([])
 		if v0.ndim == 1:
-<<<<<<< HEAD
-			shape = (2**self._L,1)
+			shape = (self.sps**self.L,1)
 			v0 = v0.reshape((-1,1))
 		elif v0.ndim == 2:
-			shape = (2**self._L,v0.shape[1])
-=======
-			ravel=True
-			shape = (self._sps**self._L,1)
-			v0 = v0.reshape((-1,1))
-		elif v0.ndim == 2:
-			ravel=False
-			shape = (self._sps**self._L,v0.shape[1])
->>>>>>> cae08bba
+			shape = (self.sps**self.L,v0.shape[1])
 		else:
 			raise ValueError("excpecting v0 to have ndim at most 2")
 
