from ._basis_1d_core import hcp_basis,hcp_ops,spf_basis,spf_ops
from . import _check_1d_symm_spf as _check
from .base_1d import basis_1d
from ..base import MAXPRINT
import numpy as _np



class spinless_fermion_basis_1d(basis_1d):
	"""Constructs basis for spinless fermionic operators in a specified 1-d symmetry sector.

	The supported operator strings for `spinless_fermion_basis_1d` are:

	.. math::
			\\begin{array}{cccc}
				\\texttt{basis}/\\texttt{opstr}   &   \\texttt{"I"}   &   \\texttt{"+"}   &   \\texttt{"-"}  &   \\texttt{"n"}   &   \\texttt{"z"}    \\newline	
				\\texttt{spinless_fermion_basis_1d}& \\hat{1}        &   \\hat c^\\dagger      &       \\hat c          & \\hat c^\\dagger c     &  \\hat c^\\dagger\\hat c - \\frac{1}{2}      \\newline
			\\end{array}

	Examples
	--------

	The code snippet below shows how to use the `spinless_fermion_basis_1d` class to construct the basis in the zero momentum sector of positive parity for the fermion Hamiltonian 

	.. math::
		H(t)=-J\\sum_j c^\\dagger_{j+1}c_j + \\mathrm{h.c.} - \\mu\\sum_j n_j + U\\cos\\Omega t\\sum_j n_{j+1} n_j

	.. literalinclude:: ../../doc_examples/spinless_fermion_basis_1d-example.py
		:linenos:
		:language: python
		:lines: 7-

	"""	
	def __init__(self,L,Nf=None,nf=None,**blocks):
		"""Intializes the `fermion_basis_1d` object (basis for fermionic operators).

		Parameters
		-----------
		L: int
			Length of chain/number of sites.
		Nf: {int,list}, optional
			Number of fermions in chain. Can be integer or list to specify one or more particle sectors.
		nf: float, optional
			Density of fermions in chain (fermions per site).
		**blocks: optional
			extra keyword arguments which include:

				**a** (*int*) - specifies unit cell size for translation.

				**kblock** (*int*) - specifies momentum block.

				**pblock** (*int*) - specifies parity block.

		"""

		input_keys = set(blocks.keys())

		# Why can we NOT have a check_z_symm toggler just for one of those weirdass cases that worked?

		expected_keys = set(["_Np","kblock","pblock","a","L"])
		wrong_keys = input_keys - expected_keys 
		if wrong_keys:
			temp = ", ".join(["{}" for key in wrong_keys])
			raise ValueError(("unexpected optional argument(s): "+temp).format(*wrong_keys))


		if blocks.get("a") is None: # by default a = 1
			blocks["a"] = 1

		if Nf is not None and nf is not None:
			raise ValueError("Cannot Nf and nf simultaineously.")
		elif Nf is None and nf is not None:
			if nf < 0 or nf > 1:
				raise ValueError("nf must be between 0 and 1")
			Nf = int(nf*L)

		if Nf is None:
			Nf_list = None
		elif type(Nf) is int:
			Nf_list = [Nf]
		else:
			try:
				Nf_list = list(Nf)
			except TypeError:
				raise TypeError("Nf must be iterable returning integers")

			if any((type(Nf) is not int) for Nf in Nf_list):
				TypeError("Nf must be iterable returning integers")

		count_particles = False
		if blocks.get("_Np") is not None:
			_Np = blocks.get("_Np")
			if Nf_list is not None:
				raise ValueError("do not use _Np and Nup/nb simultaineously.")
			blocks.pop("_Np")
			
			if _Np == -1:
				Nf_list = None
			else:
				count_particles = True
				_Np = min(L,_Np)
				Nf_list = list(range(_Np))

		if Nf_list is None:
			self._Np = None			
		else:
			self._Np = sum(Nf_list)

		self._blocks = blocks			

		self._sps = 2
		Imax = (1<<L)-1
		stag_A = sum(1<<i for i in range(0,L,2))
		stag_B = sum(1<<i for i in range(1,L,2))
		pars = _np.array([1,L,Imax,stag_A,stag_B]) # sign to be calculated
		self._operators = ("availible operators for ferion_basis_1d:"+
							"\n\tI: identity "+
							"\n\t+: raising operator"+
							"\n\t-: lowering operator"+
							"\n\tn: number operator"+
							"\n\tz: c-symm number operator")

		self._allowed_ops = set(["I","+","-","n","z"])
		basis_1d.__init__(self,hcp_basis,hcp_ops,L,Np=Nf_list,pars=pars,count_particles=count_particles,**blocks)
		# self._check_symm=None

	@property
	def _fermion_basis(self):
		return True 


	def __type__(self):
		return "<type 'qspin.basis.fermion_basis_1d'>"

	def __repr__(self):
		return "< instance of 'qspin.basis.fermion_basis_1d' with {0} states >".format(self._Ns)

	def __name__(self):
		return "<type 'qspin.basis.fermion_basis_1d'>"

	# functions called in base class:

	def _sort_opstr(self,op):
		return _sort_opstr_spinless(op)

	def _hc_opstr(self,op):
		return _hc_opstr_spinless(op)
	
	def _non_zero(self,op):
		return _non_zero_spinless(op)

	def _expand_opstr(self,op,num):
		return _expand_opstr_spinless(op,num)	


class spinful_fermion_basis_1d(spinless_fermion_basis_1d,basis_1d):
	"""Constructs basis for spinful fermionic operators in a specified 1-d symmetry sector.

	The supported operator strings for `spinful_fermion_basis_1d` are:

	.. math::
			\\begin{array}{cccc}
				\\texttt{basis}/\\texttt{opstr}   &   \\texttt{"I"}   &   \\texttt{"+"}   &   \\texttt{"-"}  &   \\texttt{"n"}   &   \\texttt{"z"}    \\newline	
				\\texttt{spinful_fermion_basis_1d}& \\hat{1}        &   \\hat c^\\dagger      &       \\hat c          & \\hat c^\\dagger c     &  \\hat c^\\dagger\\hat c - \\frac{1}{2}      \\newline
			\\end{array}

	
	Notes
	-----

	The `spinful_fermion_basis` operator strings are separated by a pipe symbol, `|`, to distinguish the spin-up from 
	spin-down species. However, the index array has NO pipe symbol.

	Examples
	--------

	The code snippet below shows how to use the `spinful_fermion_basis_1d` class to construct the basis in the zero momentum sector of positive fermion spin for the Fermi-Hubbard Hamiltonian 

	.. math::
		H=-J\\sum_{j,\\sigma} c^\\dagger_{j+1\\sigma}c_{j\\sigma} + \\mathrm{h.c.} - \\mu\\sum_{j,\\sigma} n_{j\\sigma} + U \\sum_j n_{j\\uparrow} n_{j\\downarrow}

	Notice that the operator strings for constructing Hamiltonians with a `spinful_fermion_basis` object are separated by 
	a pipe symbol, '|', while the index array has no splitting pipe character.
		

	.. literalinclude:: ../../doc_examples/spinful_fermion_basis_1d-example.py
		:linenos:
		:language: python
		:lines: 7-

	"""	
	def __init__(self,L,Nf=None,nf=None,**blocks):
		"""Intializes the `fermion_basis_1d` object (basis for fermionic operators).

		Parameters
		-----------
		L: int
			Length of chain/number of sites.
		Nf: {tupe(int,list)}, optional
			Number of fermions in chain. First (left) entry refers to spin-up and second (right) entry refers
			to spin-down. Each of the two entries can be integer or list to specify one or more particle sectors.
		nf: tuple(float), optional
			Density of fermions in chain (fermions per site). First (left) entry refers to spin-up. Second (right)
			entry refers to spin-down.
		**blocks: optional
			extra keyword arguments which include:

				**a** (*int*) - specifies unit cell size for translation.

				**kblock** (*int*) - specifies momentum block.

				**pblock** (*int*) - specifies parity block.

				**sblock** (*int*) - specifies fermion spin inversion block.

				**psblock** (*int*) - specifies parity followed by fermion spin inversion symmetry block.

		"""

		input_keys = set(blocks.keys())

		expected_keys = set(["_Np","kblock","pblock","sblock","psblock","a","check_z_symm","L"])
		wrong_keys = input_keys - expected_keys 
		if wrong_keys:
			temp = ", ".join(["{}" for key in wrong_keys])
			raise ValueError(("unexpected optional argument(s): "+temp).format(*wrong_keys))


		if blocks.get("a") is None: # by default a = 1
			blocks["a"] = 1

		if Nf is not None and nf is not None:
			raise ValueError("cannot use 'nf' and 'Nf' simultaineously.")
		if Nf is None and nf is not None:
			Nf = [(int(nf[0]*L),int(nf[1]*L))]

		self._sps = 2

		count_particles = False
		_Np = blocks.get("_Np")
		if _Np  is not None and Nf is None:
			count_particles = True
			if type(_Np) is not int:
				raise ValueError("_Np must be integer")
			if _Np >= -1:
				if _Np+1 > L: 
					Nf =  []
					for n in range(L+1):
						Nf.extend((n-i,i)for i in range(n+1))

					Nf = tuple(Nf)
				elif _Np==-1:
					Nf = None
				else:
					Nf=[]
					for n in range(_Np+1):
						Nf.extend((n-i,i)for i in range(n+1))

					Nf = tuple(Nf)
			else:
				raise ValueError("_Np == -1 for no particle conservation, _Np >= 0 for particle conservation")


		if Nf is None:
			Nf_list = None
			self._Np = None	
		else:
			if type(Nf) is tuple:
				if len(Nf)==2:
					Nup,Ndown = Nf
					if Nup>L:
						raise ValueError("Nup cannot exceed system size L.")
					if Ndown>L:
						raise ValueError("Ndown cannot exceed system size L.")
					self._Np = Nup+Ndown
					if (type(Nup) is not int) and (type(Ndown) is not int):
						raise ValueError("Nf must be tuple of integers or iteratable object of tuples.")
					Nf_list = [Nf]
				else:
					Nf_list = list(Nf)
					N_up_list,N_down_list = zip(*Nf_list)
					self._Np = sum(N_up_list)
					self._Np += sum(N_down_list)
					if any((type(tup)is not tuple) and len(tup)!=2 for tup in Nf_list):
						raise ValueError("Nf must be tuple of integers or iteratable object of tuples.")		

					if any((type(Nup) is not int) and (type(Ndown) is not int) for Nup,Ndown in Nf_list):
						raise ValueError("Nf must be tuple of integers or iteratable object of tuples.")		

					if any(Nup > L or Nup < 0 or Ndown > L or Ndown < 0 for Nup,Ndown in Nf_list):
						raise ValueError("particle numbers in Nf must satisfy: 0 <= n <= L")

			else:
				try:
					Nf_iter = iter(Nf)
				except TypeError:
					raise ValueError("Nf must be tuple of integers or iterable object of tuples.")


				Nf_list = list(Nf)
				N_up_list,_N_down_list = zip(*Nf_list)
				self._Np = sum(N_up_list)
				self._Np += sum(N_down_list)

				if any((type(tup)is not tuple) and len(tup)!=2 for tup in Nf_list):
					raise ValueError("Nf must be tuple of integers or iteratable object of tuples.")		

				if any((type(Nup) is not int) and (type(Ndown) is not int) for Nup,Ndown in Nf_list):
					raise ValueError("Nf must be tuple of integers or iteratable object of tuples.")		

				if any(Nup > L or Nup < 0 or Ndown > L or Ndown < 0 for Nup,Ndown in Nf_list):
					raise ValueError("particle numbers in Nf must satisfy: 0 <= n <= L")

		if blocks.get("check_z_symm") is None or blocks.get("check_z_symm") is True:
			check_z_symm = True
		else:
			check_z_symm = False

		self._blocks = blocks	
		pblock = blocks.get("pblock")
		zblock = blocks.get("sblock")
		kblock = blocks.get("kblock")
		pzblock = blocks.get("psblock")

		if zblock is not None:
			blocks.pop("sblock")
			blocks["zblock"] = zblock

		if pzblock is not None:
			blocks.pop("psblock")
			blocks["pzblock"] = pzblock

		if (type(pblock) is int) and (type(zblock) is int):
			blocks["pzblock"] = pblock*zblock
			self._blocks["psblock"] = pblock*zblock
			pzblock = pblock*zblock		


		if check_z_symm:
			# checking if fermion spin inversion is compatible with Np and L
			if (Nf_list is not None) and ((type(zblock) is int) or (type(pzblock) is int)):
				if len(Nf_list) > 1:
					ValueError("fermion spin inversion symmetry only reduces the half-filled particle sector")

				Nup,Ndown = Nf_list[0]

				if (L*(self.sps-1) % 2) != 0:
					raise ValueError("fermion spin inversion symmetry with particle conservation must be used with chains at half filling")
				if Nup != L*(self.sps-1)//2 or Ndown != L*(self.sps-1)//2:
					raise ValueError("fermion spin inversion symmetry only reduces the half-filled particle sector")


		Imax = (1<<L)-1
		pars = _np.array([L,Imax,0,0]) # sign to be calculated
		self._operators = ("availible operators for ferion_basis_1d:"+
							"\n\tI: identity "+
							"\n\t+: raising operator"+
							"\n\t-: lowering operator"+
							"\n\tn: number operator"+
							"\n\tz: c-symm number operator")

		self._allowed_ops = set(["I","+","-","n","z"])
		basis_1d.__init__(self,spf_basis,spf_ops,L,Np=Nf_list,pars=pars,count_particles=count_particles,**blocks)
		

	def _Op(self,opstr,indx,J,dtype):
		
		i = opstr.index("|")
		indx = _np.array(indx,dtype=_np.int32)
		indx[i:] += self.L
		opstr=opstr.replace("|","")

		return basis_1d._Op(self,opstr,indx,J,dtype)

	def index(self,up_state,down_state):
		"""Finds the index of user-defined Fock state in spinful fermion basis.

		Notes
		-----
		Particularly useful for defining initial Fock states through a unit vector in the direction specified
		by `index()`. 

		Parameters
		-----------
		up_state : str
			string which define the Fock state for the spin up fermions. 

		down_state : str
			string which define the Fock state for the spin down fermions. 

		Returns
		--------
		int
			Position of the Fock state in the `spinful_fermion_basis_1d`.

		Examples
		--------

		>>> s_up = "".join("1" for i in range(2)) + "".join("0" for i in range(2))
		>>> s_down = "".join("0" for i in range(2)) + "".join("1" for i in range(2))
		>>> print( basis.index(s_up,s_down) )

		"""
		if type(up_state) is int:
			pass
		elif type(up_state) is str:
			up_state = int(up_state,2)
		else:
			raise ValueError("up_state must be integer or string.")

		if type(down_state) is int:
			pass
		elif type(down_state) is str:
			down_state = int(down_state,2)
		else:
			raise ValueError("down_state must be integer or string.")

		s = down_state + (up_state << self.L)

		indx = _np.argwhere(self._basis == s)

		if len(indx) != 0:
			return _np.squeeze(indx)
		else:
			raise ValueError("state must be representive state in basis.")

		
	def partial_trace(self,state,sub_sys_A=None,density=True,subsys_ordering=True,return_rdm=None,enforce_pure=False,return_rdm_EVs=False,sparse=False,alpha=1.0,sparse_diag=True,maxiter=None):
		"""Calculates reduced density matrix, through a partial trace of a quantum state in a lattice `basis`.

		Parameters
		-----------
		state : obj
			State of the quantum system. Can be either one of:

				* numpy.ndarray [shape (Ns,)]: pure state (default).
				* numpy.ndarray [shape (Ns,Ns)]: density matrix (DM).
				* dict('V_states',V_states) [shape (Ns,Nvecs)]: collection of `Nvecs` states stored in the columns of `V_states`.
		sub_sys_A : tuple/list, optional
			Defines the sites contained in subsystem A [by python convention the first site of the chain is labelled j=0].
<<<<<<< HEAD
			Default is `(list(range(L//2)),list(range(L//2)))` with `L` the number of lattice sites.
=======
			Default is `tuple(range(N//2))` with `N` the number of lattice sites. The format is `(spin_up_subsys,spin_down_subsys)`
			(see example below). 
>>>>>>> 98e244ea
		return_rdm : str, optional
			Toggles returning the reduced DM. Can be tierh one of:

				* "A": returns reduced DM of subsystem A.
				* "B": returns reduced DM of subsystem B.
				* "both": returns reduced DM of both A and B subsystems.
		subsys_ordering : bool, optional
			Whether or not to reorder the sites in `sub_sys_A` in ascending order. Default is `True`.
		enforce_pure : bool, optional
			Whether or not to assume `state` is a colelction of pure states or a mixed density matrix, if
			it is a square array. Default is `False`.
		sparse : bool, optional
			Whether or not to return a sparse DM. Default is `False`.

		Returns
		--------
		numpy.ndarray
			Density matrix associated with `state`. Depends on optional arguments.

		Examples
		--------

		>>> sub_sys_A_up=range(basis.L//2) # subsystem for spin-up fermions
		>>> sub_sys_A_down=range(basis.L//2+1) # subsystem for spin-down fermions
		>>> subsys_A=(sub_sys_A_up,sub_sys_A_down)
		>>> state=1.0/np.sqrt(basis.Ns)*np.ones(basis.Ns) # infinite temperature state
		>>> partial_trace(state,sub_sys_A=subsys_A,return_rdm="A",enforce_pure=False,sparse=False,subsys_ordering=True)

		"""
		if sub_sys_A is None:
			sub_sys_A = (list(range(self.L//2)),list(range(self.L//2)))

		if type(sub_sys_A) is tuple and len(sub_sys_A) != 2:
			raise ValueError("sub_sys_A must be a tuple which contains the subsystems for the spin-up fermions in the \
							  first (left) part of the tuple and the spin-down fermions in the last (right) part of the tuple.")


		sub_sys_A_up,sub_sys_A_down = sub_sys_A

		sub_sys_A = list(sub_sys_A_up)
		sub_sys_A.extend([i+self.L for i in sub_sys_A_down])

		return basis_1d._partial_trace(self,state,sub_sys_A=sub_sys_A,
					subsys_ordering=subsys_ordering,return_rdm=return_rdm,
					enforce_pure=enforce_pure,sparse=sparse)



	def ent_entropy(self,state,sub_sys_A=None,density=True,subsys_ordering=True,return_rdm=None,enforce_pure=False,return_rdm_EVs=False,sparse=False,alpha=1.0,sparse_diag=True,maxiter=None):
		"""Calculates entanglement entropy of subsystem A and the corresponding reduced density matrix

		Notes
		-----
		Algorithm is based on both partial tracing and sigular value decomposition (SVD), optimised for speed.

		Parameters
		-----------
		state : obj
			State of the quantum system. Can be either one of:

				* numpy.ndarray [shape (Ns,)]: pure state (default).
				* numpy.ndarray [shape (Ns,Ns)]: density matrix (DM).
				* dict('V_states',V_states) [shape (Ns,Nvecs)]: collection of `Nvecs` states stored in the columns of `V_states`.
		sub_sys_A : tuple, optional
			Defines the sites contained in subsystem A [by python convention the first site of the chain is labelled j=0].
<<<<<<< HEAD
			Default is `(list(range(L//2)),list(range(L//2)))` with `L` the number of lattice sites.
=======
			Default is `tuple(range(N//2))` with `N` the number of lattice sites. The format is `(spin_up_subsys,spin_down_subsys)`
			(see example below).
>>>>>>> 98e244ea
		return_rdm : str, optional
			Toggles returning the reduced DM. Can be tierh one of:

				* "A": returns reduced DM of subsystem A.
				* "B": returns reduced DM of subsystem B.
				* "both": returns reduced DM of both A and B subsystems.
		enforce_pure : bool, optional
			Whether or not to assume `state` is a colelction of pure states or a mixed density matrix, if
			it is a square array. Default is `False`.
		subsys_ordering : bool, optional
			Whether or not to reorder the sites in `sub_sys_A` in ascending order. Default is `True`.
		sparse : bool, optional
			Whether or not to return a sparse DM. Default is `False`.
		return_rdm_EVs : bool, optional 
			Whether or not to return the eigenvalues of rthe educed DM. If `return_rdm` is specified,
			the eigenvalues of the corresponding DM are returned. If `return_rdm` is NOT specified, 
			the spectrum of `rdm_A` is returned by default. Default is `False`.
		alpha : float, optional
			Renyi :math:`\\alpha` parameter for the entanglement entropy. Default is :math:`\\alpha=1`:

			.. math::
				S_\\mathrm{ent}(\\alpha) =  \\frac{1}{1-\\alpha}\\log \\mathrm{tr}_{A} \\left( \\mathrm{tr}_{A^c} \\vert\\psi\\rangle\\langle\\psi\\vert \\right)^\\alpha
		sparse_diag : bool, optional
			When `sparse=True`, this flag enforces the use of
			`scipy.sparse.linalg.eigsh() <https://docs.scipy.org/doc/scipy/reference/generated/generated/scipy.sparse.linalg.eigsh.html>`_
			to calculate the eigenvaues of the reduced DM.
		maxiter : int, optional
			Specifies the number of iterations for Lanczos diagonalisation. Look up documentation for 
			`scipy.sparse.linalg.eigsh() <https://docs.scipy.org/doc/scipy/reference/generated/generated/scipy.sparse.linalg.eigsh.html>`_.

		Returns
		--------
		dict
			Dictionary with following keys, depending on input parameters:
				* "Sent_A": entanglement entropy of subsystem A (default).
				* "Sent_B": entanglement entropy of subsystem B.
				* "p_A": singular values of reduced DM of subsystem A (default).
				* "p_B": singular values of reduced DM of subsystem B.
				* "rdm_A": reduced DM of subsystem A.
				* "rdm_B": reduced DM of subsystem B.

		Examples
		--------

<<<<<<< HEAD
		>>> ent_entropy(state,sub_sys_A=([0,2,4],[1,3]),return_rdm="A",enforce_pure=False,return_rdm_EVs=False,
=======
		>>> sub_sys_A_up=range(basis.L//2) # subsystem for spin-up fermions
		>>> sub_sys_A_down=range(basis.L//2+1) # subsystem for spin-down fermions
		>>> subsys_A=(sub_sys_A_up,sub_sys_A_down)
		>>> state=1.0/np.sqrt(basis.Ns)*np.ones(basis.Ns) # infinite temperature state
		>>> ent_entropy(state,sub_sys_A=subsys_A,return_rdm="A",enforce_pure=False,return_rdm_EVs=False,
>>>>>>> 98e244ea
		>>>				sparse=False,alpha=1.0,sparse_diag=True,subsys_ordering=True)

		"""
		if sub_sys_A is None:
			sub_sys_A = (list(range(self.L//2)),list(range(self.L//2)))

		if type(sub_sys_A) is tuple and len(sub_sys_A) != 2:
			raise ValueError("sub_sys_A must be a tuple which contains the subsystems for the up spins in the \
							  first (left) part of the tuple and the down spins in the last (right) part of the tuple.")

		sub_sys_A_up,sub_sys_A_down = sub_sys_A

		sub_sys_A = list(sub_sys_A_up)
		sub_sys_A.extend([i+self.L for i in sub_sys_A_down])

		return basis_1d._ent_entropy(self,state,sub_sys_A,density=density,
						subsys_ordering=subsys_ordering,return_rdm=return_rdm,
						enforce_pure=enforce_pure,return_rdm_EVs=return_rdm_EVs,
						sparse=sparse,alpha=alpha,sparse_diag=sparse_diag,maxiter=maxiter)

	def __type__(self):
		return "<type 'qspin.basis.fermion_basis_1d'>"

	def __repr__(self):
		return "< instance of 'qspin.basis.fermion_basis_1d' with {0} states >".format(self._Ns)

	def __name__(self):
		return "<type 'qspin.basis.fermion_basis_1d'>"

	@property
	def N(self):
		"""int: Total number of sites (spin-up + spin-down) the basis is constructed with. NOTE: :math:`N=2L`."""
		return 2*self._L

	@property
	def _fermion_basis(self):
		return True 

	# functions called in base class:

	def _sort_opstr(self,op):
		return _sort_opstr_spinful(op)

	def _hc_opstr(self,op):
		return _hc_opstr_spinful(op)
	
	def _non_zero(self,op):
		return _non_zero_spinful(op)

	def _expand_opstr(self,op,num):
		return _expand_opstr_spinful(op,num) 

	def _get__str__(self):
		def get_state(b):
			bits_left = ((b>>(self.N-i-1))&1 for i in range(self.N//2))
			state_left = "|"+(" ".join(("{:1d}").format(bit) for bit in bits_left))+">"
			bits_right = ((b>>(self.N//2-i-1))&1 for i in range(self.N//2))
			state_right = "|"+(" ".join(("{:1d}").format(bit) for bit in bits_right))+">"
			return state_left+state_right


		temp1 = "     {0:"+str(len(str(self.Ns)))+"d}.  "
		if self._Ns > MAXPRINT:
			half = MAXPRINT // 2
			str_list = [(temp1.format(i))+get_state(b) for i,b in zip(range(half),self._basis[:half])]
			str_list.extend([(temp1.format(i))+get_state(b) for i,b in zip(range(self._Ns-half,self._Ns,1),self._basis[-half:])])
		else:
			str_list = [(temp1.format(i))+get_state(b) for i,b in enumerate(self._basis)]

		return tuple(str_list)


	def _check_symm(self,static,dynamic,photon_basis=None):
		kblock = self._blocks_1d.get("kblock")
		pblock = self._blocks_1d.get("pblock")
		zblock = self._blocks_1d.get("zblock")
		pzblock = self._blocks_1d.get("pzblock")
		a = self._blocks_1d.get("a")
		L = self.L

		if photon_basis is None:
			photon = False
			basis_sort_opstr = self._sort_opstr
			static_list,dynamic_list = self._get_local_lists(static,dynamic)
		else:
			photon = True
			basis_sort_opstr = photon_basis._sort_opstr
			static_list,dynamic_list = photon_basis._get_local_lists(static,dynamic)


		static_blocks = {}
		dynamic_blocks = {}
		if kblock is not None:
			missingops = _check.check_T(basis_sort_opstr,static_list,L,a)
			if missingops:	static_blocks["T symm"] = (tuple(missingops),)

			missingops = _check.check_T(basis_sort_opstr,dynamic_list,L,a)
			if missingops:	dynamic_blocks["T symm"] = (tuple(missingops),)

		if pblock is not None:
			missingops = _check.check_P(basis_sort_opstr,static_list,L)
			if missingops:	static_blocks["P symm"] = (tuple(missingops),)

			missingops = _check.check_P(basis_sort_opstr,dynamic_list,L)
			if missingops:	dynamic_blocks["P symm"] = (tuple(missingops),)

		if zblock is not None:
			missingops = []
			
			oddops = _check.check_Z(basis_sort_opstr,static_list,photon)
			if missingops or oddops:
				static_blocks["Z/C/S symm"] = (tuple(oddops),tuple(missingops))

			oddops = _check.check_Z(basis_sort_opstr,dynamic_list,photon)
			if missingops or oddops:
				dynamic_blocks["Z/C/S symm"] = (tuple(oddops),tuple(missingops))
			

		if pzblock is not None:
			missingops = _check.check_PZ(basis_sort_opstr,static_list,L,photon)
			if missingops:	static_blocks["PZ/PC/PS symm"] = (tuple(missingops),)

			missingops = _check.check_PZ(basis_sort_opstr,dynamic_list,L,photon)
			if missingops:	dynamic_blocks["PZ/PC/PS symm"] = (tuple(missingops),)

		return static_blocks,dynamic_blocks




def _sort_opstr_spinless(op):
	if op[0].count("|") > 0:
		raise ValueError("'|' character found in op: {0},{1}".format(op[0],op[1]))
	if len(op[0]) != len(op[1]):
		raise ValueError("number of operators in opstr: {0} not equal to length of indx {1}".format(op[0],op[1]))

	op = list(op)
	zipstr = list(zip(op[0],op[1]))
	if zipstr:
		n = len(zipstr)
		swapped = True
		anticommutes = 0
		while swapped:
			swapped = False
			for i in range(n-1):
				if zipstr[i][1] > zipstr[i+1][1]:
					temp = zipstr[i]
					zipstr[i] = zipstr[i+1]
					zipstr[i+1] = temp
					swapped = True

					if zipstr[i][0] in ["+","-"] and zipstr[i+1][0] in ["+","-"]:
						anticommutes += 1

		op1,op2 = zip(*zipstr)
		op[0] = "".join(op1)
		op[1] = tuple(op2)
		op[2] *= (1 if anticommutes%2 == 0 else -1)
	return tuple(op)

def _sort_opstr_spinful(op):
	op = list(op)
	opstr = op[0]
	indx  = op[1]

	if opstr.count("|") == 0: 
		raise ValueError("missing '|' charactor in: {0}, {1}".format(opstr,indx))

	# if opstr.count("|") > 1: 
	# 	raise ValueError("only one '|' charactor allowed in: {0}, {1}".format(opstr,indx))

	if len(opstr)-opstr.count("|") != len(indx):
		raise ValueError("number of indices doesn't match opstr in: {0}, {1}".format(opstr,indx))

	i = opstr.index("|")
	indx_left = indx[:i]
	indx_right = indx[i:]

	opstr_left,opstr_right=opstr.split("|",1)

	op1 = list(op)
	op1[0] = opstr_left
	op1[1] = tuple(indx_left)
	op1[2] = 1

	op2 = list(op)
	op2[0] = opstr_right
	op2[1] = tuple(indx_right)
	op2[2] = 1

	op1 = _sort_opstr_spinless(op1)
	op2 = _sort_opstr_spinless(op2)

	op[0] = "|".join((op1[0],op2[0]))
	op[1] = op1[1] + op2[1]
	op[2] *= op1[2] * op2[2]
	
	return tuple(op)


def _non_zero_spinless(op):
	opstr = _np.array(list(op[0]))
	indx = _np.array(op[1])
	if _np.any(indx):
		indx_p = indx[opstr == "+"].tolist()
		p = not any(indx_p.count(x) > 1 for x in indx_p)
		indx_p = indx[opstr == "-"].tolist()
		m = not any(indx_p.count(x) > 1 for x in indx_p)
		return (p and m)
	else:
		return True

def _non_zero_spinful(op):
		op = list(op)
		opstr = op[0]
		indx  = op[1]
	
		if opstr.count("|") > 1: 
			raise ValueError("only one '|' charactor allowed in: {0}, {1}".format(opstr,indx))

		if len(opstr)-1 != len(indx):
			raise ValueError("number of indices doesn't match opstr in: {0}, {1}".format(opstr,indx))

		i = opstr.index("|")
		indx_left = indx[:i]
		indx_right = indx[i:]

		opstr_left,opstr_right=opstr.split("|",1)

		op1 = list(op)
		op1[0] = opstr_left
		op1[1] = indx_left

		op2 = list(op)
		op2[0] = opstr_right
		op2[1] = indx_right

		return (_non_zero_spinless(op1) and _non_zero_spinless(op2))


def _hc_opstr_spinless(op):
	op = list(op)
	# take h.c. + <--> - , reverse operator order , and conjugate coupling
	op[0] = list(op[0].replace("+","%").replace("-","+").replace("%","-"))
	op[0].reverse()
	op[0] = "".join(op[0])
	op[1] = list(op[1])
	op[1].reverse()
	op[1] = tuple(op[1])
	op[2] = op[2].conjugate()
	return _sort_opstr_spinless(op) # return the sorted op.

def _hc_opstr_spinful(op):
		op = list(op)
		opstr = op[0]
		indx  = op[1]
	
		if opstr.count("|") > 1: 
			raise ValueError("only one '|' charactor allowed in: {0}, {1}".format(opstr,indx))

		if len(opstr)-1 != len(indx):
			raise ValueError("number of indices doesn't match opstr in: {0}, {1}".format(opstr,indx))

		i = opstr.index("|")
		indx_left = indx[:i]
		indx_right = indx[i:]

		opstr_left,opstr_right=opstr.split("|",1)

		op1 = list(op)
		op1[0] = opstr_left
		op1[1] = indx_left
		op1[2] = op[2]

		op2 = list(op)
		op2[0] = opstr_right
		op2[1] = indx_right
		op2[2] = complex(1.0)
		
		op1 = _hc_opstr_spinless(op1)
		op2 = _hc_opstr_spinless(op2)

		op[0] = "|".join((op1[0],op2[0]))
		op[1] = op1[1] + op2[1]

		op[2] = op1[2]*op2[2]

		return tuple(op)


def _expand_opstr_spinless(op,num):
	op = list(op)
	op.append(num)
	return [tuple(op)]

def _expand_opstr_spinful(op,num):
		op = list(op)
		opstr = op[0]
		indx  = op[1]
	
		if opstr.count("|") > 1: 
			raise ValueError("only one '|' charactor allowed in: {0}, {1}".format(opstr,indx))

		if len(opstr)-1 != len(indx):
			raise ValueError("number of indices doesn't match opstr in: {0}, {1}".format(opstr,indx))

		i = opstr.index("|")
		indx_left = indx[:i]
		indx_right = indx[i:]

		opstr_left,opstr_right=opstr.split("|",1)

		op1 = list(op)
		op1[0] = opstr_left
		op1[1] = indx_left
		op1[2] = 1.0

		op2 = list(op)
		op2[0] = opstr_right
		op2[1] = indx_right

		op1_list = _expand_opstr_spinless(op1,num)
		op2_list = _expand_opstr_spinless(op2,num)

		op_list = []
		for new_op1 in op1_list:
			for new_op2 in op2_list:
				new_op = list(new_op1)
				new_op[0] = "|".join((new_op1[0],new_op2[0]))
				new_op[1] += tuple(new_op2[1])
				new_op[2] *= new_op2[2]


				op_list.append(tuple(new_op))

		return tuple(op_list)<|MERGE_RESOLUTION|>--- conflicted
+++ resolved
@@ -438,12 +438,8 @@
 				* dict('V_states',V_states) [shape (Ns,Nvecs)]: collection of `Nvecs` states stored in the columns of `V_states`.
 		sub_sys_A : tuple/list, optional
 			Defines the sites contained in subsystem A [by python convention the first site of the chain is labelled j=0].
-<<<<<<< HEAD
-			Default is `(list(range(L//2)),list(range(L//2)))` with `L` the number of lattice sites.
-=======
-			Default is `tuple(range(N//2))` with `N` the number of lattice sites. The format is `(spin_up_subsys,spin_down_subsys)`
-			(see example below). 
->>>>>>> 98e244ea
+			Default is `tuple(range(N//2),range(N//2))` with `N` the number of physical lattice sites (e.g. sites which both species of fermions can occupy).
+			The format is `(spin_up_subsys,spin_down_subsys)` (see example below).
 		return_rdm : str, optional
 			Toggles returning the reduced DM. Can be tierh one of:
 
@@ -509,12 +505,8 @@
 				* dict('V_states',V_states) [shape (Ns,Nvecs)]: collection of `Nvecs` states stored in the columns of `V_states`.
 		sub_sys_A : tuple, optional
 			Defines the sites contained in subsystem A [by python convention the first site of the chain is labelled j=0].
-<<<<<<< HEAD
-			Default is `(list(range(L//2)),list(range(L//2)))` with `L` the number of lattice sites.
-=======
-			Default is `tuple(range(N//2))` with `N` the number of lattice sites. The format is `(spin_up_subsys,spin_down_subsys)`
-			(see example below).
->>>>>>> 98e244ea
+			Default is `tuple(range(N//2),range(N//2))` with `N` the number of physical lattice sites (e.g. sites which both species of fermions can occupy).
+			The format is `(spin_up_subsys,spin_down_subsys)` (see example below).
 		return_rdm : str, optional
 			Toggles returning the reduced DM. Can be tierh one of:
 
@@ -559,15 +551,11 @@
 		Examples
 		--------
 
-<<<<<<< HEAD
-		>>> ent_entropy(state,sub_sys_A=([0,2,4],[1,3]),return_rdm="A",enforce_pure=False,return_rdm_EVs=False,
-=======
 		>>> sub_sys_A_up=range(basis.L//2) # subsystem for spin-up fermions
 		>>> sub_sys_A_down=range(basis.L//2+1) # subsystem for spin-down fermions
 		>>> subsys_A=(sub_sys_A_up,sub_sys_A_down)
 		>>> state=1.0/np.sqrt(basis.Ns)*np.ones(basis.Ns) # infinite temperature state
 		>>> ent_entropy(state,sub_sys_A=subsys_A,return_rdm="A",enforce_pure=False,return_rdm_EVs=False,
->>>>>>> 98e244ea
 		>>>				sparse=False,alpha=1.0,sparse_diag=True,subsys_ordering=True)
 
 		"""
