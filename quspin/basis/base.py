--- conflicted
+++ resolved
@@ -59,23 +59,7 @@
 		return self._operators
 
 	def _get__str__(self):
-<<<<<<< HEAD
 		raise NotImplementedError("basis class: {0} missing implimentation of '_get__str__' required to print out the basis!".format(self.__class__))
-=======
-		temp1 = "         {0:"+str(len(str(self.Ns)))+"d}.  "
-		n_space = len(str(self.sps))
-		temp2 = "|"+(" ".join(["{:"+str(n_space)+"d}" for i in range(self.N)]))+">"
-
-		if self._Ns > MAXPRINT:
-			half = MAXPRINT // 2
-			str_list = [(temp1.format(i))+(temp2.format(*[int(b)//int(self.sps**i)%self.sps for i in range(self.N)])) for i,b in zip(range(half),self._basis[:half])]
-			str_list.extend([(temp1.format(i))+(temp2.format(*[int(b)//int(self.sps**i)%self.sps for i in range(self.N)])) for i,b in zip(range(self._Ns-half,self._Ns,1),self._basis[-half:])])
-		else:
-			str_list = [(temp1.format(i))+(temp2.format(*[int(b)//int(self.sps**i)%self.sps for i in range(self.N)])) for i,b in enumerate(self._basis)]
-
-		return tuple(str_list)
-
->>>>>>> 17032524
 
 	# this methods are optional and are not required for main functions:
 	def __iter__(self):
