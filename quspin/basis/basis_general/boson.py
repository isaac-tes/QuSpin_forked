from ._basis_general_core import boson_basis_core_wrap
from .base_hcb import hcb_basis_general
from .base_general import basis_general
import numpy as _np
from scipy.misc import comb


def H_dim(N,length,m_max):
    """
    Returns the total number of states in the bosonic Hilbert space

    --- arguments:

    N: total number of bosons in lattice
    length: total number of sites
    m_max+1: max number of states per site 
    """
    Ns = 0
    for r in range(N//(m_max+1)+1):
        r_2 = N - r*(m_max+1)
        if r % 2 == 0:
            Ns +=  comb(length,r,exact=True) * comb(length + r_2 - 1,r_2,exact=True)
        else:
            Ns += -comb(length,r,exact=True) * comb(length + r_2 - 1,r_2,exact=True)

    return Ns



def get_basis_type(N, Np, sps, use_boost=False, **blocks):
    # calculates the datatype which will fit the largest representative state in basis
    if Np is None:
        # if no particle conservation the largest representative is sps**N-1
        s_max = sps**N-1
    else:
        # if particles are conservated the largest representative is placing all particles as far left
        # as possible. 
        l=Np//(sps-1)
        s_max = sum((sps-1)*sps**(N-1-i)  for i in range(l))
        s_max += (Np%(sps-1))*sps**(N-l-1)

    s_max = int(s_max)

    nbits = 0
    while(s_max>0):
        s_max >>= 1
        nbits += 1

    if nbits <= 32:
    	return _np.uint32
    elif nbits <= 64:
    	return _np.uint64
    elif nbits <= 128 and use_boost:
    	return _np.dtype((np.void,16))
    elif nbits <= 256 and use_boost:
    	return _np.dtype((np.void,48))
    elif nbits <= 512 and use_boost:
    	return _np.dtype((np.void,80))
    elif nbits <= 1024 and use_boost:
    	return _np.dtype((np.void,144))
    else:
    	return _np.object


# general basis for hardcore bosons/spin-1/2
class boson_basis_general(hcb_basis_general,basis_general):
	"""Constructs basis for boson operators for USER-DEFINED symmetries.

	Any unitary symmetry transformation :math:`Q` of multiplicity :math:`m_Q` (:math:`Q^{m_Q}=1`) has
	eigenvalues :math:`\\exp(-2\\pi i q/m_Q)`, labelled by an ingeter :math:`q\\in\\{0,1,\\dots,m_Q-1\\}`.
	These integers :math:`q` are used to define the symmetry blocks.

	For instance, if :math:`Q=P` is parity (reflection), then :math:`q=0,1`. If :math:`Q=T` is translation by one lattice site,
	then :math:`q` labels the mometum blocks in the same fashion as for the `..._basis_1d` classes. 

	User-defined symmetries with the `boson_basis_general` class can be programmed as follows. Suppose we have a system of
	L sites, enumerated :math:`s=(s_0,s_1,\\dots,s_{L-1})`. There are two types of operations one can perform on the sites:
		* exchange the labels of two sites: :math:`s_i \\leftrightarrow s_j` (e.g., translation, parity)
		* invert the population on a given site: :math:`s_i\\leftrightarrow -(s_j+1)` (e.g., particle-hole symmetry, hardcore bosons only)

	These two operations already comprise a variety of symmetries, including translation, parity (reflection) and 
	spin inversion. For a specific example, see below.

	The supported operator strings for `boson_basis_general` are:

	.. math::
		\\begin{array}{cccc}
			\\texttt{basis}/\\texttt{opstr}   &   \\texttt{"I"}   &   \\texttt{"+"}   &   \\texttt{"-"}  &   \\texttt{"n"}   &   \\texttt{"z"}     \\newline	
			\\texttt{boson_basis_general}&   \\hat{1}        &   \\hat b^\\dagger      &       \\hat b          & \\hat b^\\dagger b     &  \\hat b^\\dagger\\hat b - \\frac{\\mathrm{sps}-1}{2}  \\newline
		\\end{array}

	Notes
	-----
	* if `Nb` or `nb` are specified, by default `sps` is set to the number of bosons on the lattice.
	* if `sps` is specified, while `Nb` or `nb` are not, all particle sectors are filled up to the maximumal 
		occupation. 
	* if `Nb` or `nb` and `sps` are specified, the finite boson basis is constructed with the local Hilbert space 
		restrited by `sps`.

	Examples
	--------

	The code snippet below shows how to construct the two-dimensional Bose-Hubbard model.
	
	.. math::
		H = -J \\sum_{\\langle ij\\rangle} b^\dagger_i b_j + \\mathrm{h.c.} - \\mu\\sum_j n_j + \\frac{U}{2}\\sum_j n_j(n_j-1)

	Moreover, it demonstrates how to pass user-defined symmetries to the `boson_basis_general` constructor. In particular,
	we do translation invariance and parity (reflection) (along each lattice direction).

	.. literalinclude:: ../../doc_examples/boson_basis_general-example.py
		:linenos:
		:language: python
		:lines: 7-


	"""
	def __init__(self,N,Nb=None,nb=None,sps=None,Ns_block_est=None,make_basis=True,**blocks):
		"""Intializes the `boson_basis_general` object (basis for bosonic operators).

		Parameters
		-----------
		N: int
			Number of sites.
		Nb: {int,list}, optional
			Number of bosons in chain. Can be integer or list to specify one or more particle sectors.
		nb: float, optional
			Density of bosons in chain (bosons per site).
		sps: int, optional
			Number of states per site (including zero bosons), or on-site Hilbert space dimension.
		Ns_block_est: int, optional
			Overwrites the internal estimate of the size of the reduced Hilbert space for the given symmetries. This can be used to help conserve memory if the exact size of the H-space is known ahead of time. 
		make_basis: bool, optional
			Boolean to control whether to make the basis. Allows the use to use some functionality of the basis constructor without constructing the entire basis.
		**blocks: optional
			keyword arguments which pass the symmetry generator arrays. For instance:

			>>> basis(...,kxblock=(Q,q),...)

			The keys of the symmetry sector, e.g. `kxblock`, can be chosen arbitrarily by the user. The
			values are tuples where the first entry contains the symmetry transformation :math:`Q` acting on the
			lattice sites (see class example), and the second entry is an integer :math:`q` to label the symmetry
			sector.

		"""
		_Np = blocks.get("_Np")
		if _Np is not None:
			blocks.pop("_Np")

		if sps is None:

			if Nb is not None:
				if nb is not None:
					raise ValueError("cannot use 'nb' and 'Nb' simultaineously.")

			elif nb is not None:
				if Nb is not None:
					raise ValueError("cannot use 'nb' and 'Nb' simultaineously.")

				Nb = int(nb*N)
			else:
				raise ValueError("expecting value for 'Nb','nb' or 'sps'")
		else:
			if Nb is not None:
				if nb is not None:
					raise ValueError("cannot use 'nb' and 'Nb' simultaineously.")

			elif nb is not None:
				Nb = int(nb*N)

		
		self._sps = sps
		self._allowed_ops=set(["I","z","n","+","-"])


		if self._sps == 2:

			self._operators = ("availible operators for boson_basis_1d:"+
								"\n\tI: identity "+
								"\n\t+: raising operator"+
								"\n\t-: lowering operator"+
								"\n\tn: number operator"+
								"\n\tz: c-symm number operator")

			hcb_basis_general.__init__(self,N,Nb=Nb,_Np=_Np,_make_basis=make_basis,**blocks)
		
		else:

			self._operators = ("availible operators for ferion_basis_1d:"+
								"\n\tI: identity "+
								"\n\t+: raising operator"+
								"\n\t-: lowering operator"+
								"\n\tn: number operator"+
								"\n\tz: ph-symm number operator")


			basis_general.__init__(self,N,**blocks)
			self._check_pcon = False
			self._count_particles = False
			if _Np is not None and Nb is None:
				self._count_particles = True
				if type(_Np) is not int:
					raise ValueError("_Np must be integer")
				if _Np >= -1:
					if _Np+1 > N: 
						Nb = list(range(N+1))
					elif _Np==-1:
						Nb = None
					else:
						Nb = list(range(_Np+1))
				else:
					raise ValueError("_Np == -1 for no particle conservation, _Np >= 0 for particle conservation")

			if Nb is None:
				Ns = sps**N
				basis_type = get_basis_type(N,Nb,sps)
			elif type(Nb) is int:
				self._check_pcon = True
				self._get_proj_pcon = True

				if self._sps is None:
					self._sps = Nb

				Ns = H_dim(Nb,N,self._sps-1)
				basis_type = get_basis_type(N,Nb,self._sps)
			else:
				try:
					Np_iter = iter(Nb)
				except TypeError:
					raise TypeError("Nb must be integer or iteratable object.")

				if self._sps is None:
					self._sps = max(Nb)				

				Ns = 0
				for b in Nb:
					Ns += H_dim(b,N,self._sps-1)

				basis_type = get_basis_type(N,max(Nb),self._sps)

			self._pcon_args = dict(N=N,Nb=Nb,sps=sps)

			if len(self._pers)>0:
				if Ns_block_est is None:
					Ns = int(float(Ns)/_np.multiply.reduce(self._pers))*self._sps
				else:
					if type(Ns_block_est) is not int:
						raise TypeError("Ns_block_est must be integer value.")
					if Ns_block_est <= 0:
						raise ValueError("Ns_block_est must be an integer > 0")						
					Ns = Ns_block_est

			
			if basis_type==_np.uint32:
<<<<<<< HEAD
				basis = _np.zeros(Ns,dtype=_np.uint32)
				n     = _np.zeros(Ns,dtype=self._n_dtype)
			elif basis_type==_np.uint64:
				basis = _np.zeros(Ns,dtype=_np.uint64)
				n     = _np.zeros(Ns,dtype=self._n_dtype)
			else:
				raise ValueError("states can't be represented as 64-bit unsigned integer")

			self._core = boson_basis_core_wrap(basis_type,N,self._sps,self._maps,self._pers,self._qs)

			if count_particles and (Nb is not None):
				Np_list = _np.zeros_like(basis,dtype=_np.uint8)
				Ns = self._core.make_basis(basis,n,Np=Nb,count=Np_list)
			else:
				Np_list = None
				Ns = self._core.make_basis(basis,n,Np=Nb)
=======
				self._core = boson_basis_core_wrap_32(N,self._sps,self._maps,self._pers,self._qs)
			elif basis_type==_np.uint64:
				self._core = boson_basis_core_wrap_64(N,self._sps,self._maps,self._pers,self._qs)
			else:
				raise ValueError("states can't be represented as 64-bit unsigned integer")

>>>>>>> 0dd13400

			self._N = N
			self._Ns = Ns
			self._Np = Nb
			

			# make the basis; make() is function method of base_general
			if make_basis:		
				self.make()
			else:
				self._Ns=1
				self._basis=_np.zeros(self._Ns,dtype=basis_type)
				self._n=_np.zeros(self._Ns,dtype=basis_type)


<<<<<<< HEAD
			self._Ns = Ns
			self._N = N
			self._index_type = _np.result_type(_np.min_scalar_type(-self._Ns),_np.int32)
=======
>>>>>>> 0dd13400


			
	def _sort_opstr(self,op):
		if op[0].count("|") > 0:
			raise ValueError("'|' character found in op: {0},{1}".format(op[0],op[1]))
		if len(op[0]) != len(op[1]):
			raise ValueError("number of operators in opstr: {0} not equal to length of indx {1}".format(op[0],op[1]))

		op = list(op)
		zipstr = list(zip(op[0],op[1]))
		if zipstr:
			zipstr.sort(key = lambda x:x[1])
			op1,op2 = zip(*zipstr)
			op[0] = "".join(op1)
			op[1] = tuple(op2)
		return tuple(op)



	def _non_zero(self,op):
		opstr = _np.array(list(op[0]))
		indx = _np.array(op[1])
		if _np.any(indx):
			indx_p = indx[opstr == "+"].tolist()
			p = not any(indx_p.count(x) > 1 for x in indx_p)
			indx_p = indx[opstr == "-"].tolist()
			m = not any(indx_p.count(x) > 1 for x in indx_p)
			return (p and m)
		else:
			return True
		


	def _hc_opstr(self,op):
		op = list(op)
		# take h.c. + <--> - , reverse operator order , and conjugate coupling
		op[0] = list(op[0].replace("+","%").replace("-","+").replace("%","-"))
		op[0].reverse()
		op[0] = "".join(op[0])
		op[1] = list(op[1])
		op[1].reverse()
		op[1] = tuple(op[1])
		op[2] = op[2].conjugate()
		return self._sort_opstr(op) # return the sorted op.


	def _expand_opstr(self,op,num):
		op = list(op)
		op.append(num)
		return [tuple(op)]	



<|MERGE_RESOLUTION|>--- conflicted
+++ resolved
@@ -24,7 +24,6 @@
             Ns += -comb(length,r,exact=True) * comb(length + r_2 - 1,r_2,exact=True)
 
     return Ns
-
 
 
 def get_basis_type(N, Np, sps, use_boost=False, **blocks):
@@ -60,6 +59,7 @@
     	return _np.dtype((np.void,144))
     else:
     	return _np.object
+
 
 
 # general basis for hardcore bosons/spin-1/2
@@ -213,7 +213,7 @@
 
 			if Nb is None:
 				Ns = sps**N
-				basis_type = get_basis_type(N,Nb,sps)
+				self._basis_dtype = get_basis_type(N,Nb,sps)
 			elif type(Nb) is int:
 				self._check_pcon = True
 				self._get_proj_pcon = True
@@ -222,7 +222,7 @@
 					self._sps = Nb
 
 				Ns = H_dim(Nb,N,self._sps-1)
-				basis_type = get_basis_type(N,Nb,self._sps)
+				self._basis_dtype = get_basis_type(N,Nb,self._sps)
 			else:
 				try:
 					Np_iter = iter(Nb)
@@ -236,7 +236,7 @@
 				for b in Nb:
 					Ns += H_dim(b,N,self._sps-1)
 
-				basis_type = get_basis_type(N,max(Nb),self._sps)
+				self._basis_dtype = get_basis_type(N,max(Nb),self._sps)
 
 			self._pcon_args = dict(N=N,Nb=Nb,sps=sps)
 
@@ -250,54 +250,21 @@
 						raise ValueError("Ns_block_est must be an integer > 0")						
 					Ns = Ns_block_est
 
-			
-			if basis_type==_np.uint32:
-<<<<<<< HEAD
-				basis = _np.zeros(Ns,dtype=_np.uint32)
-				n     = _np.zeros(Ns,dtype=self._n_dtype)
-			elif basis_type==_np.uint64:
-				basis = _np.zeros(Ns,dtype=_np.uint64)
-				n     = _np.zeros(Ns,dtype=self._n_dtype)
-			else:
-				raise ValueError("states can't be represented as 64-bit unsigned integer")
-
-			self._core = boson_basis_core_wrap(basis_type,N,self._sps,self._maps,self._pers,self._qs)
-
-			if count_particles and (Nb is not None):
-				Np_list = _np.zeros_like(basis,dtype=_np.uint8)
-				Ns = self._core.make_basis(basis,n,Np=Nb,count=Np_list)
-			else:
-				Np_list = None
-				Ns = self._core.make_basis(basis,n,Np=Nb)
-=======
-				self._core = boson_basis_core_wrap_32(N,self._sps,self._maps,self._pers,self._qs)
-			elif basis_type==_np.uint64:
-				self._core = boson_basis_core_wrap_64(N,self._sps,self._maps,self._pers,self._qs)
-			else:
-				raise ValueError("states can't be represented as 64-bit unsigned integer")
-
->>>>>>> 0dd13400
-
+			if self._basis_dtype not in [_np.uint32,_np.uint64]:
+				raise ValueError("basis type is not representable with uint32 or uint64.")
+
+			self._core = boson_basis_core_wrap(self._basis_dtype,N,self._sps,self._maps,self._pers,self._qs)
 			self._N = N
 			self._Ns = Ns
 			self._Np = Nb
-			
 
 			# make the basis; make() is function method of base_general
 			if make_basis:		
 				self.make()
 			else:
 				self._Ns=1
-				self._basis=_np.zeros(self._Ns,dtype=basis_type)
-				self._n=_np.zeros(self._Ns,dtype=basis_type)
-
-
-<<<<<<< HEAD
-			self._Ns = Ns
-			self._N = N
-			self._index_type = _np.result_type(_np.min_scalar_type(-self._Ns),_np.int32)
-=======
->>>>>>> 0dd13400
+				self._basis=_np.zeros(self._Ns,dtype=self._basis_dtype)
+				self._n=_np.zeros(self._Ns,dtype=self._n_dtype)
 
 
 			
