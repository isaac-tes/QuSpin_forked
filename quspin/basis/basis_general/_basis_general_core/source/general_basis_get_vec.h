--- conflicted
+++ resolved
@@ -138,31 +138,23 @@
 		norm *= B->pers[i];
 	}
 
-
-<<<<<<< HEAD
 	if(basis_pcon){
-		#pragma omp parallel for schedule(dynamic) firstprivate(norm)
+		#pragma omp parallel for schedule(dynamic,chunk) firstprivate(norm)
 		for(npy_intp k=0;k<Ns;k++){
 			if(!err)
 				continue;
-=======
-	#pragma omp parallel for schedule(dynamic,chunk) firstprivate(norm)
-	for(npy_intp k=0;k<Ns;k++){
-		if(!err)
-			continue;
->>>>>>> 0dd13400
 
-			std::complex<double> c = 1.0/std::sqrt(n[k]*norm);
-			int sign = 1;
-			bool local_err = get_vec_rep_pcon(B,basis[k],sign,nt,n_vec,basis_pcon,Ns_full,&in[k*n_vec],c,out,0);
-			if(!local_err){
-				#pragma omp critical
-				err = local_err;
-			}
+				std::complex<double> c = 1.0/std::sqrt(n[k]*norm);
+				int sign = 1;
+				bool local_err = get_vec_rep_pcon(B,basis[k],sign,nt,n_vec,basis_pcon,Ns_full,&in[k*n_vec],c,out,0);
+				if(!local_err){
+					#pragma omp critical
+					err = local_err;
+				}
 		}
 	}
 	else{
-		#pragma omp parallel for schedule(dynamic) firstprivate(norm)
+		#pragma omp parallel for schedule(dynamic,chunk) firstprivate(norm)
 		for(npy_intp k=0;k<Ns;k++){
 			if(!err)
 				continue;
