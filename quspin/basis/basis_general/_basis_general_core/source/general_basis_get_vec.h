#ifndef _GENERAL_BASIS_GET_VEC_H
#define _GENERAL_BASIS_GET_VEC_H

#include "general_basis_core.h"
#include "numpy/ndarraytypes.h"
#include "misc.h"
#include "openmp.h"


namespace basis_general {

template<class T,class P>
bool inline update_out_dense(std::complex<double> c, P phase, npy_intp n_vec,const std::complex<T> *in, std::complex<T> *out){
	for(npy_intp i=0;i<n_vec;i++){
		out[i] += T(phase) * std::complex<T>(c) * in[i];
	}
	return true;
}

template<class T,class P>
bool inline update_out_dense(std::complex<double> c, P phase, npy_intp n_vec,const T *in, T *out){
	if(std::abs(c.imag())>1.1e-15){
		return false;
	}
	else{
		T re = c.real();
		for(npy_intp i=0;i<n_vec;i++){
			out[i] += T(phase) * re * in[i];
		}
		return true;
	}
}

template<class T>
bool inline update_out_dense(std::complex<double> c, std::complex<double> phase, npy_intp n_vec,const std::complex<T> *in, std::complex<T> *out){
	for(npy_intp i=0;i<n_vec;i++){
		out[i] += std::complex<T>(phase*c) * in[i];
	}
	return true;
}

template<class T>
bool inline update_out_dense(std::complex<double> c, std::complex<double> phase, npy_intp n_vec,const T *in, T *out){
	c *= phase;
	if(std::abs(c.imag())>1.1e-15){
		return false;
	}
	else{
		T re = c.real();
		for(npy_intp i=0;i<n_vec;i++){
			out[i] += re * in[i];
		}
		return true;
	}
}


<<<<<<< HEAD
template<class I,class T,class P=signed char>
bool get_vec_rep(general_basis_core<I,P> *B,
=======

template<class I,class T>
bool get_vec_rep(general_basis_core<I> *B,
>>>>>>> a0139179
									 I s,
								   P &phase,
							 const int nt,
							 const npy_intp n_vec,
							 const npy_intp Ns_full,
							 const T in[],
							 std::complex<double> c,
							 	   T out[],
							 const int depth)
{
	bool err = true;
	if(nt<=0){
		const npy_intp full = (Ns_full - s - 1)*n_vec;
		err = update_out_dense(c,phase,n_vec,in,&out[full]);		
		return err;
	}
	int per = B->pers[depth];
	double q = (2.0*M_PI*B->qs[depth])/per;
	std::complex<double> cc = std::exp(std::complex<double>(0,-q));

	if(depth < nt-1){
		for(int j=0;j<per && err;j++){
			err = get_vec_rep(B,s,phase,nt,n_vec,Ns_full,in,c,out,depth+1);
			c *= cc;
			s = B->map_state(s,depth,phase);
		}
		return err;
	}
	else{
		for(int j=0;j<per && err;j++){
			const npy_intp full = (Ns_full - s - 1)*n_vec;
			err = update_out_dense(c,phase,n_vec,in,&out[full]);
			c *= cc;
			s = B->map_state(s,depth,phase);
		}
		return err;
	}
}



template<class I,class T,class P=signed char>
bool get_vec_rep_pcon(general_basis_core<I,P> *B,
									 I s,
								   P &phase,
							 const int nt,
							 const npy_intp n_vec,
							 const I basis_pcon[],
							 const npy_intp Ns_full,
							 const T in[],
							 std::complex<double> c,
							 	   T out[],
							 const int depth)
{
	bool err = true;
	if(nt<=0){
		const npy_intp full = binary_search(Ns_full,basis_pcon,s)*n_vec;
		err = update_out_dense(c,phase,n_vec,in,&out[full]);		
		return err;
	}
	int per = B->pers[depth];
	double q = (2.0*M_PI*B->qs[depth])/per;
	std::complex<double> cc = std::exp(std::complex<double>(0,-q));

	if(depth < nt-1){
		for(int j=0;j<per && err;j++){
			err = get_vec_rep_pcon(B,s,phase,nt,n_vec,basis_pcon,Ns_full,in,c,out,depth+1);
			c *= cc;
			s = B->map_state(s,depth,phase);
		}
		return err;
	}
	else{
		for(int j=0;j<per && err;j++){
			const npy_intp full = binary_search(Ns_full,basis_pcon,s)*n_vec;
			err = update_out_dense(c,phase,n_vec,in,&out[full]);
			c *= cc;
			s = B->map_state(s,depth,phase);
		}
		return err;
	}
}


template<class I,class J,class T,class P=signed char>
bool get_vec_general_pcon_dense(general_basis_core<I,P> *B,
										 const I basis[],
										 const J n[],
										 const npy_intp n_vec,
										 const npy_intp Ns,
										 const npy_intp Ns_full,
										 const I basis_pcon[],
										 const T in[],
										 	   T out[])
{
	bool err = true;
	const int nt = B->get_nt();
	const npy_intp chunk = std::max(Ns/(100*omp_get_max_threads()),(npy_intp)1);

	double norm = 1.0;

	for(int i=0;i<nt;i++){
		norm *= B->pers[i];
	}

	#pragma omp parallel for schedule(dynamic,chunk) firstprivate(norm)
	for(npy_intp k=0;k<Ns;k++){
		if(!err){continue;}

			std::complex<double> c = 1.0/std::sqrt(n[k]*norm);
			P phase = 1;
			bool local_err = get_vec_rep_pcon(B,basis[k],phase,nt,n_vec,basis_pcon,Ns_full,&in[k*n_vec],c,out,0);
			if(!local_err){
				#pragma omp critical
				err = local_err;
			}
	}

	return err;
}

template<class I,class J,class T,class P=signed char>
bool get_vec_general_dense(general_basis_core<I,P> *B,
										 const I basis[],
										 const J n[],
										 const npy_intp n_vec,
										 const npy_intp Ns,
										 const npy_intp Ns_full,
										 const T in[],
										 	   T out[])
{
	bool err = true;
	const int nt = B->get_nt();
	const npy_intp chunk = std::max(Ns/(100*omp_get_max_threads()),(npy_intp)1);

	double norm = 1.0;

	for(int i=0;i<nt;i++){
		norm *= B->pers[i];
	}


	#pragma omp parallel for schedule(dynamic,chunk) firstprivate(norm)
	for(npy_intp k=0;k<Ns;k++){
		if(!err){continue;}

		std::complex<double> c = 1.0/std::sqrt(n[k]*norm);
		P phase = 1;
		bool local_err = get_vec_rep(B,basis[k],phase,nt,n_vec,Ns_full,&in[k*n_vec],c,out,0);
		if(!local_err){
			#pragma omp critical
			err = local_err;
		}
	}

	return err;
}

}



#endif<|MERGE_RESOLUTION|>--- conflicted
+++ resolved
@@ -55,14 +55,8 @@
 }
 
 
-<<<<<<< HEAD
 template<class I,class T,class P=signed char>
 bool get_vec_rep(general_basis_core<I,P> *B,
-=======
-
-template<class I,class T>
-bool get_vec_rep(general_basis_core<I> *B,
->>>>>>> a0139179
 									 I s,
 								   P &phase,
 							 const int nt,
