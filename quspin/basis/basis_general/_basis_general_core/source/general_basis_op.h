--- conflicted
+++ resolved
@@ -7,12 +7,9 @@
 #include <limits>
 #include "general_basis_core.h"
 #include "numpy/ndarraytypes.h"
-<<<<<<< HEAD
 #include "misc.h"
-=======
 #include "openmp.h"
 
->>>>>>> 0dd13400
 
 
 
