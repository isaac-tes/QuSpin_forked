--- conflicted
+++ resolved
@@ -115,34 +115,7 @@
 						  		K v_out[])
 {
 	int err = 0;
-<<<<<<< HEAD
-	#pragma omp parallel
-	{
-		const int nt = B->get_nt();
-		const npy_intp chunk = std::max(Ns/(100*omp_get_num_threads()),(npy_intp)1);
-		int g[__GENERAL_BASIS_CORE__max_nt];
-		#pragma omp for schedule(dynamic,chunk)
-		for(npy_intp i=0;i<Ns;i++){
-			if(err != 0){
-				continue;
-			}
-
-			I r = basis[i];
-			std::complex<double> m = A;
-			int local_err = B->op(r,m,n_op,opstr,indx);
-
-			if(local_err == 0){
-				P sign = 1;
-
-				npy_intp j = i;
-				if(r != basis[i]){
-					I rr = B->ref_state(r,g,sign);
-					if(full_basis){
-						j = Ns - (npy_intp)rr - 1;
-					}
-					else{
-						j = binary_search(Ns,basis,rr);
-=======
+
 	if(transpose){
 		if(conjugate){
 			#pragma omp parallel
@@ -154,7 +127,6 @@
 				for(npy_intp i=0;i<Ns;i++){
 					if(err != 0){
 						continue;
->>>>>>> a0139179
 					}
 
 					I r = basis[i];
@@ -162,7 +134,7 @@
 					int local_err = B->op(r,m,n_op,opstr,indx);
 
 					if(local_err == 0){
-						int sign = 1;
+						P sign = 1;
 						npy_intp j = i;
 						if(r != basis[i]){
 							I rr = B->ref_state(r,g,sign);
@@ -216,7 +188,7 @@
 					int local_err = B->op(r,m,n_op,opstr,indx);
 
 					if(local_err == 0){
-						int sign = 1;
+						P sign = 1;
 
 						npy_intp j = i;
 						if(r != basis[i]){
@@ -275,7 +247,7 @@
 					int local_err = B->op(r,m,n_op,opstr,indx);
 
 					if(local_err == 0){
-						int sign = 1;
+						P sign = 1;
 
 						npy_intp j = i;
 						if(r != basis[i]){
@@ -332,7 +304,7 @@
 					int local_err = B->op(r,m,n_op,opstr,indx);
 
 					if(local_err == 0){
-						int sign = 1;
+						P sign = 1;
 
 						npy_intp j = i;
 						if(r != basis[i]){
