#ifndef _GENERAL_BASIS_REP_H
#define _GENERAL_BASIS_REP_H

#include <complex>
#include <limits>
#include <iostream>
#include "general_basis_core.h"
#include "numpy/ndarraytypes.h"
#include "misc.h"
#include "openmp.h"

namespace basis_general {

template<class I,class J,class P=signed char>
int general_normalization(general_basis_core<I,P> *B,
								  I s[],
								  J n[],
							const npy_intp Ns
				)
{	int err = 0;

	int nt=B->get_nt();
	int per_factor=1.0;
	for(int i=0;i<nt;i++){
		per_factor *= B->pers[i];
	}

	const npy_intp chunk = std::max(Ns/(100*omp_get_max_threads()),(npy_intp)1); // check_state has variable workload 

	#pragma omp parallel for schedule(dynamic,chunk)
	for(npy_intp i=0;i<Ns;i++){
		if(err != 0){
			continue;
		}

		double norm = B->check_state(s[i]);
		npy_intp int_norm = norm;
		
		// checks if data type is large enough
		if(!check_nan(norm) && int_norm>0 ){
			if( (npy_uintp)(int_norm * per_factor) > std::numeric_limits<J>::max() ){
				#pragma omp critical
				err = 1;
			}

			n[i] = (J)norm * per_factor;
		}
		else{
			n[i] = 0;
		}

	}

	return err;
}


template<class I,class P=signed char>
void general_representative(general_basis_core<I,P> *B,
							const I s[],
									I r[],
									int *g_out_ptr,
									P *phase_out_ptr,
							const npy_intp Ns
						  )
{

	const int nt = B->get_nt();
<<<<<<< HEAD
	if(g_out_ptr && phase_out_ptr){
		#pragma omp parallel
		{
			#pragma omp for schedule(static) // NOTE: refstate time has a constant workload
			for(npy_intp i=0;i<Ns;i++){
				P temp_phase = 1;
				r[i] = B->ref_state(s[i],&g_out_ptr[i*nt],temp_phase);
				phase_out_ptr[i] = temp_phase;
			}				
		}
	}
	else if(g_out_ptr){
		#pragma omp parallel
		{
			#pragma omp parallel for schedule(static) // NOTE: refstate time has a constant workload
			for(npy_intp i=0;i<Ns;i++){
				P temp_phase = 1;
				r[i] = B->ref_state(s[i],&g_out_ptr[i*nt],temp_phase);
			}				
=======
	if(g_out_ptr && sign_out_ptr){
		#pragma omp parallel for schedule(static) // NOTE: refstate time has a constant workload
		for(npy_intp i=0;i<Ns;i++){
			int temp_sign = 1;
			r[i] = B->ref_state(s[i],&g_out_ptr[i*nt],temp_sign);
			sign_out_ptr[i] = temp_sign;
		}				
	}
	else if(g_out_ptr){
		#pragma omp parallel for schedule(static) // NOTE: refstate time has a constant workload
		for(npy_intp i=0;i<Ns;i++){
			int temp_sign = 1;
			r[i] = B->ref_state(s[i],&g_out_ptr[i*nt],temp_sign);
>>>>>>> a0139179
		}
	}
	else if(phase_out_ptr){
		#pragma omp parallel
		{
			int g[__GENERAL_BASIS_CORE__max_nt];
			#pragma omp for schedule(static) // NOTE: refstate time has a constant workload
			for(npy_intp i=0;i<Ns;i++){
				P temp_phase = 1;
				r[i] = B->ref_state(s[i],g,temp_phase);
				phase_out_ptr[i] = temp_phase;
			}
			
		}

	}
	else{
		#pragma omp parallel
		{
			int g[__GENERAL_BASIS_CORE__max_nt];
			#pragma omp for schedule(static) // NOTE: refstate time has a constant workload
			for(npy_intp i=0;i<Ns;i++){
				P temp_phase = 1;
				r[i] = B->ref_state(s[i],g,temp_phase);
			}
			
		}
	}
}

}

#endif<|MERGE_RESOLUTION|>--- conflicted
+++ resolved
@@ -66,7 +66,6 @@
 {
 
 	const int nt = B->get_nt();
-<<<<<<< HEAD
 	if(g_out_ptr && phase_out_ptr){
 		#pragma omp parallel
 		{
@@ -86,21 +85,6 @@
 				P temp_phase = 1;
 				r[i] = B->ref_state(s[i],&g_out_ptr[i*nt],temp_phase);
 			}				
-=======
-	if(g_out_ptr && sign_out_ptr){
-		#pragma omp parallel for schedule(static) // NOTE: refstate time has a constant workload
-		for(npy_intp i=0;i<Ns;i++){
-			int temp_sign = 1;
-			r[i] = B->ref_state(s[i],&g_out_ptr[i*nt],temp_sign);
-			sign_out_ptr[i] = temp_sign;
-		}				
-	}
-	else if(g_out_ptr){
-		#pragma omp parallel for schedule(static) // NOTE: refstate time has a constant workload
-		for(npy_intp i=0;i<Ns;i++){
-			int temp_sign = 1;
-			r[i] = B->ref_state(s[i],&g_out_ptr[i*nt],temp_sign);
->>>>>>> a0139179
 		}
 	}
 	else if(phase_out_ptr){
