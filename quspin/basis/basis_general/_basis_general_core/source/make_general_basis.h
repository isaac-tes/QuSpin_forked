#ifndef _MAKE_GENERAL_BASIS_H
#define _MAKE_GENERAL_BASIS_H

#include <iostream>
#include "general_basis_core.h"
#include "numpy/ndarraytypes.h"
#include "openmp.h"
#include <cmath>
#include <cfloat>
#include <vector>
#include <utility>
#include <algorithm>



<<<<<<< HEAD
template<class I,class J>
npy_intp inline make_basis_wrapper(void *B,npy_intp MAX,npy_intp mem_MAX,void * basis,J n[]){
	return make_basis(reinterpret_cast<general_basis_core<I> *>(B),MAX,mem_MAX,(I*)basis,n);
}

template<class I,class J>
npy_intp inline make_basis_pcon_wrapper(void *B,npy_intp MAX,npy_intp mem_MAX,npy_uint64 s,void * basis,J n[]){
	return make_basis_pcon(reinterpret_cast<general_basis_core<I> *>(B),MAX,mem_MAX,(I)s,(I*)basis,n);
}


=======
bool inline check_nan(double val){
#if defined(_WIN64)
	// x64 version
	return _isnanf(val) != 0;
#elif defined(_WIN32)
	return _isnan(val) != 0;
#else
	return std::isnan(val);
#endif
}
>>>>>>> 0dd13400


template<class I,class J>
npy_intp make_basis_sequential(general_basis_core<I> *B,npy_intp MAX,npy_intp mem_MAX,I basis[],J n[]){
	npy_intp Ns = 0;
	I s = 0;
	bool insuff_mem = false;

	while(MAX != 0){
		if(Ns>=mem_MAX){
			insuff_mem = true;
			break;
		}
		double norm = B->check_state(s);
		J int_norm = norm;

		#if defined(_WIN64)
			// x64 version
			bool isnan = _isnanf(norm) != 0;
		#elif defined(_WIN32)
			bool isnan = _isnan(norm) != 0;
		#else
			bool isnan = std::isnan(norm);
		#endif
		
		if(!isnan && int_norm>0 ){
			basis[Ns] = s;
			n[Ns] = norm;
			Ns++;
		}
		s++;
		MAX--;
	}

	if(insuff_mem){
		return -1;
	}
	else{
		return Ns;
	}
}

template<class I,class J>
npy_intp make_basis_pcon_sequential(general_basis_core<I> *B,npy_intp MAX,npy_intp mem_MAX,I s,I basis[],J n[]){
	npy_intp Ns = 0;
	bool insuff_mem = false;

	while(MAX!=0){
		if(Ns>=mem_MAX){
			insuff_mem = true;
			break;
		}
		double norm = B->check_state(s);
		J int_norm = norm;

		if(!check_nan(norm) && int_norm>0 ){
			basis[Ns] = s;
			n[Ns] = norm;
			Ns++;
		}
		s = B->next_state_pcon(s);
		MAX--;
	}

	if(insuff_mem){
		return -1;
	}
	else{
		return Ns;
	}
}

template<class I,class J>
npy_intp make_basis_parallel(general_basis_core<I> *B,npy_intp MAX,npy_intp mem_MAX,I basis[],J n[]){
	npy_intp Ns = 0;
	npy_intp index = 0;
	bool insuff_mem = false;
	std::vector<std::pair<I,J> > master_block(mem_MAX);
	std::pair<I,J> * master_block_data = &master_block[0];;

	#pragma omp parallel firstprivate(MAX) shared(master_block_data,index,Ns,insuff_mem)
	{
		std::vector<std::pair<I,J> > thread_block;
		const int nthread = omp_get_num_threads();
		const int threadn = omp_get_thread_num();
		I s = threadn;
		MAX -= threadn;

		while(MAX>0 && Ns < mem_MAX){
			double norm = B->check_state(s);
			J int_norm = norm;

			if(!check_nan(norm) && int_norm>0 ){
				thread_block.push_back(std::make_pair(s,int_norm));
				#pragma omp atomic
				Ns++;
			}
			s += nthread;
			MAX -= nthread;
		}

		if(Ns < mem_MAX){
			#pragma omp critical
			{
				const npy_intp Ns_block = thread_block.size();
				for(npy_intp j=0;j<Ns_block;j++){
					master_block_data[index] = thread_block[j];
					index++;
				}
			}
		}
		else{
			#pragma omp single
			insuff_mem = true;
		}

	}

	if(insuff_mem){
		return -1;
	}
	else{
		master_block.resize(Ns);
		std::sort(master_block.begin(),master_block.end(), \
			[](std::pair<I,J> &p1,std::pair<I,J> &p2){return std::get<0>(p1) < std::get<0>(p2);});
		for(npy_intp i=0;i<Ns;i++){
			basis[i] = std::get<0>(master_block[i]);
			n[i] = std::get<1>(master_block[i]);
		}
		return Ns;
	}
}

template<class I,class J>
npy_intp make_basis_pcon_parallel(general_basis_core<I> *B,npy_intp MAX,npy_intp mem_MAX,I s,I basis[],J n[]){
	npy_intp Ns = 0;
	npy_intp index = 0;
	bool insuff_mem = false;
	std::vector<std::pair<I,J> > master_block(mem_MAX);
	std::pair<I,J> * master_block_data = &master_block[0];

	#pragma omp parallel firstprivate(MAX,s) shared(master_block_data,index,Ns,insuff_mem)
	{
		std::vector<std::pair<I,J> > thread_block;
		const int nthread = omp_get_num_threads();
		const int threadn = omp_get_thread_num();
		MAX -= threadn;
		for(int i=0;i<threadn;i++){s=B->next_state_pcon(s);}

		while(MAX>0 && Ns < mem_MAX){
			double norm = B->check_state(s);
			J int_norm = norm;

			if(!check_nan(norm) && int_norm>0 ){
				thread_block.push_back(std::make_pair(s,int_norm));
				#pragma omp atomic
				Ns++;
			}
			for(int i=0;i<nthread;i++){s=B->next_state_pcon(s);}
			MAX -= nthread;	
		}

		if(Ns < mem_MAX){
			#pragma omp critical
			{
				const npy_intp Ns_block = thread_block.size();
				for(npy_intp j=0;j<Ns_block;j++){
					master_block_data[index] = thread_block[j];
					index++;
				}
			}
		}
		else{
			#pragma omp single
			insuff_mem = true;
		}

	}

	if(insuff_mem){
		return -1;
	}
	else{
		master_block.resize(Ns);
		std::sort(master_block.begin(),master_block.end(), \
			[](std::pair<I,J> &p1,std::pair<I,J> &p2){return std::get<0>(p1) < std::get<0>(p2);});
		for(npy_intp i=0;i<Ns;i++){
			basis[i] = std::get<0>(master_block[i]);
			n[i] = std::get<1>(master_block[i]);
		}
		return Ns;
	}
}




template<class I,class J>
npy_intp make_basis(general_basis_core<I> *B,npy_intp MAX,npy_intp mem_MAX,I basis[],J n[]){
	const int nt =  B->get_nt();
	const int nthreads = omp_get_max_threads();
	if(nthreads>1 && MAX > nthreads && nt>0){
		return make_basis_parallel(B,MAX,mem_MAX,basis,n);
	}
	else{
		return make_basis_sequential(B,MAX,mem_MAX,basis,n);
	}
}

template<class I,class J>
npy_intp make_basis_pcon(general_basis_core<I> *B,npy_intp MAX,npy_intp mem_MAX,I s,I basis[],J n[]){
	const int nt =  B->get_nt();
	const int nthreads = omp_get_max_threads();
	if(nthreads>1 && MAX > nthreads && nt>0){
		return make_basis_pcon_parallel(B,MAX,mem_MAX,s,basis,n);
	}
	else{
		return make_basis_pcon_sequential(B,MAX,mem_MAX,s,basis,n);
	}
}

#endif<|MERGE_RESOLUTION|>--- conflicted
+++ resolved
@@ -13,19 +13,6 @@
 
 
 
-<<<<<<< HEAD
-template<class I,class J>
-npy_intp inline make_basis_wrapper(void *B,npy_intp MAX,npy_intp mem_MAX,void * basis,J n[]){
-	return make_basis(reinterpret_cast<general_basis_core<I> *>(B),MAX,mem_MAX,(I*)basis,n);
-}
-
-template<class I,class J>
-npy_intp inline make_basis_pcon_wrapper(void *B,npy_intp MAX,npy_intp mem_MAX,npy_uint64 s,void * basis,J n[]){
-	return make_basis_pcon(reinterpret_cast<general_basis_core<I> *>(B),MAX,mem_MAX,(I)s,(I*)basis,n);
-}
-
-
-=======
 bool inline check_nan(double val){
 #if defined(_WIN64)
 	// x64 version
@@ -36,7 +23,7 @@
 	return std::isnan(val);
 #endif
 }
->>>>>>> 0dd13400
+
 
 
 template<class I,class J>
@@ -258,4 +245,18 @@
 	}
 }
 
+
+
+template<class I,class J>
+npy_intp inline make_basis_wrapper(void *B,npy_intp MAX,npy_intp mem_MAX,void * basis,J n[]){
+	return make_basis(reinterpret_cast<general_basis_core<I> *>(B),MAX,mem_MAX,(I*)basis,n);
+}
+
+template<class I,class J>
+npy_intp inline make_basis_pcon_wrapper(void *B,npy_intp MAX,npy_intp mem_MAX,npy_uint64 s,void * basis,J n[]){
+	return make_basis_pcon(reinterpret_cast<general_basis_core<I> *>(B),MAX,mem_MAX,(I)s,(I*)basis,n);
+}
+
+
+
 #endif