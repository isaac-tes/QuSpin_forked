--- conflicted
+++ resolved
@@ -78,22 +78,7 @@
 		double norm = B->check_state(s);
 		J int_norm = norm;
 
-<<<<<<< HEAD
-		#if defined(_WIN64)
-			// x64 version
-			bool isnan = _isnanf(norm) != 0;
-		#elif defined(_WIN32)
-			bool isnan = _isnan(norm) != 0;
-		#else
-			bool isnan = std::isnan(norm);
-		#endif
-		
-		// std::cout << s << "," << !isnan << "," << int_norm << std::endl;
-		
-		if(!isnan && int_norm>0 ){
-=======
 		if(!check_nan(norm) && int_norm>0 ){
->>>>>>> 7d8e0b59
 			basis[Ns] = s;
 			n[Ns] = norm;
 			Ns++;
