import numpy as _np
import scipy.sparse as _sp
import os
from ..lattice import lattice_basis
import warnings

class GeneralBasisWarning(Warning):
	pass


def process_map(map,q):
	map = _np.asarray(map,dtype=_np.int32)
	i_map = map.copy()
	i_map[map<0] = -(i_map[map<0] + 1) # site mapping
	s_map = map < 0 # sites with spin-inversion

	sites = _np.arange(len(map),dtype=_np.int32)
	order = sites.copy()

	if _np.any(_np.sort(i_map)-order):
		raise ValueError("map must be a one-to-one site mapping.")

	per = 0
	group = [tuple(order)]
	while(True):
		sites[s_map] = -(sites[s_map]+1)
		sites = sites[i_map]
		per += 1
		group.append(tuple(sites))
		if _np.array_equal(order,sites):
			break

	if per == 1:
		warnings.warn("identity mapping found in set of transformations.",GeneralBasisWarning,stacklevel=5)

	return map,per,q,set(group)

def check_symmetry_maps(item1,item2):
	grp1 = item1[1][-1]
	map1 = item1[1][0]
	block1 = item1[0]

	i_map1 = map1.copy()
	i_map1[map1<0] = -(i_map1[map1<0] + 1) # site mapping
	s_map1 = map1 < 0 # sites with spin-inversion		

	grp2 = item2[1][-1]
	map2 = item2[1][0]
	block2 = item2[0]

	i_map2 = map2.copy()
	i_map2[map2<0] = -(i_map2[map2<0] + 1) # site mapping
	s_map2 = map2 < 0 # sites with spin-inversion

	if grp1 == grp2:
		warnings.warn("mappings for block {} and block {} produce the same symmetry.".format(block1,block2),GeneralBasisWarning,stacklevel=5)

	sites1 = _np.arange(len(map1))
	sites2 = _np.arange(len(map2))

	sites1[s_map1] = -(sites1[s_map1]+1)
	sites1 = sites1[i_map1]
	sites1[s_map2] = -(sites1[s_map2]+1)
	sites1 = sites1[i_map2]

	sites2[s_map2] = -(sites2[s_map2]+1)
	sites2 = sites2[i_map2]
	sites2[s_map1] = -(sites2[s_map1]+1)
	sites2 = sites2[i_map1]

	if not _np.array_equal(sites1,sites2):
		warnings.warn("using non-commuting symmetries can lead to unwanted behaviour of general basis, make sure that quantum numbers are invariant under non-commuting symmetries!",GeneralBasisWarning,stacklevel=5)

class basis_general(lattice_basis):
	def __init__(self,N,**kwargs):
		self._unique_me = True
		self._check_pcon = None
		self._made_basis = False # keeps track of whether the basis has been made

		if self.__class__ is basis_general:
			raise TypeError("general_basis class is not to be instantiated.")

		kwargs = {key:value for key,value in kwargs.items() if value is not None}
		
		# if not kwargs:
		# 	raise ValueError("require at least one map.")

		n_maps = len(kwargs)

		if n_maps > 32:
			raise ValueError("general basis can only support up to 32 symmetries.")

		if n_maps>0:
			self._conserved='custom symmetries'
		else:
			self._conserved=''

		if any((type(map) is not tuple) and (len(map)!=2) for map in kwargs.values()):
			raise ValueError("blocks must contain tuple: (map,q).")

		kwargs = {block:process_map(*item) for block,item in kwargs.items()}
		
		sorted_items = sorted(kwargs.items(),key=lambda x:x[1][1])
		sorted_items.reverse()

		self._blocks = {block:((-1)**q if per==2 else q) for block,(_,per,q,_) in sorted_items}
		self._maps_dict = {block:map for block,(map,_,_,_) in sorted_items}
		remove_index = []
		for i,item1 in enumerate(sorted_items[:-1]):
			if item1[1][1] == 1:
				remove_index.append(i)
			for j,item2 in enumerate(sorted_items[i+1:]):
				check_symmetry_maps(item1,item2)

		remove_index.sort()

		if sorted_items:
			blocks,items = zip(*sorted_items)
			items = list(items)

			for i in remove_index:
				items.pop(i)

			n_maps = len(items)
			maps,pers,qs,_ = zip(*items)

			self._maps = _np.vstack(maps)
			self._qs   = _np.asarray(qs,dtype=_np.int32)
			self._pers = _np.asarray(pers,dtype=_np.int32)

			if any(map.ndim != 1 for map in self._maps[:]):
				raise ValueError("maps must be a 1-dim array/list of integers.")

			if any(map.shape[0] != N for map in self._maps[:]):
				raise ValueError("size of map is not equal to N.")

			if self._maps.shape[0] != self._qs.shape[0]:
				raise ValueError("number of maps must be the same as the number of quantum numbers provided.")

			for j in range(n_maps-1):
				for i in range(j+1,n_maps,1):
					if _np.all(self._maps[j]==self._maps[i]):
						ValueError("repeated map in maps list.")
		else:
			self._maps = _np.array([[]],dtype=_np.int32)
			self._qs   = _np.array([],dtype=_np.int32)
			self._pers = _np.array([],dtype=_np.int32)

		nmax = self._pers.prod()
		self._n_dtype = _np.min_scalar_type(nmax)

	@property
	def description(self):
		"""str: information about `basis` object."""
		blocks = ""

		for symm in self._blocks:
			blocks += symm+" = {"+symm+"}, "

		blocks = blocks.format(**self._blocks)

		if len(self._conserved) == 0:
			symm = "no symmetry"
		elif len(self._conserved) == 1:
			symm = "symmetry"
		else:
			symm = "symmetries"

		string = """general basis for lattice of N = {0} sites containing {5} states \n\t{1}: {2} \n\tquantum numbers: {4} \n\n""".format(self._N,symm,self._conserved,'',blocks,self._Ns)
		string += self.operators
		return string
	

	def _reduce_n_dtype(self):
		if len(self._n)>0:
			self._n_dtype = _np.min_scalar_type(self._n.max())
			self._n = self._n.astype(self._n_dtype)


	def _Op(self,opstr,indx,J,dtype):

		if not self._made_basis:
			raise AttributeError('this function requires the basis to be constructed first; use basis.make().')

		indx = _np.asarray(indx,dtype=_np.int32)

		if len(opstr) != len(indx):
			raise ValueError('length of opstr does not match length of indx')

		if _np.any(indx >= self._N) or _np.any(indx < 0):
			raise ValueError('values in indx falls outside of system')

		extra_ops = set(opstr) - self._allowed_ops
		if extra_ops:
			raise ValueError("unrecognized characters {} in operator string.".format(extra_ops))

		if self._Ns <= 0:
			return _np.array([],dtype=dtype),_np.array([],dtype=self._index_type),_np.array([],dtype=self._index_type)
	
		col = _np.zeros(self._Ns,dtype=self._index_type)
		row = _np.zeros(self._Ns,dtype=self._index_type)
		ME = _np.zeros(self._Ns,dtype=dtype)

		self._core.op(row,col,ME,opstr,indx,J,self._basis,self._n)

		mask = _np.logical_not(_np.logical_or(_np.isnan(ME),_np.abs(ME)==0.0))
		col = col[mask]
		row = row[mask]
		ME = ME[mask]

		return ME,row,col
	

	def get_proj(self,dtype,pcon=False):
		"""Calculates transformation/projector from symmetry-reduced basis to full (symmetry-free) basis.

		Notes
		-----
		Particularly useful when a given operation canot be carried away in the symmetry-reduced basis
		in a straightforward manner.

		Parameters
		-----------
		dtype : 'type'
			Data type (e.g. numpy.float64) to construct the projector with.
		sparse : bool, optional
			Whether or not the output should be in sparse format. Default is `True`.
		pcon : bool, optional
			Whether or not to return the projector to the particle number (magnetisation) conserving basis 
			(useful in bosonic/single particle systems). Default is `pcon=False`.
		
		Returns
		--------
		scipy.sparse.csc_matrix
			Transformation/projector between the symmetry-reduced and the full basis.

		Examples
		--------

		>>> P = get_proj(np.float64,pcon=False)
		>>> print(P.shape)

		"""

<<<<<<< HEAD

		if pcon==True:
			raise NotImplementedError('Optional argument pcon will be implemented in a future version. \n \
				\n If you need to use this feature, consider the following procedure: \
				\n (i) create the projector from the symmetry-reduced to the full basis P_full_symm=basis.get_proj(); \
				\n (ii) create a second basis object basis2 which only has particle conservation to get the corresponding projector P_full_pcon=basis2.get_proj() \
				\n (iii) compute the combined projector: P_pcon_symm = P_full_pcon.conj().T.dot(P_full_symm)')
=======
		if not self._made_basis:
			raise AttributeError('this function requires the basis to be constructed first; use basis.make().')
>>>>>>> c6048893

		c = _np.ones_like(self._basis,dtype=dtype)
		sign = _np.ones_like(self._basis,dtype=_np.int8)
		c[:] = self._n[:]
		c *= self._pers.prod()
		_np.sqrt(c,out=c)
		_np.power(c,-1,out=c)
		index_type = _np.min_scalar_type(-(self._sps**self._N))
		col = _np.arange(self._Ns,dtype=index_type)
		row = _np.arange(self._Ns,dtype=index_type)

		return self._core.get_proj(self._basis,dtype,sign,c,row,col)

	def get_vec(self,v0,sparse=True,pcon=False):
		"""Transforms state from symmetry-reduced basis to full (symmetry-free) basis.

		Notes
		-----
		Particularly useful when a given operation canot be carried away in the symmetry-reduced basis
		in a straightforward manner.

		Supports parallelisation to multiple states listed in the columns.

		Parameters
		-----------
		v0 : numpy.ndarray
			Contains in its columns the states in the symmetry-reduced basis.
		sparse : bool, optional
			Whether or not the output should be in sparse format. Default is `True`.
		pcon : bool, optional
			Whether or not to return the projector to the particle number (magnetisation) conserving basis 
			(useful in bosonic/single particle systems). Default is `pcon=False`.
		
		Returns
		--------
		numpy.ndarray
			Array containing the state `v0` in the full basis.

		Examples
		--------

		>>> v_full = get_vec(v0)
		>>> print(v_full.shape, v0.shape)

		"""

<<<<<<< HEAD
		if pcon==True:
			raise NotImplementedError('Optional argument pcon will be implemented in a future version. \n \
				\n If you need to use this feature, consider the following procedure: \
				\n (i) create the projector from the symmetry-reduced to the full basis P_full_symm=basis.get_proj(); \
				\n (ii) create a second basis object basis2 which only has particle conservation to get the corresponding projector P_full_pcon=basis2.get_proj() \
				\n (iii) compute the combined projector: P_pcon_symm = P_full_pcon.conj().T.dot(P_full_symm) \
				\n (iv) use P_pcon_symm to transform the state to the particle-conserving basis.')
=======
		if not self._made_basis:
			raise AttributeError('this function requires the basis to be cosntructed first, see basis.make().')
>>>>>>> c6048893

		if not hasattr(v0,"shape"):
			v0 = _np.asanyarray(v0)

		squeeze = False

		if v0.ndim == 1:
			shape = (self._sps**self._N,1)
			v0 = v0.reshape((-1,1))
			squeeze = True
		elif v0.ndim == 2:
			shape = (self._sps**self._N,v0.shape[1])
		else:
			raise ValueError("excpecting v0 to have ndim at most 2")

		if self._Ns <= 0:
			if sparse:
				return _sp.csr_matrix(([],([],[])),shape=(self._sps**self._N,0),dtype=v0.dtype)
			else:
				return _np.zeros((self._sps**self._N,0),dtype=v0.dtype)

		if v0.shape[0] != self._Ns:
			raise ValueError("v0 shape {0} not compatible with Ns={1}".format(v0.shape,self._Ns))

		if _sp.issparse(v0): # current work around for sparse states.
			# return self.get_proj(v0.dtype).dot(v0)
			raise ValueError

		if not v0.flags["C_CONTIGUOUS"]:
			v0 = _np.ascontiguousarray(v0)

		if sparse:
			# current work-around for sparse
			return self.get_proj(v0.dtype).dot(_sp.csr_matrix(v0))
		else:
			v_out = _np.zeros(shape,dtype=v0.dtype,)
			self._core.get_vec_dense(self._basis,self._n,v0,v_out)
			if squeeze:
				return  _np.squeeze(v_out)
			else:
				return v_out	

	def _check_symm(self,static,dynamic,photon_basis=None):
		if photon_basis is None:
			basis_sort_opstr = self._sort_opstr
			static_list,dynamic_list = self._get_local_lists(static,dynamic)
		else:
			basis_sort_opstr = photon_basis._sort_opstr
			static_list,dynamic_list = photon_basis._get_local_lists(static,dynamic)


		static_blocks = {}
		dynamic_blocks = {}
		for block,map in self._maps_dict.items():
			key = block+" symm"
			odd_ops,missing_ops = _check_symm_map(map,basis_sort_opstr,static_list)
			if odd_ops or missing_ops:
				static_blocks[key] = (tuple(odd_ops),tuple(missing_ops))

			odd_ops,missing_ops = _check_symm_map(map,basis_sort_opstr,dynamic_list)
			if odd_ops or missing_ops:
				dynamic_blocks[key] = (tuple(odd_ops),tuple(missing_ops))


		return static_blocks,dynamic_blocks


	def make(self,Ns_block_est=None):
		"""Creates the entire basis by calling the basis constructor.

		Parameters
		-----------
		Ns_block_est: int, optional
			Overwrites the internal estimate of the size of the reduced Hilbert space for the given symmetries. This can be used to help conserve memory if the exact size of the H-space is known ahead of time. 
				
		Returns
		--------
		int
			Total number of states in the (symmetry-reduced) Hilbert space.

		Examples
		--------
		
		>>> N, Nup = 8, 4
		>>> basis=spin_basis_general(N,Nup=Nup,make_basis=False)
		>>> print(basis)
		>>> basis.make()
		>>> print(basis)

		"""

		if Ns_block_est is not None:
			Ns = Ns_block_est
		else:
			Ns = max(self._Ns,1000)


		# preallocate variables
		if self._N<=32:
			basis = _np.zeros(Ns,dtype=_np.uint32)
		elif self._N<=64:
			basis = _np.zeros(Ns,dtype=_np.uint64)
		
		n = _np.zeros(Ns,dtype=self._n_dtype)
		
		# make basis
		if self._count_particles and (self._Np is not None):
			Np_list = _np.zeros_like(basis,dtype=_np.uint8)
			Ns = self._core.make_basis(basis,n,Np=self._Np,count=Np_list)
		else:
			Np_list = None
			Ns = self._core.make_basis(basis,n,Np=self._Np)

		if Ns < 0:
				raise ValueError("estimate for size of reduced Hilbert-space is too low, please double check that transformation mappings are correct or use 'Ns_block_est' argument to give an upper bound of the block size.")

		# sort basis
		if type(self._Np) is int or self._Np is None:
			if Ns > 0:
				self._basis = basis[Ns-1::-1].copy()
				self._n = n[Ns-1::-1].copy()
				if Np_list is not None: self._Np_list = Np_list[Ns-1::-1].copy()
			else:
				self._basis = _np.array([],dtype=basis.dtype)
				self._n = _np.array([],dtype=n.dtype)
				if Np_list is not None: self._Np_list = _np.array([],dtype=Np_list.dtype)
		else:
			ind = _np.argsort(basis[:Ns],kind="heapsort")[::-1]
			self._basis = basis[ind].copy()
			self._n = n[ind].copy()
			if Np_list is not None: self._Np_list = Np_list[ind].copy()


		self._Ns=Ns

		self._index_type = _np.min_scalar_type(-self._Ns)
		self._reduce_n_dtype()

		self._made_basis = True

	def Op_bra_ket(self,opstr,indx,J,dtype,ket_states,reduce_output=True):
		"""Finds bra states which connect given ket states by operator from a site-coupling list and an operator string.

		Given a set of ket states :math:`|s\\rangle`, the function returns the bra states :math:`\\langle s'|` which connect to them through an operator, together with the corresponding matrix elements.

		Notes
		-----
			* Similar to `Op` but instead of returning the matrix indices (row,col), it returns the states (bra,ket) in integer representation. 
			* Does NOT require the full basis (see `basis` optional argument `make_basis`). 
			* If a state from `ket_states` does not have a non-zero matrix element, it is removed from the returned list. See otional argument `reduce_output`.

		Parameters
		-----------
		opstr : str
			Operator string in the lattice basis format. For instance:

			>>> opstr = "zz"
		indx : list(int)
			List of integers to designate the sites the lattice basis operator is defined on. For instance:
			
			>>> indx = [2,3]
		J : scalar
			Coupling strength.
		dtype : 'type'
			Data type (e.g. numpy.float64) to construct the matrix elements with.
		ket_states : numpy.ndarray(int)
			Ket states in integer representation. Must be of same data type as `basis`.
		reduce_output: bool, optional
			If set to `True`, the retured arrays have the same size as `ket_states`; If set to `False` zeros are purged.

		Returns
		--------
		tuple 
			`(ME,bra,ket)`, where
				* numpy.ndarray(scalar): `ME`: matrix elements of type `dtype`, which connects the ket and bra states.
				* numpy.ndarray(int): `bra`: bra states, obtained by applying the matrix representing the operator in the lattice basis,
					to the ket states, such that `bra[i]` corresponds to `ME[i]` and connects to `ket[i]`.
				* numpy.ndarray(int): `ket`: ket states, such that `ket[i]` corresponds to `ME[i]` and connects to `bra[i]`.

			
		Examples
		--------

		>>> J = 1.41
		>>> indx = [2,3]
		>>> opstr = "zz"
		>>> dtype = np.float64
		>>> ME, bra, ket = Op_bra_ket(opstr,indx,J,dtype,ket_states)

		"""

		
		indx = _np.asarray(indx,dtype=_np.int32)
		ket_states=_np.array(ket_states,dtype=self._basis.dtype,ndmin=1)

		if len(opstr) != len(indx):
			raise ValueError('length of opstr does not match length of indx')

		if _np.any(indx >= self._N) or _np.any(indx < 0):
			raise ValueError('values in indx falls outside of system')

		extra_ops = set(opstr) - self._allowed_ops
		if extra_ops:
			raise ValueError("unrecognized characters {} in operator string.".format(extra_ops))

	
		bra = _np.zeros_like(ket_states) # row
		ME = _np.zeros(ket_states.shape[0],dtype=dtype)

		self._core.op_bra_ket(ket_states,bra,ME,opstr,indx,J,self._Np)
		
		if reduce_output: 
			# remove nan's matrix elements
			mask = _np.logical_not(_np.logical_or(_np.isnan(ME),_np.abs(ME)==0.0))
			bra = bra[mask]
			ket_states = ket_states[mask]
			ME = ME[mask]
		else:
			mask = _np.isnan(ME)
			ME[mask] = 0.0

		return ME,bra,ket_states

	def representative(self,states,out=None,return_g=False,return_sign=False):
		"""Maps states to their representatives under the `basis` symmetries.

		Parameters
		-----------
		states : array_like(int)
			Fock-basis (z-basis) states to find the representatives of. States are stored in integer representations.
		out : numpy.ndarray(int), optional
			variable to store the representative states in. Must be a numpy.ndarray of same datatype as `basis`, and same shape as `states`. 
		return_g : bool, optional
			if set to `True`, the function also returns the integer `g` corresponding to the number of times each basis symmetry needs to be applied to a given state to obtain its representative.
		return_sign : bool, optional
			if set to `True`, the function returns the `sign` of the representative relative to the original state (nontrivial only for fermionic bases).

		Returns
		--------
		tuple
			( representatives, g_array, sign_array )
			* array_like(int): `representatives`: Representatives under `basis` symmetries, corresponding to `states`.
			* array_like(int): `g_array` of size (number of states, number of symmetries). Requires `return_g=True`. Contains integers corresponding to the number of times each basis symmetry needs to be applied to a given state to obtain its representative.
			* array_like(int): `sign_array` of size (number of states,). Requires `return_sign=True`. Contains `sign` of the representative relative to the original state (nontrivial only for fermionic bases).

		Examples
		--------
		
		>>> basis=spin_basis_general(N,Nup=Nup,make_basis=False)
		>>> s = 17
		>>> r = basis.representative(s)
		>>> print(s,r)

		"""

		states=_np.array(states,dtype=self._basis.dtype,ndmin=1)

		if return_g:
			g_out=_np.zeros((states.shape[0],self._qs.shape[0] ), dtype=_np.int32, order='C')

		if return_sign:
			sign_out=_np.zeros((states.shape[0], ), dtype=_np.int8, order='C')

		if out is None:
			out=_np.zeros(states.shape,dtype=self._basis.dtype)

			if return_g and return_sign:
				self._core.representative(states,out,g_out=g_out,sign_out=sign_out)
				return out.squeeze(), g_out, sign_out
			elif return_g:
				self._core.representative(states,out,g_out=g_out)
				return out.squeeze(), g_out
			elif return_sign:
				self._core.representative(states,out,sign_out=sign_out)
				return out.squeeze(), sign_out
			else:
				self._core.representative(states,out)
				return out.squeeze()

		else:
			if states.shape!=out.shape:
				raise TypeError('states and out must have same shape.')
			if out.dtype != self._basis.dtype:
				raise TypeError('out must have same type as basis')
			if not isinstance(out,_np.ndarray):
				raise TypeError('out must be a numpy.ndarray')
			
			if return_g and return_sign:
				self._core.representative(states,out,g_out=g_out,sign_out=sign_out)
				return g_out,sign_out
			elif return_g:
				self._core.representative(states,out,g_out=g_out)
				return g_out
			elif return_sign:
				self._core.representative(states,out,sign_out=sign_out)
				return sign_out
			else:
				self._core.representative(states,out)
				


def _check_symm_map(map,sort_opstr,operator_list):
	missing_ops=[]
	odd_ops=[]
	for op in operator_list:
		opstr = str(op[0])
		indx  = list(op[1])
		J     = op[2]
		for j,ind in enumerate(op[1]):
			i = map[ind]
			if i < 0:
				if opstr[j] == "n":
					odd_ops.append(op)

				J *= (-1 if opstr[j] in ["z","y"] else 1)
				opstr = opstr.replace("+","#").replace("-","+").replace("#","-")
				i = -(i+1)

			indx[j] = i

		new_op = list(op)
		new_op[0] = opstr
		new_op[1] = indx
		new_op[2] = J

		new_op = sort_opstr(new_op)
		if not (new_op in operator_list):
			missing_ops.append(new_op)

	return odd_ops,missing_ops






<|MERGE_RESOLUTION|>--- conflicted
+++ resolved
@@ -242,18 +242,16 @@
 
 		"""
 
-<<<<<<< HEAD
-
 		if pcon==True:
 			raise NotImplementedError('Optional argument pcon will be implemented in a future version. \n \
 				\n If you need to use this feature, consider the following procedure: \
 				\n (i) create the projector from the symmetry-reduced to the full basis P_full_symm=basis.get_proj(); \
 				\n (ii) create a second basis object basis2 which only has particle conservation to get the corresponding projector P_full_pcon=basis2.get_proj() \
 				\n (iii) compute the combined projector: P_pcon_symm = P_full_pcon.conj().T.dot(P_full_symm)')
-=======
+
 		if not self._made_basis:
 			raise AttributeError('this function requires the basis to be constructed first; use basis.make().')
->>>>>>> c6048893
+
 
 		c = _np.ones_like(self._basis,dtype=dtype)
 		sign = _np.ones_like(self._basis,dtype=_np.int8)
@@ -300,7 +298,6 @@
 
 		"""
 
-<<<<<<< HEAD
 		if pcon==True:
 			raise NotImplementedError('Optional argument pcon will be implemented in a future version. \n \
 				\n If you need to use this feature, consider the following procedure: \
@@ -308,10 +305,10 @@
 				\n (ii) create a second basis object basis2 which only has particle conservation to get the corresponding projector P_full_pcon=basis2.get_proj() \
 				\n (iii) compute the combined projector: P_pcon_symm = P_full_pcon.conj().T.dot(P_full_symm) \
 				\n (iv) use P_pcon_symm to transform the state to the particle-conserving basis.')
-=======
+
 		if not self._made_basis:
 			raise AttributeError('this function requires the basis to be cosntructed first, see basis.make().')
->>>>>>> c6048893
+
 
 		if not hasattr(v0,"shape"):
 			v0 = _np.asanyarray(v0)
