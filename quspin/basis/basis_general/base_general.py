import numpy as _np
import scipy.sparse as _sp
import os
from ..lattice import lattice_basis
import warnings

class GeneralBasisWarning(Warning):
	pass


def process_map(map,q):
	map = _np.asarray(map,dtype=_np.int32)
	i_map = map.copy()
	i_map[map<0] = -(i_map[map<0] + 1) # site mapping
	s_map = map < 0 # sites with spin-inversion

	sites = _np.arange(len(map),dtype=_np.int32)
	order = sites.copy()

	if _np.any(_np.sort(i_map)-order):
		raise ValueError("map must be a one-to-one site mapping.")

	per = 0
	group = [tuple(order)]
	while(True):
		sites[s_map] = -(sites[s_map]+1)
		sites = sites[i_map]
		per += 1
		group.append(tuple(sites))
		if _np.array_equal(order,sites):
			break

	if per == 1:
		warnings.warn("identity mapping found in set of transformations.",GeneralBasisWarning,stacklevel=5)

	return map,per,q,set(group)

def check_symmetry_maps(item1,item2):
	grp1 = item1[1][-1]
	map1 = item1[1][0]
	block1 = item1[0]

	i_map1 = map1.copy()
	i_map1[map1<0] = -(i_map1[map1<0] + 1) # site mapping
	s_map1 = map1 < 0 # sites with spin-inversion		

	grp2 = item2[1][-1]
	map2 = item2[1][0]
	block2 = item2[0]

	i_map2 = map2.copy()
	i_map2[map2<0] = -(i_map2[map2<0] + 1) # site mapping
	s_map2 = map2 < 0 # sites with spin-inversion

	if grp1 == grp2:
		warnings.warn("mappings for block {} and block {} produce the same symmetry.".format(block1,block2),GeneralBasisWarning,stacklevel=5)

	sites1 = _np.arange(len(map1))
	sites2 = _np.arange(len(map2))

	sites1[s_map1] = -(sites1[s_map1]+1)
	sites1 = sites1[i_map1]
	sites1[s_map2] = -(sites1[s_map2]+1)
	sites1 = sites1[i_map2]

	sites2[s_map2] = -(sites2[s_map2]+1)
	sites2 = sites2[i_map2]
	sites2[s_map1] = -(sites2[s_map1]+1)
	sites2 = sites2[i_map1]

	if not _np.array_equal(sites1,sites2):
		warnings.warn("using non-commuting symmetries can lead to unwanted behaviour of general basis, make sure that quantum numbers are invariant under non-commuting symmetries!",GeneralBasisWarning,stacklevel=5)

class basis_general(lattice_basis):
	def __init__(self,N,**kwargs):
		self._unique_me = True
		self._check_pcon = None
<<<<<<< HEAD
		self._basis_pcon = None
		self._get_proj_pcon = False
=======
		self._made_basis = False # keeps track of whether the basis has been made
>>>>>>> 0dd13400

		if self.__class__ is basis_general:
			raise TypeError("general_basis class is not to be instantiated.")

		kwargs = {key:value for key,value in kwargs.items() if value is not None}
		
		# if not kwargs:
		# 	raise ValueError("require at least one map.")

		n_maps = len(kwargs)

		if n_maps > 32:
			raise ValueError("general basis can only support up to 32 symmetries.")

		if n_maps>0:
			self._conserved='custom symmetries'
		else:
			self._conserved=''

		if any((type(map) is not tuple) and (len(map)!=2) for map in kwargs.values()):
			raise ValueError("blocks must contain tuple: (map,q).")

		kwargs = {block:process_map(*item) for block,item in kwargs.items()}
		
		sorted_items = sorted(kwargs.items(),key=lambda x:x[1][1])
		sorted_items.reverse()

		self._blocks = {block:((-1)**q if per==2 else q) for block,(_,per,q,_) in sorted_items}
		self._maps_dict = {block:map for block,(map,_,_,_) in sorted_items}
		remove_index = []
		for i,item1 in enumerate(sorted_items[:-1]):
			if item1[1][1] == 1:
				remove_index.append(i)
			for j,item2 in enumerate(sorted_items[i+1:]):
				check_symmetry_maps(item1,item2)

		remove_index.sort()

		if sorted_items:
			blocks,items = zip(*sorted_items)
			items = list(items)

			for i in remove_index:
				items.pop(i)

			n_maps = len(items)
			maps,pers,qs,_ = zip(*items)

			self._maps = _np.vstack(maps)
			self._qs   = _np.asarray(qs,dtype=_np.int32)
			self._pers = _np.asarray(pers,dtype=_np.int32)

			if any(map.ndim != 1 for map in self._maps[:]):
				raise ValueError("maps must be a 1-dim array/list of integers.")

			if any(map.shape[0] != N for map in self._maps[:]):
				raise ValueError("size of map is not equal to N.")

			if self._maps.shape[0] != self._qs.shape[0]:
				raise ValueError("number of maps must be the same as the number of quantum numbers provided.")

			for j in range(n_maps-1):
				for i in range(j+1,n_maps,1):
					if _np.all(self._maps[j]==self._maps[i]):
						ValueError("repeated map in maps list.")
		else:
			self._maps = _np.array([[]],dtype=_np.int32)
			self._qs   = _np.array([],dtype=_np.int32)
			self._pers = _np.array([],dtype=_np.int32)

		nmax = self._pers.prod()
		self._n_dtype = _np.min_scalar_type(nmax)

	@property
	def description(self):
		"""str: information about `basis` object."""
		blocks = ""

		for symm in self._blocks:
			blocks += symm+" = {"+symm+"}, "

		blocks = blocks.format(**self._blocks)

		if len(self._conserved) == 0:
			symm = "no symmetry"
		elif len(self._conserved) == 1:
			symm = "symmetry"
		else:
			symm = "symmetries"

		string = """general basis for lattice of N = {0} sites containing {5} states \n\t{1}: {2} \n\tquantum numbers: {4} \n\n""".format(self._N,symm,self._conserved,'',blocks,self._Ns)
		string += self.operators
		return string
	

	def _reduce_n_dtype(self):
		if len(self._n)>0:
			self._n_dtype = _np.min_scalar_type(self._n.max())
			self._n = self._n.astype(self._n_dtype)


	def _Op(self,opstr,indx,J,dtype):

		if not self._made_basis:
			raise AttributeError('this function requires the basis to be constructed first; use basis.make().')

		indx = _np.asarray(indx,dtype=_np.int32)

		if len(opstr) != len(indx):
			raise ValueError('length of opstr does not match length of indx')

		if _np.any(indx >= self._N) or _np.any(indx < 0):
			raise ValueError('values in indx falls outside of system')

		extra_ops = set(opstr) - self._allowed_ops
		if extra_ops:
			raise ValueError("unrecognized characters {} in operator string.".format(extra_ops))

		if self._Ns <= 0:
			return _np.array([],dtype=dtype),_np.array([],dtype=self._index_type),_np.array([],dtype=self._index_type)
	
		col = _np.zeros(self._Ns,dtype=self._index_type)
		row = _np.zeros(self._Ns,dtype=self._index_type)
		ME = _np.zeros(self._Ns,dtype=dtype)

		self._core.op(row,col,ME,opstr,indx,J,self._basis,self._n)

		mask = _np.logical_not(_np.logical_or(_np.isnan(ME),_np.abs(ME)==0.0))
		col = col[mask]
		row = row[mask]
		ME = ME[mask]

		return ME,row,col
	

	def get_proj(self,dtype,pcon=False):
		"""Calculates transformation/projector from symmetry-reduced basis to full (symmetry-free) basis.

		Notes
		-----
		Particularly useful when a given operation canot be carried away in the symmetry-reduced basis
		in a straightforward manner.

		Parameters
		-----------
		dtype : 'type'
			Data type (e.g. numpy.float64) to construct the projector with.
		sparse : bool, optional
			Whether or not the output should be in sparse format. Default is `True`.
		pcon : bool, optional
			Whether or not to return the projector to the particle number (magnetisation) conserving basis 
			(useful in bosonic/single particle systems). Default is `pcon=False`.
		
		Returns
		--------
		scipy.sparse.csc_matrix
			Transformation/projector between the symmetry-reduced and the full basis.

		Examples
		--------

		>>> P = get_proj(np.float64,pcon=False)
		>>> print(P.shape)

		"""

<<<<<<< HEAD

		basis_pcon = None
		Ns_full = (self._sps**self._N)

		if pcon and self._get_proj_pcon:

			if self._basis_pcon is None:
				self._basis_pcon = self.__class__(**self._pcon_args)

			basis_pcon = self._basis_pcon._basis
			Ns_full = basis_pcon.shape[0]
		elif pcon and self._get_proj_pcon:
			raise TypeError("pcon=True only works for basis of a single particle number sector.")

		# if pcon==True:
		# 	raise NotImplementedError('Optional argument pcon will be implemented in a future version. \n \
		# 		\n If you need to use this feature, consider the following procedure: \
		# 		\n (i) create the projector from the symmetry-reduced to the full basis P_full_symm=basis.get_proj(); \
		# 		\n (ii) create a second basis object basis2 which only has particle conservation to get the corresponding projector P_full_pcon=basis2.get_proj() \
		# 		\n (iii) compute the combined projector: P_pcon_symm = P_full_pcon.conj().T.dot(P_full_symm)')

		c = self._n.astype(dtype,copy=True)
=======
		if pcon==True:
			raise NotImplementedError('Optional argument pcon will be implemented in a future version. \n \
				\n If you need to use this feature, consider the following procedure: \
				\n (i) create the projector from the symmetry-reduced to the full basis P_full_symm=basis.get_proj(); \
				\n (ii) create a second basis object basis2 which only has particle conservation to get the corresponding projector P_full_pcon=basis2.get_proj() \
				\n (iii) compute the combined projector: P_pcon_symm = P_full_pcon.conj().T.dot(P_full_symm)')

		if not self._made_basis:
			raise AttributeError('this function requires the basis to be constructed first; use basis.make().')


		c = _np.ones_like(self._basis,dtype=dtype)
>>>>>>> 0dd13400
		sign = _np.ones_like(self._basis,dtype=_np.int8)
		c *= self._pers.prod()
		_np.sqrt(c,out=c)
		_np.power(c,-1,out=c)
		index_type = _np.result_type(_np.min_scalar_type(-Ns_full),_np.int32)
		col = _np.arange(self._Ns,dtype=index_type)
		row = _np.arange(self._Ns,dtype=index_type)

		return self._core.get_proj(self._basis,dtype,sign,c,row,col,basis_pcon=basis_pcon)

	def get_vec(self,v0,sparse=True,pcon=False):
		"""Transforms state from symmetry-reduced basis to full (symmetry-free) basis.

		Notes
		-----
		Particularly useful when a given operation canot be carried away in the symmetry-reduced basis
		in a straightforward manner.

		Supports parallelisation to multiple states listed in the columns.

		Parameters
		-----------
		v0 : numpy.ndarray
			Contains in its columns the states in the symmetry-reduced basis.
		sparse : bool, optional
			Whether or not the output should be in sparse format. Default is `True`.
		pcon : bool, optional
			Whether or not to return the projector to the particle number (magnetisation) conserving basis 
			(useful in bosonic/single particle systems). Default is `pcon=False`.
		
		Returns
		--------
		numpy.ndarray
			Array containing the state `v0` in the full basis.

		Examples
		--------

		>>> v_full = get_vec(v0)
		>>> print(v_full.shape, v0.shape)

		"""

		basis_pcon = None

		if pcon==True:
			if self._basis_pcon is None:
				self._basis_pcon = self.__class__(**self._pcon_args)

			basis_pcon = self._basis_pcon._basis

		if not self._made_basis:
			raise AttributeError('this function requires the basis to be cosntructed first, see basis.make().')


		if not hasattr(v0,"shape"):
			v0 = _np.asanyarray(v0)

		squeeze = False
		if pcon:
			Ns_full = basis_pcon.size
		else:
			Ns_full = self._sps**self._N

		if v0.ndim == 1:
			v0 = v0.reshape((-1,1))
			shape = (Ns_full,1)
			squeeze = True
		elif v0.ndim == 2:
			shape = (Ns_full,v0.shape[1])
		else:
			raise ValueError("excpecting v0 to have ndim > 0 and at most 2")

		if self._Ns <= 0:
			if sparse:
				return _sp.csr_matrix(([],([],[])),shape=(Ns_full,0),dtype=v0.dtype)
			else:
				return _np.zeros((Ns_full,0),dtype=v0.dtype)

		if v0.shape[0] != self._Ns:
			raise ValueError("v0 shape {0} not compatible with Ns={1}".format(v0.shape,self._Ns))

		if _sp.issparse(v0): # current work around for sparse states.
			# return self.get_proj(v0.dtype).dot(v0)
			raise ValueError

		v0 = _np.ascontiguousarray(v0)

		if sparse:
			# current work-around for sparse
			return self.get_proj(v0.dtype,pcon=pcon).dot(_sp.csr_matrix(v0))
		else:
			v_out = _np.zeros(shape,dtype=v0.dtype,)
			self._core.get_vec_dense(self._basis,self._n,v0,v_out,basis_pcon=basis_pcon)
			if squeeze:
				return  _np.squeeze(v_out)
			else:
				return v_out	

	def _check_symm(self,static,dynamic,photon_basis=None):
		if photon_basis is None:
			basis_sort_opstr = self._sort_opstr
			static_list,dynamic_list = self._get_local_lists(static,dynamic)
		else:
			basis_sort_opstr = photon_basis._sort_opstr
			static_list,dynamic_list = photon_basis._get_local_lists(static,dynamic)


		static_blocks = {}
		dynamic_blocks = {}
		for block,map in self._maps_dict.items():
			key = block+" symm"
			odd_ops,missing_ops = _check_symm_map(map,basis_sort_opstr,static_list)
			if odd_ops or missing_ops:
				static_blocks[key] = (tuple(odd_ops),tuple(missing_ops))

			odd_ops,missing_ops = _check_symm_map(map,basis_sort_opstr,dynamic_list)
			if odd_ops or missing_ops:
				dynamic_blocks[key] = (tuple(odd_ops),tuple(missing_ops))


		return static_blocks,dynamic_blocks


	def make(self,Ns_block_est=None):
		"""Creates the entire basis by calling the basis constructor.

		Parameters
		-----------
		Ns_block_est: int, optional
			Overwrites the internal estimate of the size of the reduced Hilbert space for the given symmetries. This can be used to help conserve memory if the exact size of the H-space is known ahead of time. 
				
		Returns
		--------
		int
			Total number of states in the (symmetry-reduced) Hilbert space.

		Examples
		--------
		
		>>> N, Nup = 8, 4
		>>> basis=spin_basis_general(N,Nup=Nup,make_basis=False)
		>>> print(basis)
		>>> basis.make()
		>>> print(basis)

		"""

		if Ns_block_est is not None:
			Ns = Ns_block_est
		else:
			Ns = max(self._Ns,1000)


		# preallocate variables
		if self._N<=32:
			basis = _np.zeros(Ns,dtype=_np.uint32)
		elif self._N<=64:
			basis = _np.zeros(Ns,dtype=_np.uint64)
		
		n = _np.zeros(Ns,dtype=self._n_dtype)
		
		# make basis
		if self._count_particles and (self._Np is not None):
			Np_list = _np.zeros_like(basis,dtype=_np.uint8)
			Ns = self._core.make_basis(basis,n,Np=self._Np,count=Np_list)
		else:
			Np_list = None
			Ns = self._core.make_basis(basis,n,Np=self._Np)

		if Ns < 0:
				raise ValueError("estimate for size of reduced Hilbert-space is too low, please double check that transformation mappings are correct or use 'Ns_block_est' argument to give an upper bound of the block size.")

		# sort basis
		if type(self._Np) is int or self._Np is None:
			if Ns > 0:
				self._basis = basis[Ns-1::-1].copy()
				self._n = n[Ns-1::-1].copy()
				if Np_list is not None: self._Np_list = Np_list[Ns-1::-1].copy()
			else:
				self._basis = _np.array([],dtype=basis.dtype)
				self._n = _np.array([],dtype=n.dtype)
				if Np_list is not None: self._Np_list = _np.array([],dtype=Np_list.dtype)
		else:
			ind = _np.argsort(basis[:Ns],kind="heapsort")[::-1]
			self._basis = basis[ind].copy()
			self._n = n[ind].copy()
			if Np_list is not None: self._Np_list = Np_list[ind].copy()


		self._Ns=Ns

		self._index_type = _np.min_scalar_type(-self._Ns)
		self._reduce_n_dtype()

		self._made_basis = True

	def Op_bra_ket(self,opstr,indx,J,dtype,ket_states,reduce_output=True):
		"""Finds bra states which connect given ket states by operator from a site-coupling list and an operator string.

		Given a set of ket states :math:`|s\\rangle`, the function returns the bra states :math:`\\langle s'|` which connect to them through an operator, together with the corresponding matrix elements.

		Notes
		-----
			* Similar to `Op` but instead of returning the matrix indices (row,col), it returns the states (bra,ket) in integer representation. 
			* Does NOT require the full basis (see `basis` optional argument `make_basis`). 
			* If a state from `ket_states` does not have a non-zero matrix element, it is removed from the returned list. See otional argument `reduce_output`.

		Parameters
		-----------
		opstr : str
			Operator string in the lattice basis format. For instance:

			>>> opstr = "zz"
		indx : list(int)
			List of integers to designate the sites the lattice basis operator is defined on. For instance:
			
			>>> indx = [2,3]
		J : scalar
			Coupling strength.
		dtype : 'type'
			Data type (e.g. numpy.float64) to construct the matrix elements with.
		ket_states : numpy.ndarray(int)
			Ket states in integer representation. Must be of same data type as `basis`.
		reduce_output: bool, optional
			If set to `True`, the returned arrays have the same size as `ket_states`; If set to `False` zeros are purged.

		Returns
		--------
		tuple 
			`(ME,bra,ket)`, where
				* numpy.ndarray(scalar): `ME`: matrix elements of type `dtype`, which connects the ket and bra states.
				* numpy.ndarray(int): `bra`: bra states, obtained by applying the matrix representing the operator in the lattice basis,
					to the ket states, such that `bra[i]` corresponds to `ME[i]` and connects to `ket[i]`.
				* numpy.ndarray(int): `ket`: ket states, such that `ket[i]` corresponds to `ME[i]` and connects to `bra[i]`.

			
		Examples
		--------

		>>> J = 1.41
		>>> indx = [2,3]
		>>> opstr = "zz"
		>>> dtype = np.float64
		>>> ME, bra, ket = Op_bra_ket(opstr,indx,J,dtype,ket_states)

		"""

		
		indx = _np.asarray(indx,dtype=_np.int32)
		ket_states=_np.array(ket_states,dtype=self._basis.dtype,ndmin=1)

		if len(opstr) != len(indx):
			raise ValueError('length of opstr does not match length of indx')

		if _np.any(indx >= self._N) or _np.any(indx < 0):
			raise ValueError('values in indx falls outside of system')

		extra_ops = set(opstr) - self._allowed_ops
		if extra_ops:
			raise ValueError("unrecognized characters {} in operator string.".format(extra_ops))

	
		bra = _np.zeros_like(ket_states) # row
		ME = _np.zeros(ket_states.shape[0],dtype=dtype)

		self._core.op_bra_ket(ket_states,bra,ME,opstr,indx,J,self._Np)
		
		if reduce_output: 
			# remove nan's matrix elements
			mask = _np.logical_not(_np.logical_or(_np.isnan(ME),_np.abs(ME)==0.0))
			bra = bra[mask]
			ket_states = ket_states[mask]
			ME = ME[mask]
		else:
			mask = _np.isnan(ME)
			ME[mask] = 0.0

		return ME,bra,ket_states

	def representative(self,states,out=None,return_g=False,return_sign=False):
		"""Maps states to their representatives under the `basis` symmetries.

		Parameters
		-----------
		states : array_like(int)
			Fock-basis (z-basis) states to find the representatives of. States are stored in integer representations.
		out : numpy.ndarray(int), optional
			variable to store the representative states in. Must be a `numpy.ndarray` of same datatype as `basis`, and same shape as `states`. 
		return_g : bool, optional
			if set to `True`, the function also returns the integer `g` corresponding to the number of times each basis symmetry needs to be applied to a given state to obtain its representative.
		return_sign : bool, optional
			if set to `True`, the function returns the `sign` of the representative relative to the original state (nontrivial only for fermionic bases).

		Returns
		--------
		tuple
			( representatives, g_array, sign_array )
			* array_like(int): `representatives`: Representatives under `basis` symmetries, corresponding to `states`.
			* array_like(int): `g_array` of size (number of states, number of symmetries). Requires `return_g=True`. Contains integers corresponding to the number of times each basis symmetry needs to be applied to a given state to obtain its representative.
			* array_like(int): `sign_array` of size (number of states,). Requires `return_sign=True`. Contains `sign` of the representative relative to the original state (nontrivial only for fermionic bases).

		Examples
		--------
		
		>>> basis=spin_basis_general(N,Nup=Nup,make_basis=False)
		>>> s = 17
		>>> r = basis.representative(s)
		>>> print(s,r)

		"""

		states=_np.array(states,dtype=self._basis.dtype,ndmin=1)

		if return_g:
			g_out=_np.zeros((states.shape[0],self._qs.shape[0] ), dtype=_np.int32, order='C')

		if return_sign:
			sign_out=_np.zeros((states.shape[0], ), dtype=_np.int8, order='C')

		if out is None:
			out=_np.zeros(states.shape,dtype=self._basis.dtype)

			if return_g and return_sign:
				self._core.representative(states,out,g_out=g_out,sign_out=sign_out)
				return out.squeeze(), g_out, sign_out
			elif return_g:
				self._core.representative(states,out,g_out=g_out)
				return out.squeeze(), g_out
			elif return_sign:
				self._core.representative(states,out,sign_out=sign_out)
				return out.squeeze(), sign_out
			else:
				self._core.representative(states,out)
				return out.squeeze()

		else:
			if states.shape!=out.shape:
				raise TypeError('states and out must have same shape.')
			if out.dtype != self._basis.dtype:
				raise TypeError('out must have same type as basis')
			if not isinstance(out,_np.ndarray):
				raise TypeError('out must be a numpy.ndarray')
			
			if return_g and return_sign:
				self._core.representative(states,out,g_out=g_out,sign_out=sign_out)
				return g_out,sign_out
			elif return_g:
				self._core.representative(states,out,g_out=g_out)
				return g_out
			elif return_sign:
				self._core.representative(states,out,sign_out=sign_out)
				return sign_out
			else:
				self._core.representative(states,out)
				
	def normalization(self,states,out=None):
		"""Computes normalization of `basis` states. 

		Notes
		------
			* Returns zero, if the state is not part of the symmetry-reduced basis.
			* The normalizations can be used to compute matrix elements in the symmetry-reduced basis. 

		Parameters
		-----------
		states : array_like(int)
			Fock-basis (z-basis) states to find the normalizations of. States are stored in integer representations.
		out : numpy.ndarray(signe int), optional
			variable to store the normalizations of the states in. Must be a `numpy.ndarray` of datatype `signe int` (e.g. `numpy.uint16`), and same shape as `states`. 
	
		Returns
		--------
		array_like(int)
			normalizations of `states` for the given (symmetry-reduced) `basis`.
		
		Examples
		--------
		
		>>> basis=spin_basis_general(N,Nup=Nup,make_basis=False)
		>>> s = 17
		>>> norm_s = basis.normalization(s)
		>>> print(s,norm_s)

		"""

		states=_np.array(states,dtype=self._basis.dtype,ndmin=1)

		if out is None:
			out=_np.zeros(states.shape,dtype=self._n_dtype)
			self._core.normalization(states,out)
			
			out_dtype = _np.min_scalar_type(out.max())
			out = out.astype(out_dtype)

			return out.squeeze()

		else:
			if states.shape!=out.shape:
				raise TypeError('states and out must have same shape.')

			if _np.issubdtype(out.dtype, _np.signedinteger):
				raise TypeError('out must have datatype numpy.uint8, numpy.uint16, numpy.uint32, or numpy.uint64.')
		
			self._core.normalization(states,out)

			out_dtype = _np.min_scalar_type(out.max())
			out = out.astype(out_dtype)
		

def _check_symm_map(map,sort_opstr,operator_list):
	missing_ops=[]
	odd_ops=[]
	for op in operator_list:
		opstr = str(op[0])
		indx  = list(op[1])
		J     = op[2]
		for j,ind in enumerate(op[1]):
			i = map[ind]
			if i < 0:
				if opstr[j] == "n":
					odd_ops.append(op)

				J *= (-1 if opstr[j] in ["z","y"] else 1)
				opstr = opstr.replace("+","#").replace("-","+").replace("#","-")
				i = -(i+1)

			indx[j] = i

		new_op = list(op)
		new_op[0] = opstr
		new_op[1] = indx
		new_op[2] = J

		new_op = sort_opstr(new_op)
		if not (new_op in operator_list):
			missing_ops.append(new_op)

	return odd_ops,missing_ops






<|MERGE_RESOLUTION|>--- conflicted
+++ resolved
@@ -71,16 +71,16 @@
 	if not _np.array_equal(sites1,sites2):
 		warnings.warn("using non-commuting symmetries can lead to unwanted behaviour of general basis, make sure that quantum numbers are invariant under non-commuting symmetries!",GeneralBasisWarning,stacklevel=5)
 
+
+
+
 class basis_general(lattice_basis):
 	def __init__(self,N,**kwargs):
 		self._unique_me = True
 		self._check_pcon = None
-<<<<<<< HEAD
 		self._basis_pcon = None
 		self._get_proj_pcon = False
-=======
 		self._made_basis = False # keeps track of whether the basis has been made
->>>>>>> 0dd13400
 
 		if self.__class__ is basis_general:
 			raise TypeError("general_basis class is not to be instantiated.")
@@ -215,7 +215,6 @@
 
 		return ME,row,col
 	
-
 	def get_proj(self,dtype,pcon=False):
 		"""Calculates transformation/projector from symmetry-reduced basis to full (symmetry-free) basis.
 
@@ -247,7 +246,8 @@
 
 		"""
 
-<<<<<<< HEAD
+		if not self._made_basis:
+			raise AttributeError('this function requires the basis to be constructed first; use basis.make().')
 
 		basis_pcon = None
 		Ns_full = (self._sps**self._N)
@@ -262,29 +262,8 @@
 		elif pcon and self._get_proj_pcon:
 			raise TypeError("pcon=True only works for basis of a single particle number sector.")
 
-		# if pcon==True:
-		# 	raise NotImplementedError('Optional argument pcon will be implemented in a future version. \n \
-		# 		\n If you need to use this feature, consider the following procedure: \
-		# 		\n (i) create the projector from the symmetry-reduced to the full basis P_full_symm=basis.get_proj(); \
-		# 		\n (ii) create a second basis object basis2 which only has particle conservation to get the corresponding projector P_full_pcon=basis2.get_proj() \
-		# 		\n (iii) compute the combined projector: P_pcon_symm = P_full_pcon.conj().T.dot(P_full_symm)')
-
+		sign = _np.ones_like(self._basis,dtype=_np.int8)
 		c = self._n.astype(dtype,copy=True)
-=======
-		if pcon==True:
-			raise NotImplementedError('Optional argument pcon will be implemented in a future version. \n \
-				\n If you need to use this feature, consider the following procedure: \
-				\n (i) create the projector from the symmetry-reduced to the full basis P_full_symm=basis.get_proj(); \
-				\n (ii) create a second basis object basis2 which only has particle conservation to get the corresponding projector P_full_pcon=basis2.get_proj() \
-				\n (iii) compute the combined projector: P_pcon_symm = P_full_pcon.conj().T.dot(P_full_symm)')
-
-		if not self._made_basis:
-			raise AttributeError('this function requires the basis to be constructed first; use basis.make().')
-
-
-		c = _np.ones_like(self._basis,dtype=dtype)
->>>>>>> 0dd13400
-		sign = _np.ones_like(self._basis,dtype=_np.int8)
 		c *= self._pers.prod()
 		_np.sqrt(c,out=c)
 		_np.power(c,-1,out=c)
@@ -437,13 +416,14 @@
 		else:
 			Ns = max(self._Ns,1000)
 
+		try:
+			Np = max(self._Np)
+		except TypeError:
+			Np = self._Np
+
 
 		# preallocate variables
-		if self._N<=32:
-			basis = _np.zeros(Ns,dtype=_np.uint32)
-		elif self._N<=64:
-			basis = _np.zeros(Ns,dtype=_np.uint64)
-		
+		basis = _np.zeros(Ns,dtype=self._basis_dtype)
 		n = _np.zeros(Ns,dtype=self._n_dtype)
 		
 		# make basis
