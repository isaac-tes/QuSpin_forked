--- conflicted
+++ resolved
@@ -85,16 +85,12 @@
 		# 	raise ValueError("require at least one map.")
 
 		n_maps = len(kwargs)
-<<<<<<< HEAD
-		
-=======
 
 		if n_maps>0:
 			self._conserved='custom symmeries'
 		else:
 			self._conserved=''
 
->>>>>>> ba3dbb9c
 		if any((type(map) is not tuple) and (len(map)!=2) for map in kwargs.values()):
 			raise ValueError("blocks must contain tuple: (map,q).")
 
