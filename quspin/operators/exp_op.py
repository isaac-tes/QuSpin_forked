--- conflicted
+++ resolved
@@ -20,43 +20,6 @@
 __all__ = ["exp_op","isexp_op"]
 
 class exp_op(object):
-<<<<<<< HEAD
-	""" Construct matrix exponential operators.
-
-	This class constructs an object which acts on various objects with the matrix exponential of the matrix/hamiltonian ```O```. 
-	It does not calculate the actual matrix exponential but instead computes the action of the matrix exponential through 
-	the taylor series. This is slower but for sparse arrays this is more memory efficient. All of the functions make use of the 
-	expm_multiply function in Scipy's sparse library. This class also allows the option to specify a grid of points on a line in 
-	the complex plane via the optional arguments. if this is specified then an array `grid` is created via the numpy function 
-	linspace, then every time a math function is called the exponential is evaluated with for `a*grid[i]*O`.
-	"""
-	def __init__(self, O, a = 1.0, start = None, stop = None, num = None, endpoint = None, iterate = False):
-		"""Intializes the `exp_op` object (any quantum operator).
-
-		Parameters
-		----------
-		H : numpy.ndarray,numpy.matrix,scipy.spmatrix,hamiltonian,ops_dict
-			The operator which to be exponentiated.
-
-		a : scalar, optional
-			prefactor to go in front of the operator in the exponential: exp(a*O)
-
-		start : scalar, optional
-			specify the starting point for a grid of points to evaluate the matrix exponential at.
-
-		stop : scalar, optional
-			specify the end point of the grid of points. 
-
-		num : int, optional
-			specify the number of grid points between start and stop (Default if 50)
-
-		endpoint: bool, optional
-			if True this will make sure stop is included in the set of grid points (Note this changes the grid step size).
-
-		iterate: bool, optional
-			if True when mathematical methods are called they will return iterators which will iterate over the grid 
-			points as opposed to producing a list of all the evaluated points. This is more memory efficient but at the sacrifice of speed.
-=======
 	"""Constructs matrix exponentials of quantum operators.
 
 	The `exp_op` class does not calculate the actual matrix exponential but instead computes the action of the 
@@ -124,7 +87,7 @@
 		Parameters
 		----------
 		O : obj
-			`numpy.ndarray` or `hamiltonian` object: the operator to compute the matrix exponential of.
+			`numpy.ndarray`,`scipy.spmatrix`, `hamiltonian`, `ops_dict` object: the operator to compute the matrix exponential of.
 		a : `numpy.dtype`, optional
 			Prefactor to go in front of the operator in the exponential: `exp(a*O)`. Can be a complex number.
 			Default is `a = 1.0`.
@@ -146,7 +109,6 @@
 			but at the sacrifice of speed.
 
 			Default is `False`.
->>>>>>> 199292cd
 
 		"""
 		if _np.array(a).ndim > 0:
@@ -467,13 +429,7 @@
 		self._iterate = Value
 		
 
-<<<<<<< HEAD
 	def get_mat(self,dense=False,**call_kwargs):
-
-		if self.O.is_dense or dense:
-			return _la.expm(self._a * self.O.todense(**call_kwargs))
-=======
-	def get_mat(self,time=0.0,dense=False):
 		"""Calculates matrix corresponding to matrix exponential object: `exp(a*O)`.
 
 		Parameters
@@ -498,18 +454,12 @@
 		>>> print(expO.get_mat(time=0.0,dense=True))
 
 		"""
-
 		if self.O.is_dense or dense:
-			return _la.expm(self._a * self.O.toarray(time))
->>>>>>> 199292cd
+			return _la.expm(self._a * self.O.todense(**call_kwargs))
 		else:
 			return _la.expm(self._a * self.O.tocsc(**call_kwargs))
 
-
-<<<<<<< HEAD
 	def dot(self, other,shift=None,**call_kwargs):
-=======
-	def dot(self,other,time=0.0,shift=None):
 		"""Left-multiply matrix exponential by an operator.
 
 		Let the matrix exponential object be :math:`\\exp(\\mathcal{O})` and let the operator which multiplies
@@ -539,7 +489,6 @@
 		>>> print(expO.dot(A))
 		
 		"""
->>>>>>> 199292cd
 
 		is_sp = False
 		is_ham = False
@@ -595,10 +544,7 @@
 					else:
 						return _expm_multiply(M, other, start=self._start, stop=self._stop, num=self._num, endpoint=self._endpoint).T
 
-<<<<<<< HEAD
 	def rdot(self, other,shift=None,**call_kwargs):
-=======
-	def rdot(self,other,time=0.0,shift=None):
 		"""Right-multiply matrix exponential by an operator.
 
 		Let the matrix exponential object be :math:`\\exp(\\mathcal{O})` and let the operator which multiplies
@@ -628,7 +574,6 @@
 		>>> print(expO.rdot(B))
 		
 		"""
->>>>>>> 199292cd
 
 		is_sp = False
 		is_ham = False
@@ -686,7 +631,7 @@
 						else:
 							return _expm_multiply(M, other.T, start=self._start, stop=self._stop, num=self._num, endpoint=self._endpoint)
 
-	def sandwich(self,other,time=0.0,shift=None):
+	def sandwich(self, other,shift=None,**call_kwargs):
 		"""Sandwich operator between matrix exponentials.
 
 		Let the matrix exponential object be :math:`\\exp(\\mathcal{O})` and let the operator to be sandwiched be
@@ -695,13 +640,9 @@
 		.. math::
 			\\exp(\\mathcal{O})^\\dagger C \\exp(\\mathcal{O})
 
-<<<<<<< HEAD
-	def sandwich(self, other,shift=None,**call_kwargs):
-=======
 		Note
 		----
 		The matrix exponential to multiply :math:`C` from the left is hermitian conjugated.
->>>>>>> 199292cd
 
 		Parameters
 		----------
