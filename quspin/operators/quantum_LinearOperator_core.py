--- conflicted
+++ resolved
@@ -486,19 +486,12 @@
 
 		other = _np.asanyarray(other)
 		result_dtype = _np.result_type(self._dtype,other.dtype)
-<<<<<<< HEAD
+
 		other = other.astype(result_dtype,copy=False,order="C")
 		new_other = _np.zeros_like(other)
 		
 		if self._diagonal is not None:
 			_np.multiply(other.T,self._diagonal,out=new_other.T)
-=======
-		other = _np.ascontiguousarray(other,dtype=result_dtype)
-		new_other = _np.zeros_like(other,dtype=result_dtype)
-
-		if self.diagonal is not None:
-			_np.multiply(other.T,self.diagonal,out=new_other.T)
->>>>>>> 5d3367b2
 
 		self.basis.inplace_Op(other,self._static_list, self._dtype,
 							self._conjugated,self._transposed,v_out=new_other)
