from __future__ import print_function, division

from ..basis import spin_basis_1d as _default_basis
from ..basis import isbasis as _isbasis

from ._make_hamiltonian import make_static
from ._make_hamiltonian import make_dynamic
from ._make_hamiltonian import test_function
from ._functions import function

# need linear algebra packages
import scipy
import scipy.sparse.linalg as _sla
import scipy.linalg as _la
import scipy.sparse as _sp
import numpy as _np

from operator import mul
import functools
from six import iteritems,itervalues,viewkeys

import warnings


__all__ = ["commutator","anti_commutator","hamiltonian","ishamiltonian"]

def commutator(H1,H2):
	""" Calculates the commutator of two Hamiltonians :math:`H_1` and :math:`H_2`.

	.. math::
		[H_1,H_2] = H_1 H_2 - H_2 H_1

	Examples
	--------
	The following script shows how to compute the commutator of two `hamiltonian` objects.

	.. literalinclude:: ../../doc_examples/commutator-example.py
		:linenos:
		:language: python
		:lines: 7-

	Parameters
	-----------
	H1 : obj
		`numpy.ndarray` or `hamiltonian` class object to define the Hamiltonian operator as a matrix.
	H2 : obj
		`numpy.ndarray` or `hamiltonian` class object to define the Hamiltonian operator as a matrix. 

	Returns
	--------
	obj
		Commutator: :math:`[H_1,H_2] = H_1 H_2 - H_2 H_1`
	"""
	if ishamiltonian(H1) or ishamiltonian(H2):
		return H1*H2 - H2*H1
	else:
		return H1.dot(H2) - H2.dot(H1)

def anti_commutator(H1,H2):
	""" Calculates the anticommutator of two Hamiltonians :math:`H_1` and :math:`H_2`.

	.. math::
		\\{H_1,H_2\\}_+ = H_1 H_2 + H_2 H_1

	Examples
	--------
	The following script shows how to compute the anticommutator of two `hamiltonian` objects.

	.. literalinclude:: ../../doc_examples/anti_commutator-example.py
		:linenos:
		:language: python
		:lines: 7-

	Parameters
	-----------
	H1 : obj
		`numpy.ndarray` or `hamiltonian` class object to define the Hamiltonian operator as a matrix.
	H2 : obj
		`numpy.ndarray` or `hamiltonian` class object to define the Hamiltonian operator as a matrix. 
	
	Returns
	--------
	obj
		Anticommutator: :math:`\\{H_1,H_2\\}_+ = H_1 H_2 + H_2 H_1`

	"""
	if ishamiltonian(H1) or ishamiltonian(H2):
		return H1*H2 + H2*H1
	else:
		return H1.dot(H2) + H2.dot(H1)


class HamiltonianEfficiencyWarning(Warning):
	pass

#global names:
supported_dtypes=tuple([_np.float32, _np.float64, _np.complex64, _np.complex128])

def _check_static(sub_list):
	"""Checks format of static list. """
	if (type(sub_list) in [list,tuple]) and (len(sub_list) == 2):
		if type(sub_list[0]) is not str: raise TypeError('expecting string type for opstr')
		if type(sub_list[1]) in [list,tuple]:
			for sub_sub_list in sub_list[1]:
				if (type(sub_sub_list) in [list,tuple]) and (len(sub_sub_list) > 0):
					for element in sub_sub_list:
						if not _np.isscalar(element): raise TypeError('expecting scalar elements of indx')
				else: raise TypeError('expecting list for indx') 
		else: raise TypeError('expecting a list of one or more indx')
		return True
	else: 
		return False
	

def _check_dynamic(sub_list):
	"""Checks format of dynamic list. """
	if (type(sub_list) in [list,tuple]):
		if (len(sub_list) == 4):
			if type(sub_list[0]) is not str: raise TypeError('expecting string type for opstr')
			if type(sub_list[1]) in [list,tuple]:
				for sub_sub_list in sub_list[1]:
					if (type(sub_sub_list) in [list,tuple]) and (len(sub_sub_list) > 0):
						for element in sub_sub_list:
							if not _np.isscalar(element): raise TypeError('expecting scalar elements of indx')
					else: raise TypeError('expecting list for indx') 
			else: raise TypeError('expecting a list of one or more indx')
			if not hasattr(sub_list[2],"__call__"): raise TypeError('expecting callable object for driving function')
			if type(sub_list[3]) not in [list,tuple]: raise TypeError('expecting list for function arguments')
			return True
		elif (len(sub_list) == 3):
			if not hasattr(sub_list[1],"__call__"): raise TypeError('expecting callable object for driving function')
			if type(sub_list[2]) not in [list,tuple]: raise TypeError('expecting list for function arguments')
			return False
		elif (len(sub_list) == 2):
			if not hasattr(sub_list[1],"__call__"): raise TypeError('expecting callable object for driving function')
			return False
	else:
		raise TypeError('expecting list with object, driving function, and function arguments')


def _check_almost_zero(matrix):
	""" Check if matrix is almost zero. """
	atol = 100*_np.finfo(matrix.dtype).eps

	if _sp.issparse(matrix):
		return _np.allclose(matrix.data,0,atol=atol)
	else:
		return _np.allclose(matrix,0,atol=atol)


def _hamiltonian_dot(hamiltonian,time,v):
	"""Used to create linear operator of a hamiltonian."""
	return hamiltonian.dot(v,time=time,check=False)


class hamiltonian(object):
	"""Constructs quantum operators.

	The `hamiltonian` class wraps most of the functionalty of the QuSpin package. This object allows the user to construct 
	lattice Hamiltonians and operators, solve the time-dependent Schroedinger equation, do full/Lanczos 
	diagonalization, etc.

	The user can create both static and time-dependent, hermitian and non-hermitian operators for any particle
	type (boson, spin, fermion) specified by the basis constructor.

	Notes
	-----
	One can instantiate the class either by parsing a set of symmetries, or an instance of `basis`. Note that
	instantiation with a `basis` will automatically ignore all symmetry inputs. 

	Examples
	---------

	Here is an example how to employ a `basis` object to construct the periodically driven XXZ Hamiltonian
	
	.. math::
		H(t) = \\sum_{j=0}^{L-1} \\left( JS^z_{j+1}S^z_j + hS^z_j + g\cos(\\Omega t)S^x_j \\right)

	in the zero-momentum sector (`kblock=0`) of positive parity (`pblock=1`). We use periodic boundary conditions.
 
 	The code snippet below initiates the class, and is required to run the example codes for the function methods.

	.. literalinclude:: ../../doc_examples/hamiltonian-example.py
		:linenos:
		:language: python
		:lines: 7-

	"""
	def __init__(self,static_list,dynamic_list,N=None,basis=None,shape=None,dtype=_np.complex128,copy=True,check_symm=True,check_herm=True,check_pcon=True,**basis_kwargs):
		"""Intializes the `hamtilonian` object (any quantum operator).

		Parameters
		-----------
		static_list : list
			Contains list of objects to calculate the static part of a `hamiltonian` operator. The format goes like:

			>>> static_list=[[opstr_1,[indx_11,...,indx_1m]],matrix_2,...]
			
		dynamic_list : list
			Contains list of objects to calculate the dynamic (time-dependent) part of a `hamiltonian` operator.
			The format goes like:

			>>> dynamic_list=[[opstr_1,[indx_11,...,indx_1n],fun_1,fun_1_args],[matrix_2,fun_2,fun_2_args],...]
			
			* `fun`: function object which multiplies the matrix or operator given in the same list.
			* `fun_args`: tuple of the extra arguments which go into the function to evaluate it like: 

				>>> f_val = fun(t,*fun_args)

			If the operator is time-INdependent, one must pass an empty list: `dynamic_list = []`.
		N : int, optional
			Number of lattice sites for the `hamiltonian` object.
		dtype : numpy.datatype, optional
			Data type (e.g. numpy.float64) to construct the operator with.
		shape : tuple, optional
			Shape to create the `hamiltonian` object with. Default is `shape = None`.
		copy: bool, optional
			If set to `True`, this option creates a copy of the input array. 
		check_symm : bool, optional 
			Enable/Disable symmetry check on `static_list` and `dynamic_list`.
		check_herm : bool, optional
			Enable/Disable hermiticity check on `static_list` and `dynamic_list`.
		check_pcon : bool, optional
			Enable/Disable particle conservation check on `static_list` and `dynamic_list`.
		basis_kwargs : dict
			Optional additional arguments to pass to the `basis` class, if not already using a `basis` object
			to create the operator.
		 
		"""

		self._is_dense = False
		self._ndim = 2
		self._basis = basis


		if not (dtype in supported_dtypes):
			raise TypeError('hamiltonian does not support type: '+str(dtype))
		else:
			self._dtype=dtype
		


		if type(static_list) in [list,tuple]:
			static_opstr_list=[]
			static_other_list=[]
			for ele in static_list:
				if _check_static(ele):
					static_opstr_list.append(ele)
				else:
					static_other_list.append(ele)
		else: 
			raise TypeError('expecting list/tuple of lists/tuples containing opstr and list of indx')

		if type(dynamic_list) in [list,tuple]:
			dynamic_opstr_list=[]
			dynamic_other_list=[]
			for ele in dynamic_list:
				if _check_dynamic(ele):
					dynamic_opstr_list.append(ele)
				else: 
					dynamic_other_list.append(ele)					
		else: 
			raise TypeError('expecting list/tuple of lists/tuples containing opstr and list of indx, functions, and function args')

		# need for check_symm
		self._static_opstr_list = static_opstr_list
		self._dynamic_opstr_list = dynamic_opstr_list


		# if any operator strings present must get basis.
		if static_opstr_list or dynamic_opstr_list:
			if self._basis is not None:
				if len(basis_kwargs) > 0:
					wrong_keys = set(basis_kwargs.keys())
					temp = ", ".join(["{}" for key in wrong_keys])
					raise ValueError(("unexpected optional argument(s): "+temp).format(*wrong_keys))

			# if not
			if self._basis is None: 
				if N is None: # if L is missing 
					raise Exception('if opstrs in use, argument N needed for basis class')

				if type(N) is not int: # if L is not int
					raise TypeError('argument N must be integer')

				self._basis=_default_basis(N,**basis_kwargs)

			elif not _isbasis(self._basis):
				raise TypeError('expecting instance of basis class for argument: basis')

			if check_herm:
				self._basis.check_hermitian(static_opstr_list, dynamic_opstr_list)

			if check_symm:
				self._basis.check_symm(static_opstr_list,dynamic_opstr_list)

			if check_pcon:
				self._basis.check_pcon(static_opstr_list,dynamic_opstr_list)



			self._static=make_static(self._basis,static_opstr_list,dtype)
			self._dynamic=make_dynamic(self._basis,dynamic_opstr_list,dtype)
			self._shape = self._static.shape

		


		if static_other_list or dynamic_other_list:
			if not hasattr(self,"_shape"):
				found = False
				if shape is None: # if no shape argument found, search to see if the inputs have shapes.
					for O in static_other_list:
						try: # take the first shape found
							shape = O.shape
							found = True
							break
						except AttributeError: 
							continue

					if not found:
						for tup in dynamic_other_list:
							if len(tup) == 2:
								O,_ = tup
							else:
								O,_,_ = tup
								
							try:
								shape = O.shape
								found = True
								break
							except AttributeError:
								continue
				else:
					found = True

				if not found:
					raise ValueError('missing argument shape')
				if shape[0] != shape[1]:
					raise ValueError('hamiltonian must be square matrix')

				self._shape=shape
				self._static = _sp.csr_matrix(self._shape,dtype=self._dtype)
				self._dynamic = {}

			for O in static_other_list:
				if _sp.issparse(O):
					self._mat_checks(O)

					try:
						self._static += O.astype(self._dtype)
					except NotImplementedError:
						self._static = self._static + O.astype(self._dtype)

				else:
					O = _np.asarray(O,dtype=self._dtype)
					self._mat_checks(O)

					self._is_dense=True			
					try:
						self._static += O
					except NotImplementedError:
						self._static = self._static + O.astype(self._dtype)

			if not _sp.issparse(self._static):
				self._static = _np.asarray(self._static)


			try:
				self._static = self._static.tocsr(copy=False)
				self._static.sum_duplicates()
				self._static.eliminate_zeros()
			except: pass



			for	tup in dynamic_other_list:
				if len(tup) == 2:
					O,func = tup
				else:
					O,f,f_args = tup
					test_function(f,f_args)
					func = function(f,tuple(f_args))

				if _sp.issparse(O):
					self._mat_checks(O)

					O = O.astype(self._dtype)
				else:
					O = _np.array(O,copy=copy,dtype=self._dtype)
					self._mat_checks(O)
					self._is_dense=True


				if func in self._dynamic:
					try:
						self._dynamic[func] += O
					except:
						self._dynamic[func] = self._dynamic[func] + O
				else:
					self._dynamic[func] = O

			updates = {func:_np.asarray(Hd) for func,Hd in iteritems(self._dynamic) if not _sp.issparse(Hd)}
			self._dynamic.update(updates)
			
		else:
			if not hasattr(self,"_shape"):
				if shape is None:
					# if not
					if self._basis is None: 
						if N is None: # if N is missing 
							raise Exception("argument N or shape needed to create empty hamiltonian")

						if type(N) is not int: # if L is not int
							raise TypeError('argument N must be integer')

						self._basis=_default_basis(N,**basis_kwargs)

					elif not _isbasis(self._basis):
						raise TypeError('expecting instance of basis class for argument: basis')

					shape = (self._basis.Ns,self._basis.Ns)

				else:
					self._basis=basis_kwargs.get('basis')	
					if not basis is None: 
						raise ValueError("empty hamiltonian only accepts basis or shape, not both")

			
				if len(shape) != 2:
					raise ValueError('expecting ndim = 2')
				if shape[0] != shape[1]:
					raise ValueError('hamiltonian must be square matrix')

				self._shape=shape
				self._static = _sp.csr_matrix(self._shape,dtype=self._dtype)
				self._dynamic = {}

		self._Ns = self._shape[0]

	@property
	def basis(self):
		""":obj:`basis`: basis used to build the `hamiltonian` object.

		Defaults to `None` if operator has no basis (i.e. was created externally and passed as a precalculated array).

		"""
		if self._basis is not None:
			return self._basis
		else:
			raise AttributeError("object has no attribute 'basis'")

	@property
	def ndim(self):
		"""int: number of dimensions, always equal to 2. """
		return self._ndim
	
	@property
	def Ns(self):
		"""int: number of states in the (symmetry-reduced) Hilbert space spanned by `basis`."""
		return self._Ns

	@property
	def get_shape(self):
		"""tuple: shape of the `hamiltonian` object, always equal to `(Ns,Ns)`."""
		return self._shape

	@property
	def is_dense(self):
		"""bool: checks sparsity of operator matrix.

		`True` if the operator contains a dense matrix as a component of either 
		the static or dynamic lists.

		""" 
		return self._is_dense

	@property
	def dtype(self):
		"""type: data type of `hamiltonian` object."""
		return _np.dtype(self._dtype).name

	@property
	def static(self):
		"""scipy.sparse.csr: static part of the operator."""
		return self._static

	@property
	def dynamic(self):
		"""dict: contains dynamic parts of the operator as `{func: Hdyn}`.

		Here `func` is the memory address of the time-dependent function which can be called as `func(time)`.
		The function arguments are hard-coded, and are not passed. `Hdyn` is the sparse matrix to which
		the drive couples.
		
		"""
		return self._dynamic

	@property
	def T(self):
		""":obj:`hamiltonian`: transposes the operator matrix: :math:`H_{ij}\\mapsto H_{ji}`."""
		return self.transpose()

	@property
	def H(self):
		""":obj:`hamiltonian`: transposes and conjugates the operator matrix: :math:`H_{ij}\\mapsto H_{ji}^*`."""
		return self.getH()

	@property
	def nbytes(self):
		nbytes = 0
		if _sp.issparse(self._static):
			nbytes += self._static.data.nbytes
			nbytes += self._static.indices.nbytes
			nbytes += self._static.indptr.nbytes
		else:
			nbytes += self._static.nbytes

		for Hd in itervalues(self._dynamic):
			if _sp.issparse(Hd):
				nbytes += Hd.data.nbytes
				nbytes += Hd.indices.nbytes
				nbytes += Hd.indptr.nbytes
			else:
				nbytes += Hd.nbytes	

		return nbytes	

	def check_is_dense(self):
		""" updates attribute `_.is_dense`."""
		is_sparse = _sp.issparse(self._static)
		for Hd in itervalues(self._dynamic):
			is_sparse *= _sp.issparse(Hd)

		self._is_dense = not is_sparse

	### state manipulation/observable routines

	def dot(self,V,time=0,check=True,out=None):
		"""Matrix-vector multiplication of `hamiltonian` operator at time `time`, with state `V`.

		.. math::
			H(t=\\texttt{time})|V\\rangle

		Notes
		-----
		It is faster to multiply the individual (static, dynamic) parts of the Hamiltonian first, then add all those 
		vectors together.

		Parameters
		-----------
		V : numpy.ndarray
			Vector (quantums state) to multiply the `hamiltonian` operator with.
		time : obj, optional
			Can be either one of the following:

			* float: time to evalute the time-dependent part of the operator at (if existent). 
				Default is `time = 0`.
			* list: there are two possible outcomes:

				-- if `V.shape[1] == len(time)`, the `hamiltonian` operator is evaluated at the i-th time 
					and dotted into the i-th column of `V` to get the i-th column of the output array.
				-- if `V.shape[1] == 1` or `V.shape[1] == 0`, the `_.dot` is evaluated on `V` for each time
					in `time`. The results are then stacked such that the columns contain all the vectors. 

				If either of these cases do not match, an error is thrown.
		check : bool, optional
			Whether or not to do checks for shape compatibility.
			

		Returns
		--------
		numpy.ndarray
			Vector corresponding to the `hamiltonian` operator applied on the state `V`.

		Examples
		---------
		>>> B = H.dot(A,time=0,check=True)

		corresponds to :math:`B = HA`. 
	
		"""

		from .exp_op_core import isexp_op

		
		if ishamiltonian(V):
			return self * V
		elif isexp_op(V):
			raise ValueError("This is ambiguous action. Use the .rdot() method of the `exp_op` class isntead.")

		if check:
			try:
				shape = V.shape
			except AttributeError:
				V =_np.asanyarray(V)
				shape = V.shape

			if shape[0] != self._shape[1]:
				raise ValueError("matrix dimension mismatch with shapes: {0} and {1}.".format(V.shape,self._shape))

			if V.ndim > 3:
				raise ValueError("Expecting V.ndim < 4.")


<<<<<<< HEAD
		times = _np.array(time)
			
		if times.ndim > 0:
			if times.ndim > 1:
=======
			time = _np.asarray(time)
			if time.ndim > 1:
>>>>>>> d6515a4d
				raise ValueError("Expecting time to be one dimensional array-like.")
			if V.shape[-1] != time.shape[0]:
				raise ValueError("For non-scalar times V.shape[-1] must be equal to len(time).")

			if _sp.issparse(V):
				V = V.tocsc()
				return _sp.vstack([self.dot(V.get_col(i),time=t,check=check) for i,t in enumerate(time)])
			else:
<<<<<<< HEAD
				if V.ndim == 2:
					V_iter = iter(V.T[:])
					
				elif V.ndim == 3:
=======
				V = _np.asarray(V)
				if V.ndim == 2 and V.shape[-1] == time.shape[0]:
					if V.shape[0] != self._shape[1]:
						raise ValueError("matrix dimension mismatch with shapes: {0} and {1}.".format(V.shape,self._shape))

					V = V.T
					V_dot = _np.vstack([self.dot(v,time=t,check=check) for v,t in zip(V[:],time)]).T
					return V_dot

				elif V.ndim == 3 and V.shape[-1] == time.shape[0]:
					if V.shape[0] != self._shape[1]:
						raise ValueError("matrix dimension mismatch with shapes: {0} and {1}.".format(V.shape,self._shape))

>>>>>>> d6515a4d
					if V.shape[0] != V.shape[1]:
						raise ValueError("Density matricies must be square!")

					V = V.transpose((2,0,1))
					V_dot = _np.dstack([self.dot(v,time=t,check=check) for v,t in zip(V[:],time)])

					return V_dot

<<<<<<< HEAD
				V_dot = _np.zeros(V.shape,dtype=_np.result_type(V.dtype,self._dtype))
				for i,(v,t) in enumerate(zip(V_iter,time)):
					V_dot[...,i] = self._static.dot(V[...,i])	
					for func,Hd in iteritems(self._dynamic):
						V_dot[...,i] += func(t)*(Hd.dot(V[...,i]))			
		else:
			if _sp.issparse(V):
=======
				else:
					raise ValueError("For non-scalar times V.shape[-1] must be equal to len(time).")
		else:	
			if not check:
				V_dot = self._static.dot(V)	
				for func,Hd in iteritems(self._dynamic):
					V_dot += func(time)*(Hd.dot(V))

				return V_dot

			if V.__class__ is _np.ndarray:
				if V.shape[0] != self._shape[1]:
					raise ValueError("matrix dimension mismatch with shapes: {0} and {1}.".format(V.shape,self._shape))
		
				V_dot = self._static.dot(V)	
				for func,Hd in iteritems(self._dynamic):
					V_dot += func(time)*(Hd.dot(V))


			elif _sp.issparse(V):
				if V.shape[0] != self._shape[1]:
					raise ValueError("matrix dimension mismatch with shapes: {0} and {1}.".format(V.shape,self._shape))
		
>>>>>>> d6515a4d
				V_dot = self._static * V
				for func,Hd in iteritems(self._dynamic):
					V_dot = V_dot + func(time)*(Hd.dot(V))
			else:
				V_dot = self._static.dot(V)
				for func,Hd in iteritems(self._dynamic):
					V_dot += func(time)*(Hd.dot(V))

		return V_dot

	def rdot(self,V,time=0,check=True):
		"""Vector-Matrix multiplication of `hamiltonian` operator at time `time`, with state `V`.

		.. math::
			\\langle V|H(t=\\texttt{time})

		Notes
		-----
		This function does the matrix multiplication with the state(s) and Hamiltonian as is.

		Parameters
		-----------
		V : numpy.ndarray
			Vector (quantum state) to multiply the `hamiltonian` operator with on the left.
		time : obj, optional
			Can be either one of the following:

			* float: time to evalute the time-dependent part of the operator at (if existent). 
				Default is `time = 0`.
			* list: there are two possible outcomes:

				-- if `V.shape[0] == len(time)`, the `hamiltonian` operator is evaluated at the i-th time 
					and dotted into the i-th row of `V` to get the i-th row of the output array.
				-- if `V.shape[0] == 1` or `V.shape[0] == 0`, the `_.rdot` is evaluated on `V` for each time
					in `time`. The results are then stacked such that the columns contain all the vectors. 

				If either of these cases do not match, an error is thrown.
		check : bool, optional
			Whether or not to do checks for shape compatibility.
			

		Returns
		--------
		numpy.ndarray
			Vector corresponding to the `hamiltonian` operator applied on the state `V`.

		Examples
		---------
		>>> B = H.rdot(A,time=0,check=True)

		corresponds to :math:`B = AH`. 
	
		"""
		try:
			V_transpose = V.transpose()
		except AttributeError:
<<<<<<< HEAD
			V = _np.asanyarray(V)
			ndim = V.ndim

		if ndim not in [1,2,3]:
			raise ValueError("expecting V.ndim < 4.")

		if ndim == 1:
			return self.transpose().dot(V,time=time,check=check)
		elif ndim == 2:
			if _np.array(times).ndim>0:
				return self.transpose().dot(V,time=time,check=check)
			else:
				return self.transpose().dot(V.transpose(),time=time,check=check).transpose()
		else:
			V_transpose = V.transpose((1,0,2))
			return self.transpose().dot(V_transpose,time=time,check=check).transpose((1,0,2))

	def quant_fluct(self,V,time=0,check=True,enforce_pure=False):
		"""Calculates the quantum fluctuations of `hamiltonian` operator at time `time`, in state `V`.

		.. math::
			\\langle V|H^2(t=\\texttt{time})|V\\rangle - \\langle V|H(t=\\texttt{time})|V\\rangle^2

		Parameters
		-----------
		V : numpy.ndarray
			Depending on the shape, can be a single state or a collection of pure or mixed states
			[see `enforce_pure`].
		time : obj, optional
			Can be either one of the following:

			* float: time to evalute the time-dependent part of the operator at (if existent). 
				Default is `time = 0`.
			* (N,) array_like: if `V.shape[-1] == N`, the `hamiltonian` operator is evaluated at the i-th time 
					and the fluctuations are calculated with respect to `V[...,i]`. Here V must be either 
					2- or 3-d array, where 2-d would be for pure states and 3-d would be for mixed states.

		enforce_pure : bool, optional
			Flag to enforce pure expectation value of `V` is a square matrix with multiple pure states
			in the columns.
		check : bool, optional
			
		Returns
		--------
		float
			Quantum fluctuations of `hamiltonian` operator in state `V`.

		Examples
		---------
		>>> H_fluct = H.quant_fluct(V,time=0,diagonal=False,check=True)

		corresponds to :math:`\\Delta H = \\sqrt{ \\langle V|H^2(t=\\texttt{time})|V\\rangle - \\langle V|H(t=\\texttt{time})|V\\rangle^2 }`. 
			 
		"""

		from .exp_op_core import isexp_op

		if self.Ns <= 0:
			return _np.asarray([])

		if ishamiltonian(V):
			raise TypeError("Can't take expectation value of hamiltonian")

		if isexp_op(V):
			raise TypeError("Can't take expectation value of exp_op")

		# fluctuations =  expctH2 - expctH^2
		kwargs = dict(time=time,enforce_pure=enforce_pure)
		V_dot=self.dot(V,time=time,check=check)
		expt_value_sq = self._expt_value_core(V,V_dot,**kwargs)**2

		if V.shape[0] != V.shape[1] or enforce_pure:
			sq_expt_value = self._expt_value_core(V_dot,V_dot,**kwargs)
		else:
			V_dot=self.dot(V_dot,time=time,check=check)
			sq_expt_value = self._expt_value_core(V,V_dot,**kwargs)

		return expt_value_sq - sq_expt_value
=======
			V_transpose = _np.asanyarray(V).transpose()

		return (self.transpose().dot(V_transpose,time=time,check=check)).transpose()
>>>>>>> d6515a4d

	def expt_value(self,V,time=0,check=True,enforce_pure=False):
		"""Calculates expectation value of `hamiltonian` operator at time `time`, in state `V`.

		.. math::
			\\langle V|H(t=\\texttt{time})|V\\rangle

		Parameters
		-----------
		V : numpy.ndarray
			Depending on the shape, can be a single state or a collection of pure or mixed states
			[see `enformce_pure`].
		time : obj, optional
			Can be either one of the following:

			* float: time to evalute the time-dependent part of the operator at (if existent). 
				Default is `time = 0`.
			* list: there are two possible outcomes:

				-- if `V.shape[1] == len(time)`, the `hamiltonian` operator is evaluated at the i-th time 
					and dotted into the i-th column of `V` to get the i-th column of the output array.
				-- if `V.shape[1] == 1` or `V.shape[1] == 0`, the `_.dot` is evaluated on `V` for each time
					in `time`. The results are then stacked such that the columns contain all the vectors. 

				If either of these cases do not match, an error is thrown.
		enforce_pure : bool, optional
			Flag to enforce pure expectation value of `V` is a square matrix with multiple pure states
			in the columns.
		check : bool, optional
			
		Returns
		--------
		float
			Expectation value of `hamiltonian` operator in state `V`.

		Examples
		---------
		>>> H_expt = H.expt_value(V,time=0,diagonal=False,check=True)

		corresponds to :math:`H_{expt} = \\langle V|H(t=0)|V\\rangle`. 
			 
		"""
		from .exp_op_core import isexp_op

		if self.Ns <= 0:
			return _np.asarray([])

		if ishamiltonian(V):
			raise TypeError("Can't take expectation value of hamiltonian")

		if isexp_op(V):
			raise TypeError("Can't take expectation value of exp_op")

		
		V_dot = self.dot(V,time=time,check=check)
<<<<<<< HEAD
		return self._expt_value_core(V,V_dot,time=time,enforce_pure=enforce_pure)

	def _expt_value_core(self,V_left,V_right,time=0,enforce_pure=False):
		
=======
>>>>>>> d6515a4d
		if _np.array(time).ndim > 0: # multiple time point expectation values
			if _sp.issparse(V): # multiple pure states multiple time points
				return (V.H.dot(V_dot)).diagonal()
			else:
<<<<<<< HEAD
				V_left = _np.asarray(V_left)
				if V_left.ndim == 2: # multiple pure states multiple time points
					return _np.einsum("ij,ij->j",V_left.conj(),V_right)
				elif V_left.ndim == 3: # multiple mixed states multiple time points
					return _np.einsum("iij->j",V_right)
=======
				V = _np.asarray(V)
				if V.ndim == 2: # multiple pure states multiple time points
					return _np.einsum("ij,ij->j",V.conj(),V_dot)
				elif V.ndim == 3: # multiple mixed states multiple time points
					return _np.einsum("iij->j",V_dot)
>>>>>>> d6515a4d

		else:

			if _sp.issparse(V):
				if V.shape[0] != V.shape[1]: # pure states
					return _np.asscalar((V.H.dot(V_dot)).toarray())
				else: # density matrix
					return V.diagonal().sum()
			else:
				V_dot = _np.asarray(V_dot).squeeze()
				if V.ndim == 1: # pure state
					return _np.vdot(V,V_dot)
				elif (V.ndim == 2 and V.shape[0] != V.shape[1]) or enforce_pure: # multiple pure states
					return _np.einsum("ij,ij->j",V.conj(),V_dot)
				else: # density matrix
					return V_dot.trace()
			
	def matrix_ele(self,Vl,Vr,time=0,diagonal=False,check=True):
		"""Calculates matrix element of `hamiltonian` operator at time `time` in states `Vl` and `Vr`.

		.. math::
			\\langle V_l|H(t=\\texttt{time})|V_r\\rangle

		Notes
		-----
		Taking the conjugate or transpose of the state `Vl` is done automatically.  

		Parameters
		-----------
		Vl : numpy.ndarray
			Vector(s)/state(s) to multiple with on left side.
		Vl : numpy.ndarray
			Vector(s)/state(s) to multiple with on right side.
		time : obj, optional
			Can be either one of the following:

			* float: time to evalute the time-dependent part of the operator at (if existent). 
				Default is `time = 0`.
			* list: there are two possible outcomes:

				-- if `V.shape[1] == len(time)`, the `hamiltonian` operator is evaluated at the i-th time 
					and dotted into the i-th column of `V` to get the i-th column of the output array.
				-- if `V.shape[1] == 1` or `V.shape[1] == 0`, the `_.dot` is evaluated on `V` for each time
					in `time`. The results are then stacked such that the columns contain all the vectors. 

				If either of these cases do not match, an error is thrown.
		diagonal : bool, optional
			When set to `True`, returs only diagonal part of expectation value. Default is `diagonal = False`.
		check : bool,

		Returns
		--------
		float
			Matrix element of `hamiltonian` operator between the states `Vl` and `Vr`.

		Examples
		---------
		>>> H_lr = H.expt_value(Vl,Vr,time=0,diagonal=False,check=True)

		corresponds to :math:`H_{lr} = \\langle V_l|H(t=0)|V_r\\rangle`. 

		"""

		Vr=self.dot(Vr,time=time,check=check)

<<<<<<< HEAD
		if check:
			try:
				shape = Vl.shape
			except AttributeError:
				Vl = _np.asarray(Vl)
				shape = Vl.shape
=======
		if not check:
			if diagonal:
				return _np.einsum("ij,ij->j",Vl.conj(),Vr)
			else:
				return Vl.T.conj().dot(Vr)
 
		if Vr.ndim > 2:
			raise ValueError('Expecting Vr to have ndim < 3')

		if Vl.__class__ is _np.ndarray:
			if Vl.ndim == 1:
				if Vl.shape[0] != self._shape[1]:
					raise ValueError("matrix dimension mismatch with shapes: {0} and {1}.".format(V1.shape,self._shape))

				return Vl.conj().dot(Vr)
			elif Vl.ndim == 2:
				if Vl.shape[0] != self._shape[1]:
					raise ValueError("matrix dimension mismatch with shapes: {0} and {1}.".format(V1.shape,self._shape))

				if diagonal:
					return _np.einsum("ij,ij->j",Vl.conj(),Vr)
				else:
					return Vl.T.conj().dot(Vr)
			else:
				raise ValueError('Expecting Vl to have ndim < 3')
>>>>>>> d6515a4d

			if Vl.shape[0] != self._shape[1]:
				raise ValueError("matrix dimension mismatch with shapes: {0} and {1}.".format(Vl.shape,self._shape))

			if diagonal:
				if Vl.shape[1] != Vr.shape[1]:
					raise ValueError("number of vectors must be equal for diagonal=True.")

			if Vr.ndim > 2:
				raise ValueError('Expecting Vr to have ndim < 3')

		if _sp.issparse(Vl):
			if diagonal:
				return Vl.H.dot(Vr).diagonal()
			else:
				return Vl.H.dot(Vr)
		else:
			if diagonal:
				return _np.einsum("ij,ij->j",Vl.conj(),Vr)
			else:
				return Vl.T.conj().dot(Vr)
	
	### transformation routines

	def project_to(self,proj):
		"""Projects/Transforms `hamiltonian` operator with projector/operator `proj`.

		Let us call the projector/transformation :math:`V`. Then, the function computes

		.. math::
			V^\\dagger H V

		Notes
		-----
		The `proj` argument can be a square array, in which case the function just transforms the
		`hailtonian` operator :math:`H`. Or it can be a projector which then projects :math:`H` onto
		a smaller Hilbert space.

		Projectors onto bases with symmetries other than `H.basis` can be conveniently obtain using the 
		`basis.get_proj()` method of the basis constructor class.

		Parameters
		-----------
		proj : obj
			Can be either one of the following:
			
				* `hamiltonian` object
				* `exp_op` object
				* `numpy.ndarray`
				* `scipy.sparse` array

			The shape of `proj` need not be square, but has to comply with the matrix multiplication requirements
			in the definition above.

		Returns
		--------
		obj
			Projected/Transformed `hamiltonian` operator. The output object type depends on the object 
			type of `proj`.

		Examples
		---------

		>>> H_new = H.project_to(V)

		correponds to :math:`V^\\dagger H V`.

		"""
		from .exp_op_core import isexp_op


		if ishamiltonian(proj):
			new = self._rmul_hamiltonian(proj.getH())
			return new._imul_hamiltonian(proj)

		elif isexp_op(proj):
			return proj.sandwich(self)

		elif _sp.issparse(proj):
			if self._shape[1] != proj.shape[0]:
				raise ValueError("matrix dimension mismatch with shapes: {0} and {1}.".format(proj.shape,self._shape))
					
			new = self._rmul_sparse(proj.getH())
			new._shape = (proj.shape[1],proj.shape[1])
			return new._imul_sparse(proj)

		elif _np.isscalar(proj):
			raise NotImplementedError

		elif proj.__class__ == _np.ndarray:
			if self._shape[1] != proj.shape[0]:
				raise ValueError("matrix dimension mismatch with shapes: {0} and {1}.".format(proj.shape,self._shape))

			new = self._rmul_dense(proj.T.conj())
			new._shape = (proj.shape[1],proj.shape[1])
			return new._imul_dense(proj)


		elif proj.__class__ == _np.matrix:
			if self._shape[1] != proj.shape[0]:
				raise ValueError("matrix dimension mismatch with shapes: {0} and {1}.".format(proj.shape,self._shape))

			new = self._rmul_dense(proj.H)
			new._shape = (proj.shape[1],proj.shape[1])
			return new._imul_dense(proj)


		else:
			proj = _np.asanyarray(proj)
			if self._shape[1] != proj.shape[0]:
				raise ValueError("matrix dimension mismatch with shapes: {0} and {1}.".format(proj.shape,self._shape))

			new = self._rmul_dense(proj.T.conj())
			new._shape = (proj.shape[1],proj.shape[1])
			return new._imul_dense(proj)

	def rotate_by(self, other, generator=False,**exp_op_kwargs):
		"""Rotates/Transforms `hamiltonian` object by an operator `other`.

		Let us denote the transformation by :math:`V`. With `generator=False`, `other` corresponds to the
		transformation :math:`V`, and this function implements

		.. math::
			V^\\dagger H V

		while for `generator=True`, `other` corresponds to a generator :math:`K`, and the function implements

		.. math::
			\\exp(a^*K^\\dagger) H \\exp(a K)

		Notes
		-----
		If `generator = False`, this function calls `project_to`.

		Parameters
		-----------
		other : obj
			Can be either one of the following:
			
				* `hamiltonian` object
				* `exp_op` object
				* `numpy.ndarray`
				* `scipy.sparse` array
		generator : bool, optional
			If set to `True`, this flag renders `other` a generator, and implements the calculation of

			.. math::
				\\exp(a^*K^\\dagger) H \\exp(a K)

			If set to `False`, the function implements

			.. math::
				V^\\dagger H V

			Default is `generator = False`.

		All other optional arguments are the same as for the `exp_op` class.

		Returns
		--------
		obj
			Transformed `hamiltonian` operator. The output object type depends on the object type of `other`.
	
		Examples
		---------
		>>> H_new = H.rotate_by(V,generator=False)

		corresponds to :math:`V^\\dagger H V`.

		>>> H_new = H.rotate_by(K,generator=True,**exp_op_kwargs)

		corresponds to :math:`\\exp(K^\\dagger) H \\exp(K)`.

		"""

		if generator:
			from .exp_op_core import exp_op
			return exp_op(other,**exp_op_kwargs).sandwich(self)
		else:
			return self.project_to(other)

	### Diagonalisation routines

	def eigsh(self,time=0.0,**eigsh_args):
		"""Computes SOME eigenvalues of hermitian `hamiltonian` operator using SPARSE hermitian methods.

		This function method solves for eigenvalues and eigenvectors, but can only solve for a few of them accurately.
		It calls `scipy.sparse.linalg.eigsh <https://docs.scipy.org/doc/scipy/reference/generated/generated/scipy.sparse.linalg.eigsh.html>`_, which is a wrapper for ARPACK.

		Notes
		-----
		Assumes the operator is hermitian! If the flat `check_hermiticity = False` is used, we advise the user
		to reassure themselves of the hermiticity properties before use. 

		Parameters
		-----------
		time : float
			Time to evalute the `hamiltonian` operator at (if time dependent). Default is `time = 0.0`.
		eigsh_args : 
			For all additional arguments see documentation of `scipy.sparse.linalg.eigsh <https://docs.scipy.org/doc/scipy/reference/generated/generated/scipy.sparse.linalg.eigsh.html>`_.
			
		Returns
		--------
		tuple
			Tuple containing the `(eigenvalues, eigenvectors)` of the `hamiltonian` operator.

		Examples
		---------
		>>> eigenvalues,eigenvectors = H.eigsh(time=time,**eigsh_args)

		"""
		if self.Ns <= 0:
			return _np.array([]),_np.array([[]])

		if _np.array(time).ndim > 0:
			raise TypeError('expecting scalar argument for time')

		if self.Ns <= 0:
			return _np.asarray([]), _np.asarray([[]])

		return _sla.eigsh(self.tocsr(time=time),**eigsh_args)

	def eigh(self,time=0,**eigh_args):
		"""Computes COMPLETE eigensystem of hermitian `hamiltonian` operator using DENSE hermitian methods.

		This function method solves for all eigenvalues and eigenvectors. It calls 
		`numpy.linalg.eigh <https://docs.scipy.org/doc/numpy-1.10.1/reference/generated/numpy.linalg.eigh.html>`_, 
		and uses wrapped LAPACK functions which are contained in the module py_lapack.

		Notes
		-----
		Assumes the operator is hermitian! If the flat `check_hermiticity = False` is used, we advise the user
		to reassure themselves of the hermiticity properties before use. 

		Parameters
		-----------
		time : float
			Time to evalute the `hamiltonian` operator at (if time dependent). Default is `time = 0.0`.
		eigh_args : 
			For all additional arguments see documentation of `numpy.linalg.eigh <https://docs.scipy.org/doc/numpy-1.10.1/reference/generated/numpy.linalg.eigh.html>`_.
			
		Returns
		--------
		tuple
			Tuple containing the `(eigenvalues, eigenvectors)` of the `hamiltonian` operator.

		Examples
		---------
		>>> eigenvalues,eigenvectors = H.eigh(time=time,**eigh_args)

		"""
		if self.Ns <= 0:
			return _np.array([]),_np.array([[]])

		eigh_args["overwrite_a"] = True
		
		if _np.array(time).ndim > 0:
			raise TypeError('expecting scalar argument for time')


		# fill dense array with hamiltonian
		H_dense = self.todense(time=time)		
		# calculate eigh
		E,H_dense = _la.eigh(H_dense,**eigh_args)
		return E,H_dense

	def eigvalsh(self,time=0,**eigvalsh_args):
		"""Computes ALL eigenvalues of hermitian `hamiltonian` operator using DENSE hermitian methods.

		This function method solves for all eigenvalues. It calls 
		`numpy.linalg.eigvalsh <https://docs.scipy.org/doc/numpy-1.10.1/reference/generated/numpy.linalg.eigvalsh.html#numpy.linalg.eigvalsh>`_, 
		and uses wrapped LAPACK functions which are contained in the module py_lapack.

		Notes
		-----
		Assumes the operator is hermitian! If the flat `check_hermiticity = False` is used, we advise the user
		to reassure themselves of the hermiticity properties before use. 

		Parameters
		-----------
		time : float
			Time to evalute the `hamiltonian` operator at (if time dependent). Default is `time = 0.0`.
		eigvalsh_args : 
			For all additional arguments see documentation of `numpy.linalg.eigvalsh <https://docs.scipy.org/doc/numpy-1.10.1/reference/generated/numpy.linalg.eigvalsh.html#numpy.linalg.eigvalsh>`_.
			
		Returns
		--------
		numpy.ndarray
			Eigenvalues of the `hamiltonian` operator.

		Examples
		---------
		>>> eigenvalues = H.eigvalsh(time=time,**eigvalsh_args)

		"""
		if self.Ns <= 0:
			return _np.array([])
		
		if _np.array(time).ndim > 0:
			raise TypeError('expecting scalar argument for time')

		H_dense = self.todense(time=time)
		eigvalsh_args["overwrite_a"] = True
		E = _la.eigvalsh(H_dense,**eigvalsh_args)
		return E

	### Schroedinger evolution routines

	def __LO(self,time,rho):
		"""
		args:
			rho, flattened density matrix to multiple with
			time, the time to evalute drive at.

		description:
			This function is what get's passed into the ode solver. This is the real time Liouville operator.
		
		"""
		rho = rho.reshape((self.Ns,self.Ns))

		rho_comm = self._static.dot(rho)
		rho_comm -= (self._static.T.dot(rho.T)).T
		for func,Hd in iteritems(self._dynamic):
			ft = func(time)
			rho_comm += ft*Hd.dot(rho)	
			rho_comm -= ft*(Hd.T.dot(rho.T)).T

		rho_comm *= -1j
		return rho_comm.reshape((-1,))

	def __multi_ISO(self,time,V):
		"""
		args:
			V, the vector to multiple with
			time, the time to evalute drive at.

		description:
			This function is what get's passed into the ode solver. This is the Imaginary time Schrodinger operator -H(t)*|V >
		"""
		V = V.reshape((self._Ns,-1))
		V_dot = -self._static.dot(V)	
		for func,Hd in iteritems(self._dynamic):
			V_dot -= func(time)*(Hd.dot(V))

		return V_dot.reshape((-1,))

	def __ISO(self,time,V):
		"""
		args:
			V, the vector to multiple with
			time, the time to evalute drive at.

		description:
			This function is what get's passed into the ode solver. This is the Imaginary time Schrodinger operator -H(t)*|V >
		"""

		V_dot = -self._static.dot(V)	
		for func,Hd in iteritems(self._dynamic):
			V_dot -= func(time)*(Hd.dot(V))

		return V_dot

	def __multi_SO_real(self,time,V):
		"""
		args:
			V, the vector to multiple with
			time, the time to evalute drive at.

		description:
			This function is what get's passed into the ode solver. This is the real time Schrodinger operator -i*H(t)*|V >
			This function is designed for real hamiltonians and increases the speed of integration compared to __SO
		
		u_dot + iv_dot = -iH(u + iv)
		u_dot = Hv
		v_dot = -Hu
		"""
		V = V.reshape((2*self._Ns,-1))
		V_dot = _np.zeros_like(V)
		V_dot[:self._Ns,:] = self._static.dot(V[self._Ns:,:])
		V_dot[self._Ns:,:] = -self._static.dot(V[:self._Ns,:])
		for func,Hd in iteritems(self._dynamic):
			V_dot[:self._Ns,:] += func(time)*Hd.dot(V[self._Ns:,:])
			V_dot[self._Ns:,:] += -func(time)*Hd.dot(V[:self._Ns,:])

		return V_dot.reshape((-1,))

	def __SO_real(self,time,V):
		"""
		args:
			V, the vector to multiple with
			time, the time to evalute drive at.

		description:
			This function is what get's passed into the ode solver. This is the real time Schrodinger operator -i*H(t)*|V >
			This function is designed for real hamiltonians and increases the speed of integration compared to __SO
		
		u_dot + iv_dot = -iH(u + iv)
		u_dot = Hv
		v_dot = -Hu
		"""
		V_dot = _np.zeros_like(V)
		V_dot[:self._Ns] = self._static.dot(V[self._Ns:])
		V_dot[self._Ns:] = -self._static.dot(V[:self._Ns])
		for func,Hd in iteritems(self._dynamic):
			V_dot[:self._Ns] += func(time)*Hd.dot(V[self._Ns:])
			V_dot[self._Ns:] += -func(time)*Hd.dot(V[:self._Ns])

		return V_dot

	def __multi_SO(self,time,V):
		"""
		args:
			V, the vector to multiple with
			time, the time to evalute drive at.

		description:
			This function is what get's passed into the ode solver. This is the real time Schrodinger operator -i*H(t)*|V >
		"""
		V = V.reshape((self.Ns,-1))
		V_dot = self._static.dot(V)	
		for func,Hd in iteritems(self._dynamic):
			V_dot += func(time)*(Hd.dot(V))

		return -1j*V_dot.reshape((-1,))

	def __SO(self,time,V):
		"""
		args:
			V, the vector to multiple with
			time, the time to evalute drive at.

		description:
			This function is what get's passed into the ode solver. This is the real time Schrodinger operator -i*H(t)*|V >
		"""

		V_dot = self._static.dot(V)	
		for func,Hd in iteritems(self._dynamic):
			V_dot += func(time)*(Hd.dot(V))

		return -1j*V_dot

	def __SO(self,time,V):
		"""
		args:
			V, the vector to multiple with
			time, the time to evalute drive at.

		description:
			This function is what get's passed into the ode solver. This is the real time Schrodinger operator -i*H(t)*|V >
		"""

		V_dot = self._static.dot(V)	
		for func,Hd in iteritems(self._dynamic):
			V_dot += func(time)*(Hd.dot(V))

		return -1j*V_dot		

	def evolve(self,v0,t0,times,eom="SE",solver_name="dop853",stack_state=False,verbose=False,iterate=False,imag_time=False,**solver_args):
		"""Implements (imaginary) time evolution generated by the `hamiltonian` object.

		The functions handles evolution generated by both time-dependent and time-independent Hamiltonians. 

		Currently the following three built-in routines are supported (see parameter `eom`):
			i) real-time Schroedinger equation: :math:`\\partial_t|v(t)\\rangle=-iH(t)|v(t)\\rangle`.
			ii) imaginary-time Schroedinger equation: :math:`\\partial_t|v(t)\\rangle=-H(t)|v(t)\\rangle`.
			iii) Liouvillian dynamics: :math:`\\partial_t\\rho(t)=[H,\\rho(t)]`.

		Notes
		-----
		Supports evolution of multiple states simulataneously (`eom="SE") and evolution of mixed
		and pure density matrices (`eom="LvNE"). For a user-defined custom ODE solver which can handle non-linear equations, check out the
		`measurements.evolve()` routine, which has a similar functionality but allows for a complete freedom
		over the differential equation to be solved.
		
		Parameters
		-----------
		v0 : numpy.ndarray
			Initial state :math:`|v(t)\\rangle` or density matrix (pure and mixed) :math:`\\rho(t)`.
		t0 : float
			Initial time.
		times : numpy.ndarray
			Vector of times to compute the time-evolved state at.
		eom : str, optional
			Specifies the ODE type. Can be either one of

				* "SE", real and imaginary-time Schroedinger equation.
				* "LvNE", real-time Liouville equation.

			Default is "eom = SE" (Schroedinger evolution).
		iterate : bool, optional
			If set to `True`, creates a generator object for the time-evolved the state. Default is `False`.
		solver_name : str, optional
			Scipy solver integrator name. Default is `dop853`. 

			See `scipy integrator (solver) <https://docs.scipy.org/doc/scipy-0.14.0/reference/generated/scipy.integrate.ode.html>`_ for other options.
		solver_args : dict, optional
			Dictionary with additional `scipy integrator (solver) <https://docs.scipy.org/doc/scipy-0.14.0/reference/generated/scipy.integrate.ode.html>`_.	
		stack_state : bool, optional 
			Flag to determine if `f` is real or complex-valued. Default is `False`.
		imag_time : bool, optional
			Must be set to `True` when `f` defines imaginary-time evolution, in order to normalise the state 
			at each time in `times`. Default is `False`.
		verbose : bool, optional
			If set to `True`, prints normalisation of state at teach time in `times`.

		Returns
		--------
		obj
			Can be either one of the following:
			* numpy.ndarray containing evolved state against time.
			* generator object for time-evolved state (requires `iterate = True`).

			Note that for Liouvillian dynamics the output is a square complex `numpy.ndarray`.

		Examples
		---------
		>>> v_t = H.evolve(v0,t0,times,eom="SE",solver_name="dop853",verbose=False,iterate=False,imag_time=False,**solver_args)

		"""

		from ..tools.evolution import evolve

		try:
			shape0 = v0.shape
		except AttributeError:
			v0 =_np.asanyarray(v0)
			shape0 = v0.shape

		if _np.iscomplexobj(times):
			raise ValueError("times must be real number(s).")

		evolve_args = (v0,t0,times)
		evolve_kwargs = solver_args
		evolve_kwargs["solver_name"]=solver_name
		evolve_kwargs["stack_state"]=stack_state
		evolve_kwargs["verbose"]=verbose
		evolve_kwargs["iterate"]=iterate
		evolve_kwargs["imag_time"]=imag_time

		if eom == "SE":
			if v0.ndim > 2:
				raise ValueError("v0 must have ndim <= 2")

			if v0.shape[0] != self.Ns:
				raise ValueError("v0 must have {0} elements".format(self.Ns))

			if imag_time:
				if v0.ndim == 1:
					evolve_args  = evolve_args + (self.__ISO,)
				else:
					evolve_args  = evolve_args + (self.__multi_ISO,)

				v0 = v0.astype(self.dtype)
				if _np.iscomplexobj(v0):
					evolve_kwargs["real"]=False
				else:
					evolve_kwargs["real"]=True
			else:
				if stack_state:
					evolve_kwargs["real"]=False
					if v0.ndim == 1:
						evolve_args = evolve_args + (self.__SO_real,)
					else:
						evolve_args = evolve_args + (self.__multi_SO_real,)
				else:
					evolve_kwargs["real"]=False
					if v0.ndim == 1:
						evolve_args = evolve_args + (self.__SO,)
					else:
						evolve_args = evolve_args + (self.__multi_SO,)

		elif eom == "LvNE":
			n = 1.0
			if v0.ndim != 2:
				raise ValueError("v0 must have ndim = 2")

			if v0.shape != self._shape:
				raise ValueError("v0 must be same shape as Hamiltonian")

			if imag_time:
				raise NotImplementedError("imaginary time not implemented for Liouville-von Neumann dynamics")
			else:
				if stack_state:
					raise NotImplementedError("stack_state not implemented for Liouville-von Neumann dynamics")
				else:
					evolve_args = evolve_args + (self.__LO,)
		else:
			raise ValueError("'{} equation' not recognized, must be 'SE' or 'LvNE'".format(equation))

		return evolve(*evolve_args,**evolve_kwargs)

	### routines to change object type	

	def aslinearoperator(self,time=0.0):
		"""Returns copy of a `hamiltonian` object at time `time` as a `scipy.sparse.linalg.LinearOperator`.

		Casts the `hamiltonian` object as a
		`scipy.sparse.linalg.LinearOperator <https://docs.scipy.org/doc/scipy-0.16.0/reference/generated/scipy.sparse.linalg.LinearOperator.html>`_
		object.

		Parameters
		-----------
		time : float, optional
			Time to evalute the time-dependent part of the operator at (if existent). Default is `time = 0.0`.
		
		Returns
		--------
		:obj:`scipy.sparse.linalg.LinearOperator`

		Examples
		---------
		>>> H_aslinop=H.aslinearoperator(time=time)

		"""
		time = _np.array(time)
		if time.ndim > 0:
			raise ValueError("time must be scalar!")
		matvec = functools.partial(_hamiltonian_dot,self,time)
		rmatvec = functools.partial(_hamiltonian_dot,self.H,time)
		return _sla.LinearOperator(self.get_shape,matvec,rmatvec=rmatvec,matmat=matvec,dtype=self._dtype)		

	def tocsr(self,time=0):
		"""Returns copy of a `hamiltonian` object at time `time` as a `scipy.sparse.csr_matrix`.

		Casts the `hamiltonian` object as a
		`scipy.sparse.csr_matrix <https://docs.scipy.org/doc/scipy/reference/generated/scipy.sparse.csr_matrix.html>`_
		object.

		Parameters
		-----------
		time : float, optional
			Time to evalute the time-dependent part of the operator at (if existent). Default is `time = 0.0`.
		
		Returns
		--------
		:obj:`scipy.sparse.csr_matrix`

		Examples
		---------
		>>> H_csr=H.tocsr(time=time)

		"""

		if _np.array(time).ndim > 0:
			raise TypeError('expecting scalar argument for time')


		H = _sp.csr_matrix(self._static)

		for func,Hd in iteritems(self._dynamic):
			Hd = _sp.csr_matrix(Hd)
			try:
				H += Hd * func(time)
			except:
				H = H + Hd * func(time)


		return H

	def tocsc(self,time=0):
		"""Returns copy of a `hamiltonian` object at time `time` as a `scipy.sparse.csc_matrix`.

		Casts the `hamiltonian` object as a
		`scipy.sparse.csc_matrix <https://docs.scipy.org/doc/scipy/reference/generated/scipy.sparse.csc_matrix.html>`_
		object.

		Parameters
		-----------
		time : float, optional
			Time to evalute the time-dependent part of the operator at (if existent). Default is `time = 0.0`.
		
		Returns
		--------
		:obj:`scipy.sparse.csc_matrix`

		Examples
		---------
		>>> H_csc=H.tocsc(time=time)

		"""
		if _np.array(time).ndim > 0:
			raise TypeError('expecting scalar argument for time')

		H = _sp.csc_matrix(self._static)
		for func,Hd in iteritems(self._dynamic):
			Hd = _sp.csc_matrix(Hd)
			try:
				H += Hd * func(time)
			except:
				H = H + Hd * func(time)


		return H
	
	def todense(self,time=0,order=None, out=None):
		"""Returns copy of a `hamiltonian` object at time `time` as a dense array.

		This function can overflow memory if not used carefully!

		Notes
		-----
		If the array dimension is too large, scipy may choose to cast the `hamiltonian` operator as a
		`numpy.matrix` instead of a `numpy.ndarray`. In such a case, one can use the `hamiltonian.toarray()`
		method.

		Parameters
		-----------
		time : float, optional
			Time to evalute the time-dependent part of the operator at (if existent). Default is `time = 0.0`.
		order : str, optional
			Whether to store multi-dimensional data in C (rom-major) or Fortran (molumn-major) order in memory.
			
			Default is `order = None`, indicating the NumPy default of C-ordered.
			
			Cannot be specified in conjunction with the `out` argument.
		out : numpy.ndarray
			Array to fill in with the output.
		
		Returns
		--------
		obj
			Depending of size of array, can be either one of

			* `numpy.ndarray`.
			* `numpy.matrix`.

		Examples
		---------
		>>> H_dense=H.todense(time=time)

		"""

		if out is None:
			out = _np.zeros(self._shape,dtype=self.dtype)
			out = _np.asmatrix(out)

		if _sp.issparse(self._static):
			self._static.todense(order=order,out=out)
		else:
			out[:] = self._static[:]

		for func,Hd in iteritems(self._dynamic):
			out += Hd * func(time)
		
		return out

	def toarray(self,time=0,order=None, out=None):
		"""Returns copy of a `hamiltonian` object at time `time` as a dense array.

		This function can overflow memory if not used carefully!


		Parameters
		-----------
		time : float, optional
			Time to evalute the time-dependent part of the operator at (if existent). Default is `time = 0.0`.
		order : str, optional
			Whether to store multi-dimensional data in C (rom-major) or Fortran (molumn-major) order in memory.
			
			Default is `order = None`, indicating the NumPy default of C-ordered.
			
			Cannot be specified in conjunction with the `out` argument.
		out : numpy.ndarray
			Array to fill in with the output.
		
		Returns
		--------
		numpy.ndarray
			Dense array.

		Examples
		---------
		>>> H_dense=H.toarray(time=time)

		"""

		if out is None:
			out = _np.zeros(self._shape,dtype=self.dtype)

		if _sp.issparse(self._static):
			self._static.toarray(order=order,out=out)
		else:
			out[:] = self._static[:]

		for func,Hd in iteritems(self._dynamic):
			out += Hd * func(time)
		
		return out

	def as_dense_format(self,copy=False):
		"""Casts `hamiltonian` operator to DENSE format.

		Parameters
		-----------
		copy : bool,optional
			Whether to return a deep copy of the original object. Default is `copy = False`.

		Returns
		--------
		obj
			Either one of the following:

			* Shallow copy, if `copy = False`.
			* Deep copy, if `copy = True`.

		Examples
		---------
		>>> H_dense=H.as_dense_format()

		"""
		if _sp.issparse(self._static):
			new_static = self._static.toarray()
		else:
			new_static = _np.asarray(self._static,copy=copy)

		dynamic = [([M.toarray(),func] if _sp.issparse(M) else [M,func])
						for func,M in iteritems(self.dynamic)]

		return hamiltonian([new_static],dynamic,basis=self._basis,dtype=self._dtype,copy=copy)

	def as_sparse_format(self,fmt,copy=False):
		"""Casts `hamiltonian` operator to SPARSE format.

		Parameters
		-----------
		fmt : str {"csr","csc","dia","bsr"}
			Specifies for mat of sparse array.
		copy : bool,optional
			Whether to return a deep copy of the original object. Default is `copy = False`.

		Returns
		--------
		obj
			Either one of the following:

			* Shallow copy, if `copy = False`.
			* Deep copy, if `copy = True`.

		Examples
		---------
		>>> H_sparse=H.as_sparse_format()

		"""
		if type(fmt) is not str:
			raise ValueError("Expecting string for 'fmt'")

		if fmt not in ["csr","csc","dia","bsr"]:
			raise ValueError("'{0}' is not a valid sparse format or does not support arithmetic.".format(fmt))


		sparse_constuctor = getattr(_sp,fmt+"_matrix")

		dynamic = [[sparse_constuctor(M,copy=copy),func]
						for func,M in iteritems(self.dynamic)]

		return hamiltonian([sparse_constuctor(self.static,copy=copy)],dynamic,
						basis=self._basis,dtype=self._dtype)

	### algebra operations

	def transpose(self,copy=False):
		"""Transposes `hamiltonian` operator.

		Notes
		-----
		This function does NOT conjugate the operator.

		Returns
		--------
		:obj:`hamiltonian`
			:math:`H_{ij}\\mapsto H_{ji}`

		Examples
		---------

		>>> H_tran = H.transpose()

		"""
		dynamic = [[M.T,func] for func,M in iteritems(self.dynamic)]

		return hamiltonian([self.static.T],dynamic,
						basis=self._basis,dtype=self._dtype,copy=copy)

	def conjugate(self):
		"""Conjugates `hamiltonian` operator.

		Notes
		-----
		This function does NOT transpose the operator.

		Returns
		--------
		:obj:`hamiltonian`
			:math:`H_{ij}\\mapsto H_{ij}^*`

		Examples
		---------

		>>> H_conj = H.conjugate()

		"""
		dynamic = [[M.conj(),func.conj()] for func,M in iteritems(self.dynamic)]
		return hamiltonian([self.static.conj()],dynamic,
							basis=self._basis,dtype=self._dtype)		

	def conj(self):
		"""Same functionality as :func:`conjugate`."""
		return self.conjugate()

	def getH(self,copy=False):
		"""Calculates hermitian conjugate of `hamiltonian` operator.

		Parameters
		-----------
		copy : bool, optional
			Whether to return a deep copy of the original object. Default is `copy = False`.

		Returns
		--------
		:obj:`hamiltonian`
			:math:`H_{ij}\\mapsto H_{ij}^*`

		Examples
		---------

		>>> H_herm = H.getH()

		"""
		return self.conj().transpose(copy=copy)	

	### lin-alg operations

	def diagonal(self,time=0):
		"""Calculates diagonal of `hamiltonian` operator at time `time`.

		Parameters
		-----------
		time : float, optional
			Time to evalute the time-dependent part of the operator at (if existent). Default is `time = 0.0`.
		
		Returns
		--------
		numpy.ndarray
			Diagonal part of operator :math:`H(t=\\texttt{time})`.

		Examples
		---------

		>>> H_diag = H.diagonal(time=0.0)

		"""
		if self.Ns <= 0:
			return 0
		if _np.array(time).ndim > 0:
			raise TypeError('expecting scalar argument for time')

		diagonal = self._static.diagonal()
		for func,Hd in iteritems(self._dynamic):
			diagonal += Hd.diagonal() * func(time)

		return diagonal

	def trace(self,time=0):
		"""Calculates trace of `hamiltonian` operator at time `time`.

		Parameters
		-----------
		time : float, optional
			Time to evalute the time-dependent part of the operator at (if existent). Default is `time = 0.0`.
		
		Returns
		--------
		float
			Trace of operator :math:`\\sum_{j=1}^{Ns} H_{jj}(t=\\texttt{time})`.

		Examples
		---------

		>>> H_tr = H.tr(time=0.0)

		"""
		if self.Ns <= 0:
			return 0
		if _np.array(time).ndim > 0:
			raise TypeError('expecting scalar argument for time')

		trace = self._static.diagonal().sum()
		for func,Hd in iteritems(self._dynamic):
			trace += Hd.diagonal().sum() * func(time)

		return trace
	
	def astype(self,dtype):
		"""Changes data type of `hamiltonian` object.

		Parameters
		-----------
		dtype : 'type'
			The data type (e.g. numpy.float64) to cast the Hamiltonian with.

		Returns
		--------
		`hamiltonian`
			Operator with altered data type.

		Examples
		---------
		`hamiltonian`
			Operator with altered data type.

		>>> H_cpx=H.astype(np.complex128)

		"""

		if dtype not in supported_dtypes:
			raise TypeError('hamiltonian does not support type: '+str(dtype))

		dynamic = [[M.astype(dtype),func] for func,M in iteritems(self.dynamic)]
		return hamiltonian([self.static.astype(dtype)],dynamic,basis=self._basis,dtype=dtype)

	def copy(self,deep=False):
		"""Returns a deep or shallow copy of `hamiltonian` object."""
		dynamic = [[M,func] for func,M in iteritems(self.dynamic)]
		return hamiltonian([self.static],dynamic,
					basis=self._basis,dtype=self._dtype,copy=deep)

	###################
	# special methods #
	###################

	def __getitem__(self,key):
		if len(key) != 3:
			raise IndexError("invalid number of indices, hamiltonian must be indexed with three indices [time,row,col].")
		try:
			times = iter(key[0])
			iterate=True
		except TypeError:
			time = key[0]
			iterate=False

		key = tuple(key[1:])
		if iterate:
			ME = []
			if self.is_dense:
				for t in times:
					ME.append(self.todense(time=t)[key])
			else:
				for t in times:
					ME.append(self.tocsr(time=t)[key])
				
			ME = tuple(ME)
		else:
			ME = self.tocsr(time=time)[key]

		return ME

	def __str__(self):
		string = "static mat: \n{0}\n\n\ndynamic:\n".format(self._static.__str__())
		for i,(func,Hd) in enumerate(iteritems(self._dynamic)):
			h_str = Hd.__str__()
			func_str = func.__str__()
			
			string += ("{0}) func: {2}, mat: \n{1} \n".format(i,h_str,func_str))

		return string

	def __repr__(self):
		matrix_format={"csr":"Compressed Sparse Row",
						"csc":"Compressed Sparse Column",
						"dia":"DIAgonal",
						"bsr":"Block Sparse Row"
						}
		if self.is_dense:
			return "<{0}x{1} qspin dense hamiltonian of type '{2}'>".format(*(self._shape[0],self._shape[1],self._dtype))
		else:
			fmt = matrix_format[self._static.getformat()]
			return "<{0}x{1} qspin sprase hamiltonian of type '{2}' stored in {3} format>".format(*(self._shape[0],self._shape[1],self._dtype,fmt))

	def __neg__(self): # -self
		dynamic = [[-M,func] for func,M in iteritems(self.dynamic)]		
		return hamiltonian([-self.static],dynamic,basis=self._basis,dtype=self._dtype)

	def __call__(self,time=0): # self(time)
		"""Return hamiltonian as a sparse or dense matrix at specific time

		Parameters
		-----------
		time: float
			time to evaluate dynamic parts at.

		Returns
		--------
		if `is_dense` is True:
			`numpy.ndarray`
		else
			`scipy.csr_matrix`
		
		Examples
		---------
		>>> H_t = H(time)
		
		"""
		if self.is_dense:
			return self.toarray(time)
		else:
			return self.tocsr(time)

	##################################
	# symbolic arithmetic operations #
	# currently only have +,-,* like #
	# operators implimented.		 #
	##################################

	def __pow__(self,power): # self ** power
		if type(power) is not int:
			raise TypeError("hamiltonian can only be raised to integer power.")

		return reduce(mul,(self for i in range(power)))

	def __mul__(self,other): # self * other
		if ishamiltonian(other):			
			return self._mul_hamiltonian(other)

		elif _sp.issparse(other):
			self._mat_checks(other,casting="unsafe")
			return self._mul_sparse(other)

		elif _np.isscalar(other):
			return self._mul_scalar(other)

		elif other.__class__ == _np.ndarray:
			self._mat_checks(other,casting="unsafe")
			return self._mul_dense(other)

		elif other.__class__ == _np.matrix:
			self._mat_checks(other,casting="unsafe")
			return self._mul_dense(other)

		else:
			other = _np.asanyarray(other)
			self._mat_checks(other,casting="unsafe")
			return self._mul_dense(other)

	def __rmul__(self,other): # other * self
		if ishamiltonian(other):
			self._mat_checks(other,casting="unsafe")
			return self._rmul_hamiltonian(other)

		elif _sp.issparse(other):
			self._mat_checks(other,casting="unsafe")
			return self._rmul_sparse(other)

		elif _np.isscalar(other):

			return self._mul_scalar(other)

		elif other.__class__ == _np.ndarray:
			self._mat_checks(other,casting="unsafe")
			return self._rmul_dense(other)

		elif other.__class__ == _np.matrix:
			self._mat_checks(other,casting="unsafe")
			return self._rmul_dense(other)

		else:
			other = _np.asanyarray(other)
			self._mat_checks(other,casting="unsafe")
			return self._rmul_dense(other)

	def __imul__(self,other): # self *= other
		if ishamiltonian(other):
			self._mat_checks(other)
			return self._imul_hamiltonian(other)

		
		elif _sp.issparse(other):
			self._mat_checks(other)	
			return self._imul_sparse(other)

		elif _np.isscalar(other):
			return self._imul_scalar(other)

		elif other.__class__ == _np.ndarray:
			self._mat_checks(other)	
			return self._imul_dense(other)

		elif other.__class__ == _np.matrix:
			self._mat_checks(other)	
			return self._imul_dense(other)

		else:
			other = _np.asanyarray(other)
			self._mat_checks(other)	
			return self._imul_dense(other)

	def __truediv__(self,other):
		return self.__div__(other)

	def __div__(self,other): # self / other
		if ishamiltonian(other):			
			return NotImplemented

		elif _sp.issparse(other):
			return NotImplemented

		elif _np.isscalar(other):
			return self._mul_scalar(1.0/other)

		elif other.__class__ == _np.ndarray:
			return NotImplemented

		elif other.__class__ == _np.matrix:
			return NotImplemented

		else:
			return NotImplemented

	def __rdiv__(self,other): # other / self
		return NotImplemented

	def __idiv__(self,other): # self *= other
		if ishamiltonian(other):
			return NotImplemented
		
		elif _sp.issparse(other):
			return NotImplemented

		elif _np.isscalar(other):
			return self._imul_scalar(1.0/other)

		elif other.__class__ == _np.ndarray:
			return NotImplemented

		elif other.__class__ == _np.matrix:
			return NotImplemented

		else:
			return NotImplemented

	def __add__(self,other): # self + other
		if ishamiltonian(other):
			self._mat_checks(other,casting="unsafe")
			return self._add_hamiltonian(other)

		elif _sp.issparse(other):
			self._mat_checks(other,casting="unsafe")
			return self._add_sparse(other)
			
		elif _np.isscalar(other):
			if other==0.0:
				return self.copy()
			else:
				raise NotImplementedError('hamiltonian does not support addition by nonzero scalar')

		elif other.__class__ == _np.ndarray:
			self._mat_checks(other,casting="unsafe")
			return self._add_dense(other)

		elif other.__class__ == _np.matrix:
			self._mat_checks(other,casting="unsafe")
			return self._add_dense(other)

		else:
			other = _np.asanyarray(other)
			self._mat_checks(other,casting="unsafe")
			return self._add_dense(other)

	def __radd__(self,other): # other + self
		return self.__add__(other)

	def __iadd__(self,other): # self += other
		if ishamiltonian(other):
			self._mat_checks(other)
			return self._iadd_hamiltonian(other)

		elif _sp.issparse(other):
			self._mat_checks(other)	
			return self._iadd_sparse(other)

		elif _np.isscalar(other):
			if other==0.0:
				return self.copy()
			else:
				raise NotImplementedError('hamiltonian does not support addition by nonzero scalar')

		elif other.__class__ == _np.ndarray:
			self._mat_checks(other)	
			return self._iadd_dense(other)

		else:
			other = _np.asanyarray(other)
			self._mat_checks(other)				
			return self._iadd_dense(other)

	def __sub__(self,other): # self - other
		if ishamiltonian(other):
			self._mat_checks(other,casting="unsafe")
			return self._sub_hamiltonian(other)

		elif _sp.issparse(other):
			self._mat_checks(other,casting="unsafe")
			return self._sub_sparse(other)

		elif _np.isscalar(other):
			if other==0.0:
				return self.copy()
			else:
				raise NotImplementedError('hamiltonian does not support subtraction by nonzero scalar')

		elif other.__class__ == _np.ndarray:
			self._mat_checks(other,casting="unsafe")
			return self._sub_dense(other)

		else:
			other = _np.asanyarray(other)
			self._mat_checks(other,casting="unsafe")
			return self._sub_dense(other)

	def __rsub__(self,other): # other - self
		# NOTE: because we use signed types this is possble
		return self.__sub__(other).__neg__()

	def __isub__(self,other): # self -= other
		if ishamiltonian(other):
			self._mat_checks(other)
			return self._isub_hamiltonian(other)

		elif _sp.issparse(other):
			self._mat_checks(other)			
			return self._isub_sparse(other)

		elif _np.isscalar(other):
			if other==0.0:
				return self.copy()
			else:
				raise NotImplementedError('hamiltonian does not support subtraction by nonzero scalar')

		elif other.__class__ == _np.ndarray:
			self._mat_checks(other)	
			return self._isub_dense(other)

		else:
			other = _np.asanyarray(other)
			self._mat_checks(other)	
			return self._sub_dense(other)

	##########################################################################################	
	##########################################################################################
	# below all of the arithmetic functions are implimented for various combination of types #
	##########################################################################################
	##########################################################################################

	# checks
	def _mat_checks(self,other,casting="same_kind"):
		try:
			if other.shape != self._shape: # only accepts square matricies 
				raise ValueError('shapes do not match')
			if not _np.can_cast(other.dtype,self._dtype,casting=casting):
				raise ValueError('cannot cast types')
		except AttributeError:
			if other._shape != self._shape: # only accepts square matricies 
				raise ValueError('shapes do not match')
			if not _np.can_cast(other.dtype,self._dtype,casting=casting):
				raise ValueError('cannot cast types')			

	##########################
	# hamiltonian operations #
	##########################

	def _add_hamiltonian(self,other): 
		dtype = _np.result_type(self._dtype, other.dtype)
		new=self.astype(dtype)

		new._is_dense = new._is_dense or other._is_dense

		try:
			new._static += other._static 
		except NotImplementedError:
			new._static = new._static + other._static 

		try:
			new._static.sum_duplicates()
			new._static.eliminate_zeros()
		except: pass

		if _check_almost_zero(new._static):
			new._static = _sp.csr_matrix(new._shape,dtype=new._dtype)

		for func,Hd in iteritems(other._dynamic):
			if func in new._dynamic:
				try:
					new._dynamic[func] += Hd
				except NotImplementedError:
					new._dynamic[func] = new._dynamic[func] + Hd

				try:
					new._dynamic[func].sum_duplicates()
					new._dynamic[func].eliminate_zeros()
				except: pass

				if _check_almost_zero(new._dynamic[func]):
					new._dynamic.pop(func)
			else:
				new._dynamic[func] = Hd

		new.check_is_dense()
		return new

	def _iadd_hamiltonian(self,other):
		self._is_dense = self._is_dense or other._is_dense

		try:
			self._static += other._static 
		except NotImplementedError:
			self._static = self._static + other._static 

		try:
			self._static.sum_duplicates()
			self._static.eliminate_zeros()
		except: pass

		if _check_almost_zero(self._static):
			self._static = _sp.csr_matrix(self._shape,dtype=self._dtype)

		for func,Hd in iteritems(other._dynamic):
			if func in self._dynamic:
				try:
					self._dynamic[func] += Hd
				except NotImplementedError:
					self._dynamic[func] = self._dynamic[func] + Hd

				try:
					self._dynamic[func].sum_duplicates()
					self._dynamic[func].eliminate_zeros()
				except: pass

				if _check_almost_zero(self._dynamic[func]):
					self._dynamic.pop(func)

			else:
				self._dynamic[func] = Hd

		self.check_is_dense()

		return self.copy()

	def _sub_hamiltonian(self,other):
		dtype = _np.result_type(self._dtype, other.dtype)
		new=self.astype(dtype)

		new._is_dense = new._is_dense or other._is_dense

		try:
			new._static -= other._static 
		except NotImplementedError:
			new._static = new._static - other._static 

		try:
			new._static.sum_duplicates()
			new._static.eliminate_zeros()
		except: pass


		if _check_almost_zero(new._static):
			new._static = _sp.csr_matrix(new._shape,dtype=new._dtype)


		for func,Hd in iteritems(other._dynamic):
			if func in new._dynamic:
				try:
					new._dynamic[func] -= Hd
				except NotImplementedError:
					new._dynamic[func] = new._dynamic[func] - Hd

				try:
					new._dynamic[func].sum_duplicates()
					new._dynamic[func].eliminate_zeros()
				except: pass


				if _check_almost_zero(new._dynamic[func]):
					new._dynamic.pop(func)

			else:
				new._dynamic[func] = -Hd		

		new.check_is_dense()
		return new

	def _isub_hamiltonian(self,other):
		self._is_dense = self._is_dense or other._is_dense

		try:
			self._static -= other._static 
		except NotImplementedError:
			self._static = self._static - other._static 

		try:
			self._static.sum_duplicates()
			self._static.eliminate_zeros()
		except: pass

		if _check_almost_zero(self._static):
			self._static = _sp.csr_matrix(self._shape,dtype=self._dtype)



		for func,Hd in iteritems(other._dynamic):
			if func in self._dynamic:
				try:
					self._dynamic[func] -= Hd
				except NotImplementedError:
					self._dynamic[func] = new._dynamic[func] - Hd

				try:
					self._dynamic[func].sum_duplicates()
					self._dynamic[func].eliminate_zeros()
				except: pass

				if _check_almost_zero(new._dynamic[func]):
					self._dynamic.pop(func)

			else:
				self._dynamic[func] = -Hd

	
		self.check_is_dense()
		return self.copy()

	def _mul_hamiltonian(self,other):
		if self.dynamic and other.dynamic:
			new = self.copy()
			return new.__imul__(other)
		elif self.dynamic:
			return self.__mul__(other.static)
		elif other.dynamic:
			return other.__rmul__(self.static)
		else:
			return self.__mul__(other.static)

	def _rmul_hamiltonian(self,other):
		if self.dynamic and other.dynamic:
			new = other.copy()
			return (new.T.__imul__(self.T)).T #lazy implementation
		elif self.dynamic:
			return self.__rmul__(other.static)
		elif other.dynamic:
			return other.__mul__(self.static)
		else:
			return self.__rmul__(other.static)

	def _imul_hamiltonian(self,other):
		if self.dynamic and other.dynamic:
			self._is_dense = self._is_dense or other._is_dense

			new_dynamic_ops = {}
			# create new dynamic operators coming from
			# self.static * other
			for func,Hd in iteritems(other._dynamic):
				if _sp.issparse(self.static):
					Hmul = self.static.dot(Hd)
				elif _sp.issparse(Hd):
					Hmul = self.static * Hd
				else:
					Hmul = _np.matmul(self.static,Hd)

				if not _check_almost_zero(Hmul):
					new_dynamic_ops[func] = Hmul



			for func1,H1 in iteritems(self._dynamic):
				for func2,H2 in iteritems(other._dynamic):

					if _sp.issparse(H1):
						H12 = H1.dot(H2)
					elif _sp.issparse(H2):
						H12 = H1 * H2
					else:
						H12 = _np.matmul(H1,H2)

					func12 = func1 * func2

					if func12 in new_dynamic_ops:
						try:
							new_dynamic_ops[func12] += H12
						except NotImplementedError:
							new_dynamic_ops[func12] = new_dynamic_ops[func12] + H12

						try:
							new_dynamic_ops[func12].sum_duplicates()
							new_dynamic_ops[func12].eliminate_zeros()
						except: pass

						if _check_almost_zero(new_dynamic_ops[func12]):
							new_dynamic_ops.pop(func12)
					else:
						if not _check_almost_zero(H12):
							new_dynamic_ops[func12] = H12


			self._dynamic = new_dynamic_ops
			return self.copy()
		elif self.dynamic:
			return self.__imul__(other.static)
		elif other.dynamic:
			return (other.T.__imul__(self.static.T)).T
		else:
			return self.__imul__(other.static)

	#####################
	# sparse operations #
	#####################

	def _add_sparse(self,other):

		dtype = _np.result_type(self._dtype, other.dtype)
		new=self.astype(dtype)

		try:
			new._static += other
		except NotImplementedError:
			new._static = new._static + other

		try:
			new._static.sum_duplicates()
			new._static.eliminate_zeros()
		except: pass

		if _check_almost_zero(new._static):
			new._static = _sp.csr_matrix(new._shape,dtype=new._dtype)

		new.check_is_dense()
		return new	

	def _iadd_sparse(self,other):

		try:
			self._static += other
		except NotImplementedError:
			self._static = self._static + other

		try:
			self._static.sum_duplicates()
			self._static.eliminate_zeros()
		except: pass

		if _check_almost_zero(self._static):
			self._static = _sp.csr_matrix(self._shape,dtype=self._dtype)

		self.check_is_dense()
		return self	

	def _sub_sparse(self,other):

		dtype = _np.result_type(self._dtype, other.dtype)
		new=self.astype(dtype)

		try:
			new._static -= other
		except NotImplementedError:
			new._static = new._static - other

		try:
			new._static.sum_duplicates()
			new._static.eliminate_zeros()
		except: pass

		if _check_almost_zero(new._static):
			new._static = _sp.csr_matrix(new._shape,dtype=new._dtype)

		new.check_is_dense()
		return new	

	def _isub_sparse(self,other):

		try:
			self._static -= other
		except NotImplementedError:
			self._static = self._static - other

		try:
			self._static.sum_duplicates()
			self._static.eliminate_zeros()
		except: pass

		if _check_almost_zero(self._static):
			self._static = _sp.csr_matrix(self._shape,dtype=self._dtype)

		self.check_is_dense()
		return self

	def _mul_sparse(self,other):

		dtype = _np.result_type(self._dtype, other.dtype)
		new=self.astype(dtype)

		new._static = new._static * other

		try:
			new._static.sum_duplicates()
			new._static.eliminate_zeros()
		except: pass


		if _check_almost_zero(new._static):
			new._static = _sp.csr_matrix(new._shape,dtype=new._dtype)


		for func in list(new._dynamic):
			new._dynamic[func] = new._dynamic[func] * other

			try:
				new._dynamic[func].sum_duplicates()
				new._dynamic[func].eliminate_zeros()
			except: pass

			if _check_almost_zero(new._dynamic[func]):
				new._dynamic.pop(func)

		new.check_is_dense()
		return new

	def _rmul_sparse(self,other):
		# Auxellery function to calculate the right-side multipication with another sparse matrix.

		# find resultant type from product
		dtype = _np.result_type(self._dtype, other.dtype)
		# create a copy of the hamiltonian object with the previous dtype
		new=self.astype(dtype)

		# proform multiplication on all matricies of the new hamiltonian object.

		new._static = other * new._static

		try:
			new._static.sum_duplicates()
			new._static.eliminate_zeros()
		except: pass

		if _check_almost_zero(new._static):
			new._static = _sp.csr_matrix(new._shape,dtype=new._dtype)

		for func in list(new._dynamic):
			new._dynamic[func] = other.dot(new._dynamic[func])

			try:
				new._dynamic[func].sum_duplicates()
				new._dynamic[func].eliminate_zeros()
			except: pass

			if _check_almost_zero(new._dynamic[func]):
				new._dynamic.pop(func)


		new.check_is_dense()		
		return new

	def _imul_sparse(self,other):


		self._static =self._static * other

		try:	
			self._static.sum_duplicates()
			self._static.eliminate_zeros()
		except: pass

		if _check_almost_zero(self._static):
			self._static = _sp.csr_matrix(self._shape,dtype=self._dtype)


		for func in list(self._dynamic):
			self._dynamic[func] = other.dot(self._dynamic[func])

			try:
				self._dynamic[func].sum_duplicates()
				self._dynamic[func].eliminate_zeros()
			except: pass

			if _check_almost_zero(self._dynamic[func]):
				self._dynamic.pop(func)

		self.check_is_dense()
		return self.copy()

	#####################
	# scalar operations #
	#####################

	def _mul_scalar(self,other):
		dtype = _np.result_type(self._dtype, other)
		new=self.astype(dtype)


		new=self.copy()
		try:
			new._static *= other
		except NotImplementedError:
			new._static = new._static * other

		if _check_almost_zero(new._static):
			new._static = _sp.csr_matrix(new._shape,dtype=new._dtype)

		for func in list(new._dynamic):
			try:
				new._dynamic[func] *= other
			except NotImplementedError:
				new._dynamic[func] = new._dynamic[func] * other

			try:
				new._dynamic[func].sum_duplicates()
				new._dynamic[func].eliminate_zeros()
			except: pass

			if _check_almost_zero(new._dynamic[func]):
				new._dynamic.pop(func)

		new.check_is_dense()
		return new

	def _imul_scalar(self,other):
		if not _np.can_cast(other,self._dtype,casting="same_kind"):
			raise TypeError("cannot cast types")

		try:
			self._static *= other
		except NotImplementedError:
			self._static = self._static * other

		if _check_almost_zero(self._static):
			self._static = _sp.csr_matrix(self._shape,dtype=self._dtype)

		for func in list(self._dynamic):
			try:
				self._dynamic[func] *= other
			except NotImplementedError:
				self._dynamic[func] = self._dynamic[func] * other

			try:
				self._dynamic[func].sum_duplicates()
				self._dynamic[func].eliminate_zeros()
			except: pass

			if _check_almost_zero(self._dynamic[func]):
				self._dynamic.pop(func)

		self.check_is_dense()
		return self.copy()

	####################
	# dense operations #
	####################

	def _add_dense(self,other):

		dtype = _np.result_type(self._dtype, other.dtype)

		if dtype not in supported_dtypes:
			return NotImplemented

		new=self.astype(dtype)

		if not self._is_dense:
			self._is_dense = True
			warnings.warn("Mixing dense objects will cast internal matrices to dense.",HamiltonianEfficiencyWarning,stacklevel=3)

		try:
			new._static += other
		except:
			new._static = new._static + other

		if _check_almost_zero(new._static):
			new._static = _sp.csr_matrix(new._shape,dtype=new._dtype)

		new.check_is_dense()
		return new

	def _iadd_dense(self,other):

		if not self._is_dense:
			self._is_dense = True
			warnings.warn("Mixing dense objects will cast internal matrices to dense.",HamiltonianEfficiencyWarning,stacklevel=3)


		try: 
			self._static += other
		except:
			self._static = new._static + other

		if _check_almost_zero(self._static):
			self._static = _sp.csr_matrix(self._shape,dtype=self._dtype)

		self.check_is_dense()

		return self.copy()

	def _sub_dense(self,other):

		dtype = _np.result_type(self._dtype, other.dtype)

		if dtype not in supported_dtypes:
			return NotImplemented

		new=self.astype(dtype)


		if not self._is_dense:
			self._is_dense = True
			warnings.warn("Mixing dense objects will cast internal matrices to dense.",HamiltonianEfficiencyWarning,stacklevel=3)

		try:
			new._static -= other
		except:
			new._static = new._static - other

		if _check_almost_zero(new._static):
			new._static = _sp.csr_matrix(new._shape,dtype=new._dtype)

		new.check_is_dense()

		return new

	def _isub_dense(self,other):

		if not self._is_dense:
			self._is_dense = True
			warnings.warn("Mixing dense objects will cast internal matrices to dense.",HamiltonianEfficiencyWarning,stacklevel=3)


		try:
			self._static -= other
		except:
			self._static = self._static - other

		if _check_almost_zero(new._static):
			new._static = _sp.csr_matrix(new._shape,dtype=new._dtype)

		self.check_is_dense()
		return self.copy()

	def _mul_dense(self,other):

		dtype = _np.result_type(self._dtype, other.dtype)

		if dtype not in supported_dtypes:
			return NotImplemented

		new=self.astype(dtype)

		if not self._is_dense:
			self._is_dense = True
			warnings.warn("Mixing dense objects will cast internal matrices to dense.",HamiltonianEfficiencyWarning,stacklevel=3)

		new._static = _np.asarray(new._static.dot(other))

		if _check_almost_zero(new._static):
			new._static = _sp.csr_matrix(new._shape,dtype=new._dtype)

		for func in list(new._dynamic):
			new._dynamic[func] = _np.asarray(new._dynamic[func].dot(other))

			if _check_almost_zero(new._dynamic[func]):
				new._dynamic.pop(func)

		new.check_is_dense()

		return new

	def _rmul_dense(self,other):

		dtype = _np.result_type(self._dtype, other.dtype)

		if dtype not in supported_dtypes:
			return NotImplemented

		new=self.astype(dtype)

		if not self._is_dense:
			self._is_dense = True
			warnings.warn("Mixing dense objects will cast internal matrices to dense.",HamiltonianEfficiencyWarning,stacklevel=3)


		if _sp.issparse(new._static):
			new._static = _np.asarray(other * new._static)
		else:
			new._static = _np.asarray(other.dot(new._static))

		if _check_almost_zero(new._static):
			new._static = _sp.csr_matrix(new._shape,dtype=new._dtype)



		for func in list(new._dynamic):
			if _sp.issparse(new._dynamic[func]):
				new._dynamic[func] = _np.asarray(other * new._dynamic[func])
			else:
				new._dynamic[func] = _np.asarray(other.dot(new._dynamic[func]))
			

			if _check_almost_zero(new._dynamic[func]):
				new._dynamic.pop(func)

		new.check_is_dense()

		return new

	def _imul_dense(self,other):

		if not self._is_dense:
			self._is_dense = True
			warnings.warn("Mixing dense objects will cast internal matrices to dense.",HamiltonianEfficiencyWarning,stacklevel=3)


		self._static = _np.asarray(self._static.dot(other))

		if _check_almost_zero(self._static):
			self._static = _sp.csr_matrix(self._shape,dtype=self._dtype)

		for func in list(self._dynamic):
			self._dynamic[func] = _np.asarray(self._dynamic[func].dot(other))

			if _check_almost_zero(self._dynamic[func]):
				self._dynamic.pop(func)

		self.check_is_dense()

		return self.copy()

	def __numpy_ufunc__(self, func, method, pos, inputs, **kwargs):
		# """Method for compatibility with NumPy <= 1.11 ufuncs and dot
		# functions.
		# """
		out = kwargs.get("out")

		if out is not None:
			raise ValueError("quspin hamiltonian class does not support 'out' for numpy.multiply or numpy.dot.")


		if (func ==_np.dot) or (func ==_np.multiply):
			if pos == 0:
				return self.__mul__(inputs[1])
			if pos == 1:
				return self.__rmul__(inputs[0])
			else:
				return NotImplemented

	def __array_ufunc__(self, func, method, *inputs, **kwargs):
		# """Method for compatibility with NumPy >= 1.13 ufuncs and dot
		# functions.
		# """
		out = kwargs.get("out")

		if out is not None:
			raise ValueError("quspin hamiltonian class does not support 'out' for numpy.multiply or numpy.dot.")

		if (func == _np.dot) or (func == _np.multiply):

			if ishamiltonian(inputs[0]):
				return inputs[0].__mul__(inputs[1])
			elif ishamiltonian(inputs[1]):
				return inputs[1].__rmul__(inputs[0])



def ishamiltonian(obj):
	"""Checks if instance is object of `hamiltonian` class.

	Parameters
	-----------
	obj : 
		Arbitraty python object.

	Returns
	--------
	bool
		Can be either of the following:

		* `True`: `obj` is an instance of `hamiltonian` class.
		* `False`: `obj` is NOT an instance of `hamiltonian` class.

	"""
	return isinstance(obj,hamiltonian)<|MERGE_RESOLUTION|>--- conflicted
+++ resolved
@@ -603,15 +603,11 @@
 				raise ValueError("Expecting V.ndim < 4.")
 
 
-<<<<<<< HEAD
+
 		times = _np.array(time)
 			
 		if times.ndim > 0:
 			if times.ndim > 1:
-=======
-			time = _np.asarray(time)
-			if time.ndim > 1:
->>>>>>> d6515a4d
 				raise ValueError("Expecting time to be one dimensional array-like.")
 			if V.shape[-1] != time.shape[0]:
 				raise ValueError("For non-scalar times V.shape[-1] must be equal to len(time).")
@@ -620,67 +616,24 @@
 				V = V.tocsc()
 				return _sp.vstack([self.dot(V.get_col(i),time=t,check=check) for i,t in enumerate(time)])
 			else:
-<<<<<<< HEAD
-				if V.ndim == 2:
+        V_dot = _np.zeros(V.shape,dtype=_np.result_type(V.dtype,self._dtype))
+				
+        if V.ndim == 2:
 					V_iter = iter(V.T[:])
 					
 				elif V.ndim == 3:
-=======
-				V = _np.asarray(V)
-				if V.ndim == 2 and V.shape[-1] == time.shape[0]:
-					if V.shape[0] != self._shape[1]:
-						raise ValueError("matrix dimension mismatch with shapes: {0} and {1}.".format(V.shape,self._shape))
-
-					V = V.T
-					V_dot = _np.vstack([self.dot(v,time=t,check=check) for v,t in zip(V[:],time)]).T
-					return V_dot
-
-				elif V.ndim == 3 and V.shape[-1] == time.shape[0]:
-					if V.shape[0] != self._shape[1]:
-						raise ValueError("matrix dimension mismatch with shapes: {0} and {1}.".format(V.shape,self._shape))
-
->>>>>>> d6515a4d
 					if V.shape[0] != V.shape[1]:
 						raise ValueError("Density matricies must be square!")
 
 					V = V.transpose((2,0,1))
-					V_dot = _np.dstack([self.dot(v,time=t,check=check) for v,t in zip(V[:],time)])
-
-					return V_dot
-
-<<<<<<< HEAD
-				V_dot = _np.zeros(V.shape,dtype=_np.result_type(V.dtype,self._dtype))
+          V_iter = iter(V[:])
+          
 				for i,(v,t) in enumerate(zip(V_iter,time)):
 					V_dot[...,i] = self._static.dot(V[...,i])	
 					for func,Hd in iteritems(self._dynamic):
 						V_dot[...,i] += func(t)*(Hd.dot(V[...,i]))			
 		else:
 			if _sp.issparse(V):
-=======
-				else:
-					raise ValueError("For non-scalar times V.shape[-1] must be equal to len(time).")
-		else:	
-			if not check:
-				V_dot = self._static.dot(V)	
-				for func,Hd in iteritems(self._dynamic):
-					V_dot += func(time)*(Hd.dot(V))
-
-				return V_dot
-
-			if V.__class__ is _np.ndarray:
-				if V.shape[0] != self._shape[1]:
-					raise ValueError("matrix dimension mismatch with shapes: {0} and {1}.".format(V.shape,self._shape))
-		
-				V_dot = self._static.dot(V)	
-				for func,Hd in iteritems(self._dynamic):
-					V_dot += func(time)*(Hd.dot(V))
-
-
-			elif _sp.issparse(V):
-				if V.shape[0] != self._shape[1]:
-					raise ValueError("matrix dimension mismatch with shapes: {0} and {1}.".format(V.shape,self._shape))
-		
->>>>>>> d6515a4d
 				V_dot = self._static * V
 				for func,Hd in iteritems(self._dynamic):
 					V_dot = V_dot + func(time)*(Hd.dot(V))
@@ -737,7 +690,6 @@
 		try:
 			V_transpose = V.transpose()
 		except AttributeError:
-<<<<<<< HEAD
 			V = _np.asanyarray(V)
 			ndim = V.ndim
 
@@ -816,11 +768,6 @@
 			sq_expt_value = self._expt_value_core(V,V_dot,**kwargs)
 
 		return expt_value_sq - sq_expt_value
-=======
-			V_transpose = _np.asanyarray(V).transpose()
-
-		return (self.transpose().dot(V_transpose,time=time,check=check)).transpose()
->>>>>>> d6515a4d
 
 	def expt_value(self,V,time=0,check=True,enforce_pure=False):
 		"""Calculates expectation value of `hamiltonian` operator at time `time`, in state `V`.
@@ -876,31 +823,19 @@
 
 		
 		V_dot = self.dot(V,time=time,check=check)
-<<<<<<< HEAD
 		return self._expt_value_core(V,V_dot,time=time,enforce_pure=enforce_pure)
 
 	def _expt_value_core(self,V_left,V_right,time=0,enforce_pure=False):
 		
-=======
->>>>>>> d6515a4d
 		if _np.array(time).ndim > 0: # multiple time point expectation values
 			if _sp.issparse(V): # multiple pure states multiple time points
 				return (V.H.dot(V_dot)).diagonal()
 			else:
-<<<<<<< HEAD
 				V_left = _np.asarray(V_left)
 				if V_left.ndim == 2: # multiple pure states multiple time points
 					return _np.einsum("ij,ij->j",V_left.conj(),V_right)
 				elif V_left.ndim == 3: # multiple mixed states multiple time points
 					return _np.einsum("iij->j",V_right)
-=======
-				V = _np.asarray(V)
-				if V.ndim == 2: # multiple pure states multiple time points
-					return _np.einsum("ij,ij->j",V.conj(),V_dot)
-				elif V.ndim == 3: # multiple mixed states multiple time points
-					return _np.einsum("iij->j",V_dot)
->>>>>>> d6515a4d
-
 		else:
 
 			if _sp.issparse(V):
@@ -965,40 +900,13 @@
 
 		Vr=self.dot(Vr,time=time,check=check)
 
-<<<<<<< HEAD
-		if check:
+    if check:
 			try:
 				shape = Vl.shape
 			except AttributeError:
 				Vl = _np.asarray(Vl)
 				shape = Vl.shape
-=======
-		if not check:
-			if diagonal:
-				return _np.einsum("ij,ij->j",Vl.conj(),Vr)
-			else:
-				return Vl.T.conj().dot(Vr)
- 
-		if Vr.ndim > 2:
-			raise ValueError('Expecting Vr to have ndim < 3')
-
-		if Vl.__class__ is _np.ndarray:
-			if Vl.ndim == 1:
-				if Vl.shape[0] != self._shape[1]:
-					raise ValueError("matrix dimension mismatch with shapes: {0} and {1}.".format(V1.shape,self._shape))
-
-				return Vl.conj().dot(Vr)
-			elif Vl.ndim == 2:
-				if Vl.shape[0] != self._shape[1]:
-					raise ValueError("matrix dimension mismatch with shapes: {0} and {1}.".format(V1.shape,self._shape))
-
-				if diagonal:
-					return _np.einsum("ij,ij->j",Vl.conj(),Vr)
-				else:
-					return Vl.T.conj().dot(Vr)
-			else:
-				raise ValueError('Expecting Vl to have ndim < 3')
->>>>>>> d6515a4d
+
 
 			if Vl.shape[0] != self._shape[1]:
 				raise ValueError("matrix dimension mismatch with shapes: {0} and {1}.".format(Vl.shape,self._shape))
