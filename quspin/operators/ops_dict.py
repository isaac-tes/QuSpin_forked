--- conflicted
+++ resolved
@@ -26,54 +26,6 @@
 	return op.dot(v,pars=pars,check=False)
 
 class ops_dict(object):
-<<<<<<< HEAD
-	""" Construct collections of operators.
-
-	This object maps operatators/matricies to keys, which when calling various operations allows to specify the scalar multiples
-	in front of these operators.
-
-	"""
-	def __init__(self,input_dict,N=None,basis=None,shape=None,copy=True,check_symm=True,check_herm=True,check_pcon=True,dtype=_np.complex128,**kwargs):
-		"""Intializes the `ops_dict` object (any quantum operator).
-
-		Parameters
-		----------
-		input_dict : dict
-
-			this is a dictionary which should contain values which are operator lists like the
-			static_list input to the hamiltonian class while the key's correspond to the key vales which you use
-			to specify the coupling during other method calls. For example:
-
-				>>> input_dict = {
-				>>>		"Jzz": [["zz",Jzz_bonds]] # use "Jzz" key to specify the zz interaction coupling
-				>>>		"hx" : [["x" ,hx_site ]] # use "hx" key to specify the field strength
-				>>>	}
-				>>>
-
-		N: int, optional
-			number of sites to create the hamiltonian with.
-
-		shape: tuple, optional
-			shape to create the hamiltonian with.
-
-		copy: bool, optional
-			weather or not to copy the values from the input arrays. 
-
-		check_symm: bool, optional
-			flag whether or not to check the operator strings if they obey the given symmetries.
-
-		check_herm: bool, optional
-			flag whether or not to check if the operator strings create hermitian matrix. 
-
-		check_pcon: bool, optional
-			flag whether or not to check if the oeprator string whether or not they conserve magnetization/particles. 
-
-		dtype: numpy.datatype, optional
-			data type to case the matrices with. 
-
-		**kw_args: 
-			extra options to pass to the basis class.		
-=======
 	"""Constructs parameter-dependent quantum operators.
 
 		The `ops_dict` class maps operators to keys of a dictionary. When calling various methods
@@ -120,8 +72,7 @@
 		kw_args : dict
 			Optional additional arguments to pass to the `basis` class, if not already using a `basis` object
 			to create the operator.		
->>>>>>> 199292cd
-
+			
 		"""
 		self._is_dense = False
 		self._ndim = 2
