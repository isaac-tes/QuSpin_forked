--- conflicted
+++ resolved
@@ -209,11 +209,7 @@
 				if len(kwargs) > 0:
 					wrong_keys = set(kwargs.keys())
 					temp = ", ".join(["{}" for key in wrong_keys])
-<<<<<<< HEAD
-					raise ValueError(("unexpected optional arguement(s): "+temp).format(*wrong_keys))
-=======
 					raise ValueError(("unexpected optional argument(s): "+temp).format(*wrong_keys))
->>>>>>> 16658f21
 
 			# if not
 			if basis is None: 
@@ -1284,17 +1280,11 @@
 		if not _np.isscalar(time):
 			raise TypeError('expecting scalar argument for time')
 
-<<<<<<< HEAD
-		trace = self._static.trace()
-		for Hd,f,f_args in self._dynamic:
-			trace += Hd.trace() * f(time,*f_args)
-=======
 		trace = self._static.diagonal().sum()
 		for Hd,f,f_args in self._dynamic:
 			trace += Hd.diagonal().sum() * f(time,*f_args)
 
 		return trace
->>>>>>> 16658f21
  		
 
 	def getH(self,copy=False):
