--- conflicted
+++ resolved
@@ -1122,13 +1122,10 @@
 
 
 
-<<<<<<< HEAD
-	def _evolve_scalar(self,solver,v0,t0,time,imag_time,H_real,n):
+
+	def _evolve_scalar(self,solver,v0,t0,time,imag_time,H_real,n,shape0):
 		from numpy.linalg import norm
-=======
-	def _evolve_scalar(self,solver,v0,t0,time,imag_time,H_real,n,shape0):
-		#from numpy.linalg import norm
->>>>>>> cc9c36d0
+
 
 		if time == t0:
 			if H_real:
@@ -1148,13 +1145,8 @@
 
 
 
-<<<<<<< HEAD
-	def _evolve_list(self,solver,v0,t0,times,complex_type,verbose,imag_time,H_real,n):
+	def _evolve_list(self,solver,v0,t0,times,verbose,imag_time,H_real,n,shape0):
 		from numpy.linalg import norm
-=======
-	def _evolve_list(self,solver,v0,t0,times,verbose,imag_time,H_real,n,shape0):
-		#from numpy.linalg import norm
->>>>>>> cc9c36d0
 
 		v = _np.empty((len(times),)+shape0,dtype=_np.complex128)
 		
@@ -1182,13 +1174,8 @@
 
 
 
-<<<<<<< HEAD
-	def _evolve_iter(self,solver,v0,t0,times,verbose,imag_time,H_real,n):
+	def _evolve_iter(self,solver,v0,t0,times,verbose,imag_time,H_real,n,shape0):
 		from numpy.linalg import norm
-=======
-	def _evolve_iter(self,solver,v0,t0,times,verbose,imag_time,H_real,n,shape0):
-		#from numpy.linalg import norm
->>>>>>> cc9c36d0
 
 		for i,t in enumerate(times):
 			if t == t0:
