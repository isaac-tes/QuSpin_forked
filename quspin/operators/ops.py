from __future__ import print_function, division
#local modules:
from ..basis import spin_basis_1d as _default_basis
from ..basis import isbasis as _isbasis

from .make_hamiltonian import make_static as _make_static
from .make_hamiltonian import make_dynamic as _make_dynamic
from .make_hamiltonian import test_function as _test_function


# need linear algebra packages
import scipy
import scipy.sparse.linalg as _sla
import scipy.linalg as _la
import scipy.sparse as _sp
import numpy as _np
import functools

from numpy import zeros_like

# needed for exp_op class
from scipy.sparse.linalg import expm_multiply as _expm_multiply

from copy import deepcopy as _deepcopy
import warnings

__all__ = ["hamiltonian","ishamiltonian","commutator","anti_commutator",
			"exp_op","isexp_op","HamiltonianOperator","ops_dict"]







def commutator(H1,H2):
	""" This function returns the commutator of two Hamiltonians H1 and H2. """
	if ishamiltonian(H1) or ishamiltonian(H2):
		return H1*H2 - H2*H1
	else:
		return H1.dot(H2) - H2.dot(H1)

def anti_commutator(H1,H2):
	""" This function returns the anti-commutator of two Hamiltonians H1 and H2. """
	if ishamiltonian(H1) or ishamiltonian(H2):
		return H1*H2 + H2*H1
	else:
		return H1.dot(H2) + H2.dot(H1)




class HamiltonianEfficiencyWarning(Warning):
	pass


#global names:
supported_dtypes=[_np.float32, _np.float64, _np.complex64, _np.complex128]

if hasattr(_np,"float128"): supported_dtypes.append(_np.float128)
if hasattr(_np,"complex256"): supported_dtypes.append(_np.complex256)

supported_dtypes = tuple(supported_dtypes)

def check_static(sub_list):
	if (type(sub_list) in [list,tuple]) and (len(sub_list) == 2):
		if type(sub_list[0]) is not str: raise TypeError('expecting string type for opstr')
		if type(sub_list[1]) in [list,tuple]:
			for sub_sub_list in sub_list[1]:
				if (type(sub_sub_list) in [list,tuple]) and (len(sub_sub_list) > 0):
					for element in sub_sub_list:
						if not _np.isscalar(element): raise TypeError('expecting scalar elements of indx')
				else: raise TypeError('expecting list for indx') 
		else: raise TypeError('expecting a list of one or more indx')
		return True
	else: 
		return False
	

def check_dynamic(sub_list):
	if (type(sub_list) in [list,tuple]) and (len(sub_list) == 4):
		if type(sub_list[0]) is not str: raise TypeError('expecting string type for opstr')
		if type(sub_list[1]) in [list,tuple]:
			for sub_sub_list in sub_list[1]:
				if (type(sub_sub_list) in [list,tuple]) and (len(sub_sub_list) > 0):
					for element in sub_sub_list:
						if not _np.isscalar(element): raise TypeError('expecting scalar elements of indx')
				else: raise TypeError('expecting list for indx') 
		else: raise TypeError('expecting a list of one or more indx')
		if not hasattr(sub_list[2],"__call__"): raise TypeError('expecting callable object for driving function')
		if type(sub_list[3]) not in [list,tuple]: raise TypeError('expecting list for function arguments')
		return True
	elif (type(sub_list) in [list,tuple]) and (len(sub_list) == 3): 
		if not hasattr(sub_list[1],"__call__"): raise TypeError('expecting callable object for driving function')
		if type(sub_list[2]) not in [list,tuple]: raise TypeError('expecting list for function arguments')
		return False
	else:
		raise TypeError('expecting list with object, driving function, and function arguments')


	

def ishamiltonian(obj):
	return isinstance(obj,hamiltonian)

def isexp_op(obj):
	return isinstance(obj,exp_op)

# used to create linear operator of a hamiltonian
def hamiltonian_dot(hamiltonian,time,v):
	return hamiltonian.dot(v,time=time,check=False)

class hamiltonian(object):
	def __init__(self,static_list,dynamic_list,N=None,shape=None,copy=True,check_symm=True,check_herm=True,check_pcon=True,dtype=_np.complex128,**kwargs):
		"""
		This function intializes the Hamtilonian. You can either initialize with symmetries, or an instance of basis.
		Note that if you initialize with a basis it will ignore all symmetry inputs.

		--- arguments ---

		* static_list: (compulsory) list of objects to calculate the static part of hamiltonian operator. The format goes like:

			```python
			static_list=[[opstr_1,[indx_11,...,indx_1m]],matrix_2,...]
			```
	

		* dynamic_list: (compulsory) list of objects to calculate the dynamic part of the hamiltonian operator.The format goes like:

			```python
			dynamic_list=[[opstr_1,[indx_11,...,indx_1n],func_1,func_1_args],[matrix_2,func_2,func_2_args],...]
			```

			For the dynamic list the ```func``` is the function which goes in front of the matrix or operator given in the same list. ```func_args``` is a tuple of the extra arguments which go into the function to evaluate it like: 
			```python
			f_val = func(t,*func_args)
			```


		* N: (optional) number of sites to create the hamiltonian with.

		* shape: (optional) shape to create the hamiltonian with.

		* copy: (optional) weather or not to copy the values from the input arrays. 

		* check_symm: (optional) flag whether or not to check the operator strings if they obey the given symmetries.

		* check_herm: (optional) flag whether or not to check if the operator strings create hermitian matrix. 

		* check_pcon: (optional) flag whether or not to check if the oeprator string whether or not they conserve magnetization/particles. 

		* dtype: (optional) data type to case the matrices with. 

		* kw_args: extra options to pass to the basis class.

		--- hamiltonian attributes ---: '_. ' below stands for 'object. '

		* _.ndim: number of dimensions, always 2.
		
		* _.Ns: number of states in the hilbert space.

		* _.get_shape: returns tuple which has the shape of the hamiltonian (Ns,Ns)

		* _.is_dense: return 'True' if the hamiltonian contains a dense matrix as a componnent. 

		* _.dtype: returns the data type of the hamiltonian

		* _.static: return the static part of the hamiltonian 

		* _.dynamic: returns the dynamic parts of the hamiltonian 


		"""

		self._is_dense = False
		self._ndim = 2
		self._basis = None



		if not (dtype in supported_dtypes):
			raise TypeError('hamiltonian does not support type: '+str(dtype))
		else:
			self._dtype=dtype
		


		if type(static_list) in [list,tuple]:
			static_opstr_list=[]
			static_other_list=[]
			for ele in static_list:
				if check_static(ele):
					static_opstr_list.append(ele)
				else:
					static_other_list.append(ele)
		else: 
			raise TypeError('expecting list/tuple of lists/tuples containing opstr and list of indx')

		if type(dynamic_list) in [list,tuple]:
			dynamic_opstr_list=[]
			dynamic_other_list=[]
			for ele in dynamic_list:
				if check_dynamic(ele):
					dynamic_opstr_list.append(ele)
				else: 
					dynamic_other_list.append(ele)					
		else: 
			raise TypeError('expecting list/tuple of lists/tuples containing opstr and list of indx, functions, and function args')

		# need for check_symm
		self._static_opstr_list = static_opstr_list
		self._dynamic_opstr_list = dynamic_opstr_list


		# if any operator strings present must get basis.
		if static_opstr_list or dynamic_opstr_list:
			# check if user input basis
			basis=kwargs.get('basis')

			if basis is not None:
				kwargs.pop('basis')
				if len(kwargs) > 0:
					wrong_keys = set(kwargs.keys())
					temp = ", ".join(["{}" for key in wrong_keys])
					raise ValueError(("unexpected optional argument(s): "+temp).format(*wrong_keys))

			# if not
			if basis is None: 
				if N is None: # if L is missing 
					raise Exception('if opstrs in use, argument N needed for basis class')

				if type(N) is not int: # if L is not int
					raise TypeError('argument N must be integer')

				basis=_default_basis(N,**kwargs)

			elif not _isbasis(basis):
				raise TypeError('expecting instance of basis class for argument: basis')

			if check_herm:
				basis.check_hermitian(static_opstr_list, dynamic_opstr_list)

			if check_symm:
				basis.check_symm(static_opstr_list,dynamic_opstr_list)

			if check_pcon:
				basis.check_pcon(static_opstr_list,dynamic_opstr_list)



			self._static=_make_static(basis,static_opstr_list,dtype)
			self._dynamic=_make_dynamic(basis,dynamic_opstr_list,dtype)
			self._shape = self._static.shape
			self._basis=basis


		if static_other_list or dynamic_other_list:
			if not hasattr(self,"_shape"):
				found = False
				if shape is None: # if no shape argument found, search to see if the inputs have shapes.
					for O in static_other_list:
						try: # take the first shape found
							shape = O.shape
							found = True
							break
						except AttributeError: 
							continue

					if not found:
						for O,f,fargs in dynamic_other_list:
							try:
								shape = O.shape
								found = True
								break
							except AttributeError:
								continue
				else:
					found = True

				if not found:
					raise ValueError('missing argument shape')
				if shape[0] != shape[1]:
					raise ValueError('hamiltonian must be square matrix')

				self._shape=shape
				self._static = _sp.csr_matrix(self._shape,dtype=self._dtype)
				self._dynamic = ()

			for O in static_other_list:
				if _sp.issparse(O):
					self._mat_checks(O)

					try:
						self._static += O.astype(self._dtype)
					except NotImplementedError:
						self._static = self._static + O.astype(self._dtype)

				elif O.__class__ is _np.ndarray:
					self._mat_checks(O)

					self._is_dense=True
					try:
						self._static += O.astype(self._dtype)
					except NotImplementedError:
						self._static = self._static + O.astype(self._dtype)

				elif O.__class__ is _np.matrix:
					self._mat_checks(O)

					self._is_dense=True
					try:
						self._static += O.astype(self._dtype)
					except NotImplementedError:
						self._static = self._static + O.astype(self._dtype)
				else:
					O = _np.asanyarray(O)
					self._mat_checks(O)

					self._is_dense=True			
					try:
						self._static += O.astype(self._dtype)
					except NotImplementedError:
						self._static = self._static + O.astype(self._dtype)

			try:
				self._static = self._static.tocsr(copy=False)
				self._static.sum_duplicates()
				self._static.eliminate_zeros()
			except: pass

			n = len(dynamic_other_list)

			for i in range(n):
				O,f,f_args = dynamic_other_list[i]
				_test_function(f,f_args)
				if _sp.issparse(O):
					self._mat_checks(O)

					if copy:
						dynamic_other_list[i][0] = dynamic_other_list[i][0].copy().astype(self._dtype)
					else:
						dynamic_other_list[i][0] = dynamic_other_list[i][0].astype(self._dtype)
					
				elif O.__class__ is _np.ndarray:
					self._mat_checks(O)
					self._is_dense=True

					dynamic_other_list[i][0] = _np.asmatrix(dynamic_other_list[i][0],dtype=self._dtype,copy=copy)


				elif O.__class__ is _np.matrix:
					self._mat_checks(O)
					self._is_dense=True

					dynamic_other_list[i][0] = dynamic_other_list[i][0].astype(self._dtype,copy=copy)

				else:
					O_a = _np.asanyarray(O)
					self._mat_checks(O_a)
					self._is_dense=True

					O_a = O_a.astype(self._dtype,copy=copy)

					dynamic_other_list.pop(i)
					dynamic_other_list.insert(i,(O_a,f,f_args))

			self._dynamic += tuple(dynamic_other_list)

		else:
			if not hasattr(self,"_shape"):
				if shape is None:
					# check if user input basis
					basis=kwargs.get('basis')	

					# if not
					if basis is None: 
						if N is None: # if N is missing 
							raise Exception("argument N or shape needed to create empty hamiltonian")

						if type(N) is not int: # if L is not int
							raise TypeError('argument N must be integer')

						basis=_default_basis(N,**kwargs)

					elif not _isbasis(basis):
						raise TypeError('expecting instance of basis class for argument: basis')

					shape = (basis.Ns,basis.Ns)

				else:
					basis=kwargs.get('basis')	
					if not basis is None: 
						raise ValueError("empty hamiltonian only accepts basis or shape, not both")

			
				if len(shape) != 2:
					raise ValueError('expecting ndim = 2')
				if shape[0] != shape[1]:
					raise ValueError('hamiltonian must be square matrix')

				self._shape=shape
				self._static = _sp.csr_matrix(self._shape,dtype=self._dtype)
				self._dynamic = ()

		self._Ns = self._shape[0]
		self.sum_duplicates()

	@property
	def basis(self):
		if self._basis is not None:
			return self._basis
		else:
			raise AttributeError("object has no attribute 'basis'")

	@property
	def ndim(self):
		return self._ndim
	
	@property
	def Ns(self):
		return self._Ns

	@property
	def get_shape(self):
		return self._shape

	@property
	def is_dense(self):
		return self._is_dense

	@property
	def dtype(self):
		return _np.dtype(self._dtype).name

	@property
	def static(self):
		return self._static

	@property
	def dynamic(self):
		return self._dynamic

	@property
	def T(self):
		return self.transpose()

	@property
	def H(self):
		return self.getH()



	def sum_duplicates(self):
		"""
		description:
			This function consolidates the list of dynamic, combining matrices which have the same driving function and function arguments.
		"""
		self._dynamic=list(self._dynamic)
		l=len(self._dynamic)
		i=j=0;
		while i < l:
			while j < l:
				if i != j:
					ele1=self._dynamic[i]; ele2=self._dynamic[j]
					if (ele1[1] == ele2[1]) and (ele1[2] == ele2[2]):
						self._dynamic.pop(j)

						if i > j: i -= 1
						self._dynamic.pop(i)
						ele1=list(ele1)

						try:
							ele1[0]+=ele2[0]
						except:
							ele1[0] = ele1[0] + ele2[0]

						try:
							
							ele1[0].sum_duplicates()
							ele1[0].eliminate_zeros()
						except: pass
				
						self._dynamic.insert(i,tuple(ele1))
				l=len(self._dynamic); j+=1
			i+=1;j=0

		l = len(self._dynamic)
		for i in range(l):
			try:
				self._dynamic[i][0].tocsr()
				self._dynamic[i][0].sum_duplicates()
				self._dynamic[i][0].eliminate_zeros()
			except: pass

		


		replace=[]
		atol = 100*_np.finfo(self._dtype).eps
		is_dense = False


		if _sp.issparse(self._static):
			if _np.allclose(self._static.data,0,atol=atol):
				self._static = _sp.csr_matrix(self._shape,dtype=self._dtype)
		else:
			if _np.allclose(self._static,0,atol=atol):
				self._static = _sp.csr_matrix(self._shape,dtype=self._dtype)



		for i,(Hd,f,f_args) in enumerate(self._dynamic):
			if _sp.issparse(Hd):
				if _np.allclose(Hd.data,0,atol=atol):
					self._dynamic[i] = list(self._dynamic[i])
					self._dynamic[i][0] = _sp.csr_matrix(self.get_shape,dtype=self.dtype)
					self._dynamic[i] = tuple(self._dynamic[i])
			else:
				if _np.allclose(Hd,0,atol=atol):
					self._dynamic[i] = list(self._dynamic[i])
					self._dynamic[i][0] = _sp.csr_matrix(self.get_shape,dtype=self.dtype)
					self._dynamic[i] = tuple(self._dynamic[i])


		self._dynamic=tuple(self._dynamic)

		self.check_is_dense()



	def check_is_dense(self):
		is_sparse = _sp.issparse(self._static)
		for Hd,f,f_args in self._dynamic:
			is_sparse *= _sp.issparse(Hd)

		self._is_dense = not is_sparse


	def __SO_real(self,time,V):
		"""
		args:
			V, the vector to multiple with
			time, the time to evalute drive at.

		description:
			This function is what get's passed into the ode solver. This is the real time Schrodinger operator -i*H(t)*|V >
			This function is designed for real hamiltonians and increases the speed of integration compared to __SO
		"""
		V_dot = zeros_like(V)
		V_dot[self._Ns:] = self._static.dot(V[:self._Ns])
		V_dot[:self._Ns] = -self._static.dot(V[self._Ns:])
		for Hd,f,f_args in self._dynamic:
			V_dot[self._Ns:] += f(time,*f_args)*Hd.dot(V[:self._Ns])
			V_dot[:self._Ns] += -f(time,*f_args)*Hd.dot(V[self._Ns:])



		return V_dot


	def __SO(self,time,V):
		"""
		args:
			V, the vector to multiple with
			time, the time to evalute drive at.

		description:
			This function is what get's passed into the ode solver. This is the real time Schrodinger operator -i*H(t)*|V >
		"""

		V_dot = self._static.dot(V)	
		for Hd,f,f_args in self._dynamic:
			V_dot += f(time,*f_args)*(Hd.dot(V))

		return -1j*V_dot

	def __ISO(self,time,V):
		"""
		args:
			V, the vector to multiple with
			time, the time to evalute drive at.

		description:
			This function is what get's passed into the ode solver. This is the Imaginary time Schrodinger operator -H(t)*|V >
		"""

		V_dot = self._static.dot(V)	
		for Hd,f,f_args in self._dynamic:
			V_dot += f(time,*f_args)*(Hd.dot(V))

		return -V_dot


	def rdot(self,V,time=0,check=True): # V * H(time)
		if self.Ns <= 0:
			return _np.asarray([])

		if ishamiltonian(V):
			raise ValueError("To multiply hamiltonians use '*' operator.")

		if V.ndim > 2:
			raise ValueError("Expecting V.ndim < 3.")


		if not _np.isscalar(time):
			time = _np.asarray(time)
			if V.ndim == 2 and V.shape[0] > 1:
				if V.shape[0] != self._shape[1]:
					raise ValueError("matrix dimension mismatch with shapes: {0} and {1}.".format(V.shape,self._shape))

				if V.shape[0] != len(time):
					raise ValueError("{0} number of vectors do not match length of time vector {1}.".format(V.shape[0],len(time)))
				
				return _np.vstack([self.rdot(v,time=t) for v,t in zip(V[:],time)])

			else:
				if V.shape[1] != self._shape[0]:
					raise ValueError("matrix dimension mismatch with shapes: {0} and {1}.".format(V.shape,self._shape))
				
				return _np.vstack([self.dot(V,time=t) for t in time])
				
		if not check:
			V_dot = self._static.__rmul__(V)
			for Hd,f,f_args in self._dynamic:
				V_dot += f(time,*f_args)*(Hd.__rmul__(V))
			return V_dot


		if V.__class__ is _np.ndarray:
			if V.ndim != 2:
				reshape = True
				V = V.reshape((1,-1))
			else:
				reshape = False 
				
			if V.shape[1] != self._shape[0]:
				raise ValueError("matrix dimension mismatch with shapes: {0} and {1}.".format(V.shape,self._shape))
	
			V_dot = self._static.__rmul__(V)
			for Hd,f,f_args in self._dynamic:
				V_dot += f(time,*f_args)*(Hd.__rmul__(V))

			if reshape:
				return V_dot.reshape((-1,))

		elif _sp.issparse(V):
			if V.shape[1] != self._shape[0]:
				raise ValueError("matrix dimension mismatch with shapes: {0} and {1}.".format(V.shape,self._shape))
	
			V_dot = self._static.__rmul__(V)
			for Hd,f,f_args in self._dynamic:
				V_dot += f(time,*f_args)*(Hd.__rmul__(V))


		elif V.__class__ is _np.matrix:
			if V.ndim != 2:
				reshape = True
				V = V.reshape((1,-1))
			else:
				reshape = False 

			if V.shape[1] != self._shape[0]:
				raise ValueError("matrix dimension mismatch with shapes: {0} and {1}.".format(V.shape,self._shape))

			V_dot = self._static.__rmul__(V)
			for Hd,f,f_args in self._dynamic:
				V_dot += f(time,*f_args)*(Hd.__rmul__(V))

			if reshape:
				return V_dot.reshape((-1,))


		elif V.__class__ == exp_op: # matrix op right dot

			return V.dot(self.__call__(time),time=time)


		else:
			V = _np.asanyarray(V)

			if V.ndim != 2:
				V = V.reshape((1,-1))

			if V.shape[1] != self._shape[0]:
				raise ValueError("matrix dimension mismatch with shapes: {0} and {1}.".format(V.shape,self._shape))

			V_dot = self._static.__rmul__(V)
			for Hd,f,f_args in self._dynamic:
				V_dot += f(time,*f_args)*(Hd.__rmul__(V))

		return V_dot

		

	def dot(self,V,time=0,check=True):
		"""
		args:
			V, the vector to multiple with
			time=0, the time to evalute drive at.

		description:
			This function does the spare matrix vector multiplication of V with the Hamiltonian evaluated at 
			the specified time. It is faster in this case to multiple each individual parts of the Hamiltonian 
			first, then add all those vectors together.
		"""

		
		if self.Ns <= 0:
			return _np.asarray([])

		if ishamiltonian(V):
			raise ValueError("To multiply hamiltonians use '*' operator.")

		if V.ndim > 2:
			raise ValueError("Expecting V.ndim < 3.")

		if not _np.isscalar(time):
			time = _np.asarray(time)

			if time.ndim > 1:
				raise ValueError("Expecting time.ndim < 2.")

			if V.ndim == 2 and V.shape[1] > 1:
				if V.shape[0] != self._shape[1]:
					raise ValueError("matrix dimension mismatch with shapes: {0} and {1}.".format(V.shape,self._shape))
				
				if V.shape[1] != len(time):
					raise ValueError("{0} number of vectors do not match length of time vector {1}.".format(V.shape[1],len(time)))
				
				V_dot = _np.vstack([self.dot(v,time=t,check=check) for v,t in zip(V.T[:],time)]).T
				return V_dot
			else:
				if V.shape[0] != self._shape[1]:
					raise ValueError("matrix dimension mismatch with shapes: {0} and {1}.".format(V.shape,self._shape))
				
				V_dot = _np.vstack([self.dot(V,time=t,check=check) for t in time]).T
				return V_dot

			

		if not check:
			V_dot = self._static.dot(V)	
			for Hd,f,f_args in self._dynamic:
				V_dot += f(time,*f_args)*(Hd.dot(V))
			return V_dot




		if V.__class__ is _np.ndarray:
			if V.shape[0] != self._shape[1]:
				raise ValueError("matrix dimension mismatch with shapes: {0} and {1}.".format(V.shape,self._shape))
	
			V_dot = self._static.dot(V)	
			for Hd,f,f_args in self._dynamic:
				V_dot += f(time,*f_args)*(Hd.dot(V))

			return V_dot

		elif _sp.issparse(V):
			if V.shape[0] != self._shape[1]:
				raise ValueError("matrix dimension mismatch with shapes: {0} and {1}.".format(V.shape,self._shape))
	
			V_dot = self._static.dot(V)	
			for Hd,f,f_args in self._dynamic:
				V_dot += f(time,*f_args)*(Hd.dot(V))

			return V_dot

		elif V.__class__ is _np.matrix:
			if V.shape[0] != self._shape[1]:
				raise ValueError("matrix dimension mismatch with shapes: {0} and {1}.".format(V.shape,self._shape))

			V_dot = self._static.dot(V)	
			for Hd,f,f_args in self._dynamic:
				V_dot += f(time,*f_args)*(Hd.dot(V))

			return V_dot

		elif V.__class__ == exp_op: # matrix op right dot
			return V.rdot(self.__call__(time),time=time)
		else:
			V = _np.asanyarray(V)
			if V.ndim not in [1,2]:
				raise ValueError("Expecting 1 or 2 dimensional array")

			if V.shape[0] != self._shape[1]:
				raise ValueError("matrix dimension mismatch with shapes: {0} and {1}.".format(V.shape,self._shape))

			V_dot = self._static.dot(V)	
			for Hd,f,f_args in self._dynamic:
				V_dot += f(time,*f_args)*(Hd.dot(V))

			return V_dot





	def matrix_ele(self,Vl,Vr,time=0,diagonal=False,check=True):
		"""
		args:
			Vl, the vector to multiple with on left side
			Vr, the vector to multiple with on the right side
			time=0, the time to evalute drive at.

		description:
			This function takes the matrix element of the Hamiltonian at the specified time
			between Vl and Vr.
		"""
		if self.Ns <= 0:
			return _np.array([])

		Vr=self.dot(Vr,time=time,check=check)

		if not check:
			if diagonal:
				return _np.einsum("ij,ij->j",Vl.conj(),Vr)
			else:
				return Vl.T.conj().dot(Vr)
 
		
		if Vl.__class__ is _np.ndarray:
			if Vl.ndim == 1:
				if Vl.shape[0] != self._shape[1]:
					raise ValueError("matrix dimension mismatch with shapes: {0} and {1}.".format(V1.shape,self._shape))

				return Vl.conj().dot(Vr)
			elif Vl.ndim == 2:
				if Vl.shape[0] != self._shape[1]:
					raise ValueError("matrix dimension mismatch with shapes: {0} and {1}.".format(V1.shape,self._shape))

				if diagonal:
					return _np.einsum("ij,ij->j",Vl.conj(),Vr)
				else:
					return Vl.T.conj().dot(Vr)
			else:
				raise ValueError("matrix dimension mismatch with shapes: {0} and {1}.".format(V1.shape,self._shape))

		elif Vl.__class__ is _np.matrix:
			if Vl.ndim == 1:
				if Vl.shape[0] != self._shape[1]:
					raise ValueError("matrix dimension mismatch with shapes: {0} and {1}.".format(V1.shape,self._shape))

				return Vl.conj().dot(Vr)
			elif Vl.ndim == 2:
				if Vl.shape[0] != self._shape[1]:
					raise ValueError("matrix dimension mismatch with shapes: {0} and {1}.".format(V1.shape,self._shape))

				if diagonal:
					return _np.einsum("ij,ij->j",Vl.conj(),Vr)
				else:
					return Vl.H.dot(Vr)
			else:
				raise ValueError('Expecting Vl to have ndim < 3')

		elif _sp.issparse(Vl):
			if Vl.ndim == 2:
				if Vl.shape[0] != self._shape[1]:
					raise ValueError('dimension mismatch')
				if diagonal:
					return Vl.H.dot(Vr).diagonal()
				else:
					return Vl.H.dot(Vr)
			else:
				raise ValueError('Expecting Vl to have ndim < 3')

		else:
			Vl = _np.asanyarray(Vl)
			if Vl.ndim == 1:
				if Vl.shape[0] != self._shape[1]:
					raise ValueError("matrix dimension mismatch with shapes: {0} and {1}.".format(V1.shape,self._shape))
				if diagonal:
					return _np.einsum("ij,ij->j",Vl.conj(),Vr)
				else:
					return Vl.conj().dot(Vr)
			elif Vl.ndim == 2:
				if Vl.shape[0] != self._shape[1]:
					raise ValueError("matrix dimension mismatch with shapes: {0} and {1}.".format(V1.shape,self._shape))

				return Vl.T.conj().dot(Vr)
			else:
				raise ValueError('Expecting Vl to have ndim < 3')
		

	def project_to(self,proj):
		if isinstance(proj,hamiltonian):
			new = self._rmul_hamiltonian(proj.getH())
			return new._imul_hamiltonian(proj)

		elif isinstance(proj,exp_op):
			return proj.sandwich(self)

		elif _sp.issparse(proj):
			if self._shape[1] != proj.shape[0]:
				raise ValueError("matrix dimension mismatch with shapes: {0} and {1}.".format(proj.shape,self._shape))
					
			new = self._rmul_sparse(proj.getH())
			new._shape = (proj.shape[1],proj.shape[1])
			return new._imul_sparse(proj)

		elif _np.isscalar(proj):
			raise NotImplementedError

		elif proj.__class__ == _np.ndarray:
			if self._shape[1] != proj.shape[0]:
				raise ValueError("matrix dimension mismatch with shapes: {0} and {1}.".format(proj.shape,self._shape))

			new = self._rmul_dense(proj.T.conj())
			new._shape = (proj.shape[1],proj.shape[1])
			return new._imul_dense(proj)


		elif proj.__class__ == _np.matrix:
			if self._shape[1] != proj.shape[0]:
				raise ValueError("matrix dimension mismatch with shapes: {0} and {1}.".format(proj.shape,self._shape))

			new = self._rmul_dense(proj.H)
			new._shape = (proj.shape[1],proj.shape[1])
			return new._imul_dense(proj)


		else:
			proj = _np.asanyarray(proj)
			if self._shape[1] != proj.shape[0]:
				raise ValueError("matrix dimension mismatch with shapes: {0} and {1}.".format(proj.shape,self._shape))

			new = self._rmul_dense(proj.T.conj())
			new._shape = (proj.shape[1],proj.shape[1])
			return new._imul_dense(proj)

	def rotate_by(self, other, generator=False, a=1.0, time=0.0,start=None, stop=None, num=None, endpoint=None, iterate=False):
		if generator:
			return exp_op(other,a=a,time=time,start=start,stop=stop,num=num,endpoint=endpoint,iterate=iterate).sandwich(self)
		else:
			return self.project_to(other)


	def eigsh(self,time=0,**eigsh_args):
		"""
		args:
			time=0, the time to evalute drive at.
			other arguments see documentation: http://docs.scipy.org/doc/scipy-0.14.0/reference/generated/scipy.sparse.linalg.eigsh.html
			
		description:
			function which diagonalizes hamiltonian using sparse methods
			solves for eigen values and eigen vectors, but can only solve for a few of them accurately.
			uses the scipy.sparse.linalg.eigsh function which is a wrapper for ARPACK
		"""
		if self.Ns == 0:
			return _np.array([]),_np.array([[]])

		char = _np.dtype(self._dtype).char
		if char in ("g","G"):
			raise TypeError("eigsh not supported by long double types")


		return _sla.eigsh(self.aslinearoperator(time),**eigsh_args)





	
	def eigh(self,time=0,**eigh_args):
		"""
		args:
			time=0, time to evaluate drive at.

		description:
			function which diagonalizes hamiltonian using dense methods solves for eigen values. 
			uses wrapped lapack functions which are contained in module py_lapack
		"""
		eigh_args["overwrite_a"] = True
		
		if not _np.isscalar(time):
			raise TypeError('expecting scalar argument for time')


		if self.Ns <= 0:
			return _np.asarray([]),_np.asarray([[]])

		# fill dense array with hamiltonian
		H_dense = self.todense(time=time)		
		# calculate eigh
		E,H_dense = _la.eigh(H_dense,**eigh_args)
		return E,H_dense


	def eigvalsh(self,time=0,**eigvalsh_args):
		"""
		args:
			time=0, time to evaluate drive at.

		description:
			function which diagonalizes hamiltonian using dense methods solves for eigen values 
			and eigen vectors. uses wrapped lapack functions which are contained in module py_lapack
		"""

		
		if not _np.isscalar(time):
			raise TypeError('expecting scalar argument for time')

		if self.Ns <= 0:
			return _np.asarray([])

		H_dense = self.todense(time=time)
		E = _np.linalg.eigvalsh(H_dense,**eigvalsh_args)
#		eigvalsh_args["overwrite_a"] = True
#		E = _la.eigvalsh(H_dense,**eigvalsh_args)
		return E





	def evolve(self,v0,t0,times,solver_name="dop853",H_real=False,verbose=False,iterate=False,imag_time=False,**solver_args):
		from scipy.integrate import complex_ode
		from scipy.integrate import ode

		if _np.iscomplexobj(times):
			raise ValueError("times must be real number(s).")

		if solver_name in ["dop853","dopri5"]:
			if solver_args.get("nsteps") is None:
				solver_args["nsteps"] = _np.iinfo(_np.int32).max
			if solver_args.get("rtol") is None:
				solver_args["rtol"] = 1E-9
			if solver_args.get("atol") is None:
				solver_args["atol"] = 1E-9


		n = _np.linalg.norm(v0) # needed for imaginary time to preserve the proper norm of the state. 

		
		if v0.ndim <= 2:
			v0 = v0.reshape((-1,))
		else:
			raise ValueError("v0 must have ndim <= 2")

		if v0.shape[0] != self.Ns:
			raise ValueError("v0 must have {0} elements".format(self.Ns))

		complex_type = _np.dtype(_np.complex64(1j)*v0[0])
		if imag_time:
			v0 = v0.astype(self.dtype)
			if _np.iscomplexobj(v0):
				solver = complex_ode(self.__ISO)
			else:
				solver = ode(self.__ISO)
		else:

			if H_real:
				v1 = v0
				v0 = _np.zeros(2*self._Ns,dtype=v1.real.dtype)
				v0[self._Ns:] = v1.real
				v0[:self._Ns] = v1.imag
				solver = ode(self.__SO_real)
			else:
				v0 = v0.astype(complex_type)
				solver = complex_ode(self.__SO)

		

		solver.set_integrator(solver_name,**solver_args)
		solver.set_initial_value(v0, t0)

		if _np.isscalar(times):
			return self._evolve_scalar(solver,v0,t0,times,imag_time,H_real,n)
		else:
			if iterate:
				return self._evolve_iter(solver,v0,t0,times,verbose,imag_time,H_real,n)
			else:
				return self._evolve_list(solver,v0,t0,times,complex_type,verbose,imag_time,H_real,n)

			
		






	def _evolve_scalar(self,solver,v0,t0,time,imag_time,H_real,n):
		from numpy.linalg import norm

		if time == t0:
			if H_real:
				return v0[:self._Ns] + 1j*v0[self._Ns:]
			else:
				return _np.array(v0)

		solver.integrate(time)
		if solver.successful():
			if imag_time: solver._y /= (norm(solver._y)/n)
			if H_real:
				return solver.y[self._Ns:] + 1j*solver.y[:self._Ns]
			else:
				return _np.array(solver.y)
		else:
			raise RuntimeError("failed to evolve to time {0}, nsteps might be too small".format(time))	



	def _evolve_list(self,solver,v0,t0,times,complex_type,verbose,imag_time,H_real,n):
		from numpy.linalg import norm

		v = _np.empty((len(times),self.Ns),dtype=complex_type)
		
		for i,t in enumerate(times):
			if t == t0:
				if verbose: print("evolved to time {0}, norm of state {1}".format(t,_np.linalg.norm(solver.y)))
				if H_real:
					v[i,:] = v0[:self._Ns] + 1j*v0[self._Ns:]
				else:
					v[i,:] = _np.array(v0)
				continue

			solver.integrate(t)
			if solver.successful():
				if verbose: print("evolved to time {0}, norm of state {1}".format(t,_np.linalg.norm(solver.y)))
				if imag_time: solver._y /= (norm(solver._y)/n)
				if H_real:
					v[i,:] = solver.y[self._Ns:] + 1j*solver.y[:self._Ns]
				else:
					v[i,:] = solver.y
			else:
				raise RuntimeError("failed to evolve to time {0}, nsteps might be too small".format(t))
				
		return v



	def _evolve_iter(self,solver,v0,t0,times,verbose,imag_time,H_real,n):
		from numpy.linalg import norm

		for i,t in enumerate(times):
			if t == t0:
				if verbose: print("evolved to time {0}, norm of state {1}".format(t,_np.linalg.norm(solver.y)))
				if H_real:
					yield v0[:self._Ns] + 1j*v0[self._Ns:]
				else:
					yield _np.array(v0)
				continue
				continue
				

			solver.integrate(t)
			if solver.successful():
				if verbose: print("evolved to time {0}, norm of state {1}".format(t,_np.linalg.norm(solver.y)))
				if imag_time: solver._y /= (norm(solver._y)/n)
				if H_real:
					yield solver.y[self._Ns:] + 1j*solver.y[:self._Ns]
				else:
					yield solver.y
			else:
				raise RuntimeError("failed to evolve to time {0}, nsteps might be too small".format(t))
		

	def tocsr(self,time=0):
		"""
		args:
			time=0, the time to evalute drive at.

		description:
			this function simply returns a copy of the Hamiltonian as a csr_matrix evaluated at the desired time.
		"""
		if self.Ns <= 0:
			return _sp.csr_matrix(_np.asarray([[]]))
		if not _np.isscalar(time):
			raise TypeError('expecting scalar argument for time')


		H = _sp.csr_matrix(self._static)

		for Hd,f,f_args in self._dynamic:
			Hd = _sp.csr_matrix(Hd)
			try:
				H += Hd * f(time,*f_args)
			except:
				H = H + Hd * f(time,*f_args)


		return H

	def tocsc(self,time=0):
		"""
		args:
			time=0, the time to evalute drive at.

		description:
			this function simply returns a copy of the Hamiltonian as a csr_matrix evaluated at the desired time.
		"""
		if self.Ns <= 0:
			return _sp.csc_matrix(_np.asarray([[]]))
		if not _np.isscalar(time):
			raise TypeError('expecting scalar argument for time')

		H = _sp.csc_matrix(self._static)
		for Hd,f,f_args in self._dynamic:
			Hd = _sp.csc_matrix(Hd)
			try:
				H += Hd * f(time,*f_args)
			except:
				H = H + Hd * f(time,*f_args)


		return H


	
	def todense(self,time=0,order=None, out=None):
		"""
		args:
			time=0, the time to evalute drive at.

		description:
			this function simply returns a copy of the Hamiltonian as a dense matrix evaluated at the desired time.
			This function can overflow memory if not careful.
		"""

		if out is None:
			out = _np.zeros(self._shape,dtype=self.dtype)
			out = _np.asmatrix(out)

		if _sp.issparse(self._static):
			self._static.todense(order=order,out=out)
		else:
			out[:] = self._static[:]

		for Hd,f,f_args in self._dynamic:
			out += Hd * f(time,*f_args)
		
		return out


	def toarray(self,time=0,order=None, out=None):
		"""
		args:
			time=0, the time to evalute drive at.

		description:
			this function simply returns a copy of the Hamiltonian as a dense matrix evaluated at the desired time.
			This function can overflow memory if not careful.
		"""

		if out is None:
			out = _np.zeros(self._shape,dtype=self.dtype)

		if _sp.issparse(self._static):
			self._static.toarray(order=order,out=out)
		else:
			out[:] = self._static[:]

		for Hd,f,f_args in self._dynamic:
			out += Hd * f(time,*f_args)
		
		return out



	def as_dense_format(self,copy=False):
		if copy:
			return self.copy().asdense()
		else:
			if _sp.issparse(self._static):
				self._static = self._static.todense()
			else:
				self._static = _np.asmatrix(self._static)

			self._dynamic = list(self._dynamic)
			n = len(self._dynamic)
			for i in range(n):
				self._dynamic[i] = list(self._dynamic[i])
				if _sp.issparse(self._dynamic[i][0]):
					self._dynamic[i][0] = self._dynamic[i][0].todense()
				else:
					self._dynamic[i][0] = _np.asmatrix(self._dynamic[i][0])

				self._dynamic[i][0] = self._dynamic[i][0].todense()
				self._dynamic[i] = tuple(self._dynamic[i])

			self._dynamic = tuple(self._dynamic)
			return self


	def as_sparse_format(self,fmt,copy=False):
		if type(fmt) is not str:
			raise ValueError("Expecting string for 'fmt'")

		if fmt not in ["csr","csc","dia","bsr"]:
			raise ValueError("'{0}' is not a valid sparse format or does not support arithmetic.".format(fmt))

		if copy:
			return self.copy().asformat_csr(fmt)
		else:
			sparse_constuctor = getattr(_sp,fmt+"_matrix")

			self._static = sparse_constuctor(self._static)
			self._dynamic = list(self._dynamic)
			n = len(self._dynamic)
			for i in range(n):
				self._dynamic[i] = list(self._dynamic[i])
				self._dynamic[i][0] = sparse_constuctor(self._dynamic[i][0])
				self._dynamic[i] = tuple(self._dynamic[i])

			self._dynamic = tuple(self._dynamic)
			return self


	def conj(self):
		self._static = self._static.conj()
		self._dynamic = list(self._dynamic)
		n = len(self._dynamic)
		for i in range(n):
			self._dynamic[i] = list(self._dynamic[i])
			self._dynamic[i][0] = self._dynamic[i][0].conj()
			self._dynamic[i] = tuple(self._dynamic[i])

		self._dynamic = tuple(self._dynamic)
		return self


	def trace(self,time=0):
		if self.Ns <= 0:
			return 0
		if not _np.isscalar(time):
			raise TypeError('expecting scalar argument for time')

		trace = self._static.diagonal().sum()
		for Hd,f,f_args in self._dynamic:
			trace += Hd.diagonal().sum() * f(time,*f_args)

		return trace
 		

	def getH(self,copy=False):
		return self.conj().transpose(copy=copy)


	def transpose(self,copy=False):
		if copy:
			return self.copy().transpose()
		else:
			self._static = self._static.T
			self._dynamic = list(self._dynamic)
			n = len(self._dynamic)
			for i in range(n):
				self._dynamic[i] = list(self._dynamic[i])
				self._dynamic[i][0] = self._dynamic[i][0].T
				self._dynamic[i] = tuple(self._dynamic[i])

			self._dynamic = tuple(self._dynamic)
			return self



	def astype(self,dtype,copy=False):
		if copy:
			return self.copy().astype(dtype)
		else:

			if dtype not in supported_dtypes:
				raise TypeError('hamiltonian does not support type: '+str(dtype))

			self._dtype = dtype
			self._static = self._static.astype(dtype)
			self._dynamic = list(self._dynamic)
			n = len(self._dynamic)
			for i in range(n):
				self._dynamic[i] = list(self._dynamic[i])
				self._dynamic[i][0] = self._dynamic[i][0].astype(dtype)
				self._dynamic[i] = tuple(self._dynamic[i])

			self._dynamic = tuple(self._dynamic)
			return self
		

	def aslinearoperator(self,time=0):
		if not _np.isscalar(time):
			raise ValueError("time must be scalar when creating LinearOperator")

		matvec = functools.partial(hamiltonian_dot,self,time)
		rmatvec = functools.partial(hamiltonian_dot,self.H,time)
		return _sla.LinearOperator(self.get_shape,matvec,rmatvec=rmatvec,matmat=matvec)				


	def matvec(self,V):
		return self.dot(V)

	def rmatvec(self,V):
		return self.H.dot(V)

	def matmat(self,V):
		return self.dot(V)


	def copy(self):
		return _deepcopy(self)


	###################
	# special methods #
	###################


	def __getitem__(self,key):
		if len(key) != 3:
			raise IndexError("invalid number of indices, hamiltonian must be indexed with three indices [time,row,col].")
		try:
			times = iter(key[0])
			iterate=True
		except TypeError:
			time = key[0]
			iterate=False

		key = tuple(key[1:])
		if iterate:
			ME = []
			if self.is_dense:
				for t in times:
					ME.append(self.todense(time=t)[key])
			else:
				for t in times:
					ME.append(self.tocsr(time=t)[key])
				
			ME = tuple(ME)
		else:
			ME = self.tocsr(time=time)[key]

		return ME
			
		


	def __str__(self):
		string = "static mat: \n{0}\n\n\ndynamic:\n".format(self._static.__str__())
		for i,(Hd,f,f_args) in enumerate(self._dynamic):
			h_str = Hd.__str__()
			f_args_str = f_args.__str__()
			f_str = f.__name__
			
			string += ("{0}) func: {2}, func_args: {3}, mat: \n{1} \n".format(i,h_str, f_str,f_args_str))

		return string
		

	def __repr__(self):
		matrix_format={"csr":"Compressed Sparse Row",
						"csc":"Compressed Sparse Column",
						"dia":"DIAgonal",
						"bsr":"Block Sparse Row"
						}
		if self.is_dense:
			return "<{0}x{1} QuSpin dense hamiltonian of type '{2}'>".format(*(self._shape[0],self._shape[1],self._dtype))
		else:
			fmt = matrix_format[self._static.getformat()]
			return "<{0}x{1} QuSpin sprase hamiltonian of type '{2}' stored in {3} format>".format(*(self._shape[0],self._shape[1],self._dtype,fmt))


	def __neg__(self): # -self
		self._static = -self._static
		self._dynamic = list(self._dynamic)
		n = len(self._dynamic)
		for i in range(n):
			self._dynamic[i][-1] = -self._dynamic[i][-1]

		self._dynamic = tuple(self._dynamic)
		
		return self


	def __call__(self,time):
		if self.is_dense:
			return self.toarray(time)
		else:
			return self.tocsr(time)


	##################################
	# symbolic arithmetic operations #
	# currently only have +,-,* like #
	# operators implimented.		 #
	##################################



	def __mul__(self,other): # self * other
		if isinstance(other,hamiltonian):			
			return self._mul_hamiltonian(other)

		elif _sp.issparse(other):
			self._mat_checks(other,casting="unsafe")
			return self._mul_sparse(other)

		elif _np.isscalar(other):
			return self._mul_scalar(other)

		elif other.__class__ == _np.ndarray:
			self._mat_checks(other,casting="unsafe")
			return self._mul_dense(other)

		elif other.__class__ == _np.matrix:
			self._mat_checks(other,casting="unsafe")
			return self._mul_dense(other)

		else:
			other = _np.asanyarray(other)
			self._mat_checks(other,casting="unsafe")
			return self._mul_dense(other)






	def __rmul__(self,other): # other * self
		if isinstance(other,hamiltonian):
#			self._hamiltonian_checks(other,casting="unsafe")
			return self._rmul_hamiltonian(other)

		elif _sp.issparse(other):
			self._mat_checks(other,casting="unsafe")
			return self._rmul_sparse(other)

		elif _np.isscalar(other):

			return self._mul_scalar(other)

		elif other.__class__ == _np.ndarray:
			self._mat_checks(other,casting="unsafe")
			return self._rmul_dense(other)

		elif other.__class__ == _np.matrix:
			self._mat_checks(other,casting="unsafe")
			return self._rmul_dense(other)

		else:
			other = _np.asanyarray(other)
			self._mat_checks(other,casting="unsafe")
			return self._rmul_dense(other)







	def __imul__(self,other): # self *= other
		if isinstance(other,hamiltonian):
			self._hamiltonian_checks(other)
			return self._imul_hamiltonian(other)

		
		elif _sp.issparse(other):
			self._mat_checks(other)	
			return self._imul_sparse(other)

		elif _np.isscalar(other):
			return self._imul_scalar(other)

		elif other.__class__ == _np.ndarray:
			self._mat_checks(other)	
			return self._imul_dense(other)

		elif other.__class__ == _np.matrix:
			self._mat_checks(other)	
			return self._imul_dense(other)

		else:
			other = _np.asanyarray(other)
			self._mat_checks(other)	
			return self._imul_dense(other)


	def __truediv__(self,other):
		return self.__div__(other)

	def __div__(self,other): # self / other
		if isinstance(other,hamiltonian):			
			return NotImplemented

		elif _sp.issparse(other):
			return NotImplemented

		elif _np.isscalar(other):
			return self._mul_scalar(1.0/other)

		elif other.__class__ == _np.ndarray:
			return NotImplemented

		elif other.__class__ == _np.matrix:
			return NotImplemented

		else:
			return NotImplemented





	def __rdiv__(self,other): # other / self
		return NotImplemented


	def __idiv__(self,other): # self *= other
		if isinstance(other,hamiltonian):
			return NotImplemented
		
		elif _sp.issparse(other):
			return NotImplemented

		elif _np.isscalar(other):
			return self._imul_scalar(1.0/other)

		elif other.__class__ == _np.ndarray:
			return NotImplemented

		elif other.__class__ == _np.matrix:
			return NotImplemented

		else:
			return NotImplemented




	def __add__(self,other): # self + other
		if isinstance(other,hamiltonian):
			self._hamiltonian_checks(other,casting="unsafe")
			return self._add_hamiltonian(other)

		elif _sp.issparse(other):
			self._mat_checks(other,casting="unsafe")
			return self._add_sparse(other)
			
		elif _np.isscalar(other):
			if other==0.0:
				return self.copy()
			else:
				raise NotImplementedError('hamiltonian does not support addition by nonzero scalar')

		elif other.__class__ == _np.ndarray:
			self._mat_checks(other,casting="unsafe")
			return self._add_dense(other)

		elif other.__class__ == _np.matrix:
			self._mat_checks(other,casting="unsafe")
			return self._add_dense(other)

		else:
			other = _np.asanyarray(other)
			self._mat_checks(other,casting="unsafe")
			return self._add_dense(other)





	def __radd__(self,other): # other + self
		return self.__add__(other)






	def __iadd__(self,other): # self += other
		if isinstance(other,hamiltonian):
			self._hamiltonian_checks(other)
			return self._iadd_hamiltonian(other)

		elif _sp.issparse(other):
			self._mat_checks(other)	
			return self._iadd_sparse(other)

		elif _np.isscalar(other):
			if other==0.0:
				return self.copy()
			else:
				raise NotImplementedError('hamiltonian does not support addition by nonzero scalar')

		elif other.__class__ == _np.ndarray:
			self._mat_checks(other)	
			return self._iadd_dense(other)

		else:
			other = _np.asanyarray(other)
			self._mat_checks(other)				
			return self._iadd_dense(other)






	def __sub__(self,other): # self - other
		if isinstance(other,hamiltonian):
			self._hamiltonian_checks(other,casting="unsafe")
			return self._sub_hamiltonian(other)

		elif _sp.issparse(other):
			self._mat_checks(other,casting="unsafe")
			return self._sub_sparse(other)

		elif _np.isscalar(other):
			if other==0.0:
				return self.copy()
			else:
				raise NotImplementedError('hamiltonian does not support subtraction by nonzero scalar')

		elif other.__class__ == _np.ndarray:
			self._mat_checks(other,casting="unsafe")
			return self._sub_dense(other)

		else:
			other = _np.asanyarray(other)
			self._mat_checks(other,casting="unsafe")
			return self._sub_dense(other)



	def __rsub__(self,other): # other - self
		# NOTE: because we use signed types this is possble
		return self.__sub__(other).__neg__()




	def __isub__(self,other): # self -= other
		if isinstance(other,hamiltonian):
			self._hamiltonian_checks(other)
			return self._isub_hamiltonian(other)

		elif _sp.issparse(other):
			self._mat_checks(other)			
			return self._isub_sparse(other)

		elif _np.isscalar(other):
			if other==0.0:
				return self.copy()
			else:
				raise NotImplementedError('hamiltonian does not support subtraction by nonzero scalar')

		elif other.__class__ == _np.ndarray:
			self._mat_checks(other)	
			return self._isub_dense(other)

		else:
			other = _np.asanyarray(other)
			self._mat_checks(other)	
			return self._sub_dense(other)

	##########################################################################################	
	##########################################################################################
	# below all of the arithmetic functions are implimented for various combination of types #
	##########################################################################################
	##########################################################################################


	# checks
	def _mat_checks(self,other,casting="same_kind"):
			if other.shape != self._shape: # only accepts square matricies 
				raise ValueError('shapes do not match')
			if not _np.can_cast(other.dtype,self._dtype,casting=casting):
				raise ValueError('cannot cast types')


	def _hamiltonian_checks(self,other,casting="same_kind"):
			if other._shape != self._shape: # only accepts square matricies 
				raise ValueError('shapes do not match')
			if not _np.can_cast(other.dtype,self._dtype,casting=casting):
				raise ValueError('cannot cast types')
		




	def _add_hamiltonian(self,other): 
		dtype = _np.result_type(self._dtype, other.dtype)
		new=self.astype(dtype,copy=True)

		new._is_dense = new._is_dense or other._is_dense

		try:
			new._static += other._static 
		except NotImplementedError:
			new._static = new._static + other._static 

		try:
			new._static = new._static.tocsr(copy=False)
			new._static.sum_duplicates()
			new._static.eliminate_zeros()
		except: pass


		new._dynamic += other._dynamic
		new.sum_duplicates()

		return new




	def _iadd_hamiltonian(self,other):
		self._is_dense = self._is_dense or other._is_dense

		try:
			self._static += other._static 
		except NotImplementedError:
			self._static = self._static + other._static 

		try:
			self._static = new._static.tocsr(copy=False)
			self._static.sum_duplicates()
			self._static.eliminate_zeros()
		except: pass

		self._dynamic += other._dynamic
		self.sum_duplicates()


		return self




	def _sub_hamiltonian(self,other): 
		dtype = _np.result_type(self._dtype, other.dtype)
		new=self.astype(dtype,copy=True)

		new._is_dense = new._is_dense or other._is_dense

		try:
			new._static -= other._static 
		except NotImplementedError:
			new._static = new._static - other._static 

		try:
			new._static = new._static.tocsr(copy=False)
			new._static.sum_duplicates()
			new._static.eliminate_zeros()
		except: pass

		
		a=tuple([(-Hd,f,f_args) for Hd,f,f_args in other._dynamic])
		new._dynamic += a
		new.sum_duplicates()

		return new





	def _isub_hamiltonian(self,other): 
		self._is_dense = self._is_dense or other._is_dense

		try:
			self._static -= other._static 
		except NotImplementedError:
			self._static = self._static - other._static 

		try:
			self._static.sum_duplicates()
			self._static.eliminate_zeros()
		except: pass

		a=tuple([(-Hd,f,f_args) for Hd,f,f_args in other._dynamic])
		self._dynamic += a
		self.sum_duplicates()
	
		return self


	def _mul_hamiltonian(self,other): # self * other
		if self.dynamic and other.dynamic:
			raise TypeError("unsupported operand type(s) for *: 'hamiltonian' and 'hamiltonian' which both have dynamic parts.")
		elif self.dynamic:
			return self.__mul__(other.static)
		elif other.dynamic:
			return other.__rmul__(self.static)
		else:
			return self.__mul__(other.static)


	def _rmul_hamiltonian(self,other): # other * self
		if self.dynamic and other.dynamic:
			raise TypeError("unsupported operand type(s) for *: 'hamiltonian' and 'hamiltonian' which both have dynamic parts.")
		elif self.dynamic:
			return self.__rmul__(other.static)
		elif other.dynamic:
			return other.__mul__(self.static)
		else:
			return self.__rmul__(other.static)

	def _imul_hamiltonian(self,other): # self *= other
		if self.dynamic and other.dynamic:
			raise TypeError("unsupported operand type(s) for *: 'hamiltonian' and 'hamiltonian' which both have dynamic parts.")
		elif self.dynamic:
			return self.__imul__(other.static)
		elif other.dynamic:
			return (other.T.__imul__(self.static.T)).T
		else:
			return self.__imul__(other.static)





	#####################
	# sparse operations #
	#####################


	def _add_sparse(self,other):

		dtype = _np.result_type(self._dtype, other.dtype)
		new=self.astype(dtype,copy=True)

		try:
			new._static += other
		except NotImplementedError:
			new._static = new._static + other

		try:
			new._static.tocsr()
			new._static.sum_duplicates()
			new._static.eliminate_zeros()
		except: pass

		new.sum_duplicates()

		return new	


	def _iadd_sparse(self,other):

		try:
			self._static += other
		except NotImplementedError:
			self._static = self._static + other

		try:
			self._static.tocsr()
			self._static.sum_duplicates()
			self._static.eliminate_zeros()
		except: pass

		self.sum_duplicates()

		return self	
	



	def _sub_sparse(self,other):

		dtype = _np.result_type(self._dtype, other.dtype)
		new=self.astype(dtype,copy=True)

		try:
			new._static -= other
		except NotImplementedError:
			new._static = new._static - other

		try:
			new._static.tocsr()
			new._static.sum_duplicates()
			new._static.eliminate_zeros()
		except: pass

		new.sum_duplicates()

		return new	


	def _isub_sparse(self,other):

		try:
			self._static -= other
		except NotImplementedError:
			self._static = self._static - other

		try:
			self._static.tocsr()
			self._static.sum_duplicates()
			self._static.eliminate_zeros()
		except: pass

		self.sum_duplicates()

		return self




	def _mul_sparse(self,other):

		dtype = _np.result_type(self._dtype, other.dtype)
		new=self.astype(dtype,copy=True)

		new._static = new._static * other

		try:
			new._static.sum_duplicates()
			new._static.eliminate_zeros()
		except: pass

		new._dynamic = list(new._dynamic)
		n = len(new._dynamic)
		
		for i in range(n):
			new._dynamic[i] = list(new._dynamic[i])
			new._dynamic[i][0] = new._dynamic[i][0] * other

			try:
				new._dynamic[i][0].tocsr()
				new._dynamic[i][0].sum_duplicates()
				new._dynamic[i][0].eliminate_zeros()
			except: pass

			new._dynamic[i] = tuple(new._dynamic[i])


		new._dynamic = tuple(new._dynamic)

		new.sum_duplicates()

		return new





	def _rmul_sparse(self,other):
		# Auxellery function to calculate the right-side multipication with another sparse matrix.

		# find resultant type from product
		dtype = _np.result_type(self._dtype, other.dtype)
		# create a copy of the hamiltonian object with the previous dtype
		new=self.astype(dtype,copy=True)

		# proform multiplication on all matricies of the new hamiltonian object.

		new._static = other * new._static
		try:
			new._static.tocsr()
			new._static.sum_duplicates()
			new._static.eliminate_zeros()
		except: pass
			

		new._dynamic = list(new._dynamic)
		n = len(new._dynamic)
		for i in range(n):
			# convert tuple to list to do modifications inplace then convert back to tuple
			new._dynamic[i] = list(new._dynamic[i])
			new._dynamic[i][0] = other.dot(new._dynamic[i][0])
			try:
				new._dynamic[i][0].tocsr()
				new._dynamic[i][0].sum_duplicates()
				new._dynamic[i][0].eliminate_zeros()
			except: pass
			new._dynamic[i] = tuple(new._dynamic[i])

		new._dynamic = tuple(new._dynamic)

		# simplify any extra terms which might have been canceled
		new.sum_duplicates()

		return new




	def _imul_sparse(self,other):


		self._static =self._static * other
		try:	
			self._static.tocsr()
			self._static.sum_duplicates()
			self._static.eliminate_zeros()
		except: pass


		self._dynamic = list(self._dynamic)
		n = len(self._dynamic)
		for i in range(n):
			self._dynamic[i] = list(self._dynamic[i])

			self._dynamic[i][0] = self._dynamic[0][i] * other
			try:
				self._dynamic[i][0].tocsr()
				self._dynamic[i][0].sum_duplicates()
				self._dynamic[i][0].eliminate_zeros()
			except: pass

			self._dynamic[i] = tuple(self._dynamic[i])

		self._dynamic = tuple(self._dynamic)

		self.sum_duplicates()

		return self




	#####################
	# scalar operations #
	#####################



	def _mul_scalar(self,other):
		dtype = _np.result_type(self._dtype, other)
		new=self.astype(dtype,copy=True)


		new=self.copy()
		try:
			new._static *= other
		except NotImplementedError:
			new._static = new._static * other

		new._dynamic = list(new._dynamic)
		n = len(new._dynamic)
		
		try:
			for i in range(n):
				new._dynamic[i] = list(new._dynamic[i])
				new._dynamic[i][0] *= other
				new._dynamic[i] = tuple(new._dynamic[i])
		except NotImplementedError:
			for i in range(n):
				new._dynamic[i] = list(new._dynamic[i])
				new._dynamic[i][0] = new._dynamic[i][0] * other
				new._dynamic[i] = tuple(new._dynamic[i])

		new._dynamic = tuple(new._dynamic)

		new.sum_duplicates()

		return new







	def _imul_scalar(self,other):
		if not _np.can_cast(other,self._dtype,casting="same_kind"):
			raise TypeError("cannot cast types")

		try:
			self._static *= other
		except NotImplementedError:
			self._static = self._static * other

		self._dynamic = list(self._dynamic)
		n = len(self._dynamic)

		try:
			for i in range(n):
				self._dynamic[i] = list(self._dynamic[i])
				self._dynamic[i][0] *= other
				self._dynamic[i] = tuple(self._dynamic[i])

		except NotImplementedError:
			for i in range(n):
				self._dynamic[i] = list(self._dynamic[i])
				self._dynamic[i][0] = other * self._dynamic[0]
				self._dynamic[i] = tuple(self._dynamic[i])

		self._dynamic = tuple(self._dynamic)

		self.sum_duplicates()

		return self



	####################
	# dense operations #
	####################


	def _add_dense(self,other):

		dtype = _np.result_type(self._dtype, other.dtype)

		if dtype not in supported_dtypes:
			return NotImplemented

		new=self.astype(dtype,copy=True)

		if not self._is_dense:
			self._is_dense = True
			warnings.warn("Mixing dense objects will cast internal matrices to dense.",HamiltonianEfficiencyWarning,stacklevel=3)

		try:
			new._static += other
		except:
			new._static = new._static + other

		new.sum_duplicates()
		
		return new



	def _iadd_dense(self,other):

		if not self._is_dense:
			self._is_dense = True
			warnings.warn("Mixing dense objects will cast internal matrices to dense.",HamiltonianEfficiencyWarning,stacklevel=3)


		try: 
			self._static += other
		except:
			self._static = new._static + other

		self.sum_duplicates()
		
		return self




	def _sub_dense(self,other):

		dtype = _np.result_type(self._dtype, other.dtype)

		if dtype not in supported_dtypes:
			return NotImplemented

		new=self.astype(dtype,copy=True)


		if not self._is_dense:
			self._is_dense = True
			warnings.warn("Mixing dense objects will cast internal matrices to dense.",HamiltonianEfficiencyWarning,stacklevel=3)

		try:
			new._static -= other
		except:
			new._static = new._static - other

		new.sum_duplicates()
		
		return new



	def _isub_dense(self,other):

		if not self._is_dense:
			self._is_dense = True
			warnings.warn("Mixing dense objects will cast internal matrices to dense.",HamiltonianEfficiencyWarning,stacklevel=3)


		try:
			self._static -= other
		except:
			self._static = self._static - other

		self.sum_duplicates()
		
		return self





	def _mul_dense(self,other):

		dtype = _np.result_type(self._dtype, other.dtype)

		if dtype not in supported_dtypes:
			return NotImplemented

		new=self.astype(dtype,copy=True)

		if not self._is_dense:
			self._is_dense = True
			warnings.warn("Mixing dense objects will cast internal matrices to dense.",HamiltonianEfficiencyWarning,stacklevel=3)


		new._static = new._static * other

		new._dynamic = list(new._dynamic)
		n = len(new._dynamic)
		for i in range(n):
			new._dynamic[i] = list(new._dynamic[i])
			new._dynamic[i][0] = new._dynamic[i][0] * other
			new._dynamic[i] = tuple(new._dynamic[i])

		new._dynamic = tuple(new._dynamic)

		new.sum_duplicates()

		return new





	def _rmul_dense(self,other):

		dtype = _np.result_type(self._dtype, other.dtype)

		if dtype not in supported_dtypes:
			return NotImplemented

		new=self.astype(dtype,copy=True)

		if not self._is_dense:
			self._is_dense = True
			warnings.warn("Mixing dense objects will cast internal matrices to dense.",HamiltonianEfficiencyWarning,stacklevel=3)


		if _sp.issparse(new._static):
			new._static = other * new._static
		else:
			new._static = other.dot(new._static)

		new._dynamic = list(new._dynamic)
		n = len(new._dynamic)
		for i in range(n):
			new._dynamic[i] = list(new._dynamic[i])
			new._dynamic[i][0] = other * new._dynamic[i][0]
			new._dynamic[i] = tuple(new._dynamic[i])

		new._dynamic = tuple(new._dynamic)

		new.sum_duplicates()

		return new





	def _imul_dense(self,other):


		if not self._is_dense:
			self._is_dense = True
			warnings.warn("Mixing dense objects will cast internal matrices to dense.",HamiltonianEfficiencyWarning,stacklevel=3)


		self._static = self._static.dot(other)

		self._dynamic = list(self._dynamic)
		n = len(self._dynamic)
		for i in range(n):
			self._dynamic[i] = list(self._dynamic[i])
			self._dynamic[i][0] = self._dynamic[i][0].dot(other)
			self._dynamic[i] = tuple(self._dynamic[i])


		self._dynamic = tuple(self._dynamic)

		self.sum_duplicates()

		return self


	
	def __numpy_ufunc__(self, func, method, pos, inputs, **kwargs):
		"""Method for compatibility with NumPy's ufuncs and dot
		functions.
		"""

		if (func == _np.dot) or (func == _np.multiply):
			if pos == 0:
				return self.__mul__(inputs[1])
			if pos == 1:
				return self.__rmul__(inputs[0])
			else:
				return NotImplemented













class HamiltonianOperator(object):
	def __init__(self,operator_list,system_arg,check_symm=True,check_herm=True,check_pcon=True,dtype=_np.complex128,**basis_args):
		"""
		This class uses the basis.Op function to calculate the matrix vector product on the fly greating reducing the amount of memory
		needed for a calculation at the cost of speed. This object is useful for doing large scale Lanczos calculations using eigsh. 

		--- arguments ---

		* static_list: (compulsory) list of operator strings to be used for the HamiltonianOperator. The format goes like:

			```python
			operator_list=[[opstr_1,[indx_11,...,indx_1m]],...]
			```
		
		* system_arg: int/basis_object (compulsory) number of sites to create basis object/basis object.

		* check_symm: bool (optional) flag whether or not to check the operator strings if they obey the given symmetries.

		* check_herm: bool (optional) flag whether or not to check if the operator strings create hermitian matrix. 

		* check_pcon: bool (optional) flag whether or not to check if the oeprator string whether or not they conserve magnetization/particles. 

		* dtype: dtype (optional) data type to case the matrices with. 

		* kw_args: extra options to pass to the basis class.

		--- hamiltonian attributes ---: '_. ' below stands for 'object. '

		* _.ndim: number of dimensions, always 2.
		
		* _.Ns: number of states in the hilbert space.

		* _.shape: returns tuple which has the shape of the hamiltonian (Ns,Ns)

		* _.dtype: returns the data type of the hamiltonian

		* _.operator_list: return the list of operators given to this  

		* _.T: return the transpose of this operator

		* _.H: return the hermitian conjugate of this operator

		* _.basis: return the basis used by this operator

		* _.LinearOperator: returns a linear operator of this object


		"""

		if type(operator_list) in [list,tuple]:
			for ele in operator_list:
				if not check_static(ele):
					raise ValueError("HamiltonianOperator only supports operator string representations.")
		else: 
			raise TypeError('expecting list/tuple of lists/tuples containing opstr and list of indx')

		self._operator_list = tuple(operator_list)

		if not (dtype in supported_dtypes):
			raise TypeError('hamiltonian does not support type: '+str(dtype))
		else:
			self._dtype=dtype

		if type(system_arg) is int:
			self._basis = _default_basis(system_arg,**basis_args)
		elif _isbasis(system_arg):
			self._basis = system_arg
		else:
			raise ValueError("expecting integer or basis object for 'system_arg'")


		if check_herm:
			self.basis.check_hermitian(operator_list, [])

		if check_symm:
			self.basis.check_symm(operator_list,[])

		if check_pcon:
			self.basis.check_pcon(operator_list,[])

		self._unique_me = self.basis.unique_me
		

		self._transposed = False
		self._conjugated = False
		self._scale = dtype(1.0)
		self._dtype = dtype
		self._ndim = 2
		self._shape = (self._basis.Ns,self._basis.Ns)
		self._LinearOperator = _sp.linalg.LinearOperator(self.shape,self.matvec,matmat=self.matvec,rmatvec=self.rmatvec,dtype=self._dtype)

	@property
	def ndim(self):
		return self._ndim

	@property
	def operator_list(self):
		return self._operator_list

	@property
	def shape(self):
		return self._shape

	@property
	def Ns(self):
		return self.shape[0]

	@property
	def dtype(self):
		return _np.dtype(self._dtype).name

	@property
	def basis(self):
		return self._basis

	@property
	def T(self):
		return self.transpose(copy = False)

	@property
	def H(self):
		return self.getH(copy = False)

	@property
	def LinearOperator(self):
		return self.get_LinearOperator()

	def copy(self):
		return _deepcopy(self)


	def transpose(self,copy = False):
		if copy:
			return self.copy().transpose()
		else:
			self._transposed = not self._transposed
			return self

	def conj(self):
		self._conjugated = not self._conjugated
		return self

	def getH(self,copy = False):
		if copy:
			return self.copy().get_H()
		else:
			return self.conj().transpose()

	def __repr__(self):
		return "<{0}x{1} QuSpin HamiltonianOperator of type '{2}'>".format(*(self._shape[0],self._shape[1],self._dtype))

	def get_LinearOperator(self):
		return self._LinearOperator

	def __neg__(self):
		return self.__mul__(-1)

	def __add__(self,other):
		if other.__class__ in [_np.ndarray,_np.matrix]:
			dense = True
		elif _sp.issparse(other):
			dense = False
		elif ishamiltonian(other):
			return self._add_hamiltonian(other)
		elif _np.isscalar(other):
			return self._mul_scalar(other)
		else:
			dense = True
			other = _np.asanyarray(other)

		if self.shape != other.shape:
			raise ValueError("dimension mismatch with shapes {0} and {1}".format(self.shape,other.shape))

		if dense:
			return self._add_dense(other)
		else:
			return self._add_sparse(other)

	def __iadd__(self,other):
		return NotImplemented

	def __radd__(self,other):
		return self.__add__(other)

	def __sub__(self,other):
		if other.__class__ in [_np.ndarray,_np.matrix]:
			dense = True
		elif _sp.issparse(other):
			dense = False
		elif ishamiltonian(other):
			return self._sub_hamiltonian(other)
		elif _np.isscalar(other):
			return self._mul_scalar(other)
		else:
			dense = False
			other = _np.asanyarray(other)

		if self.shape != other.shape:
			raise ValueError("dimension mismatch with shapes {0} and {1}".format(self.shape,other.shape))

		if dense:
			return self._sub_dense(other)
		else:
			return self._sub_sparse(other)

	def __isub__(self,other):
		return NotImplemented

	def __rsub__(self,other):
		return -(self.__sub__(other))

	def __imul__(self,other):
		if _np.isscalar(other):
			return self._mul_scalar(other)
		else:
			return NotImplemented

	def __mul__(self,other):
		if other.__class__ in [_np.ndarray,_np.matrix]:
			dense = True
		elif _sp.issparse(other):
			dense = False
		elif ishamiltonian(other):
			return self._mul_hamiltonian(other)
		elif _np.isscalar(other):
			return self._mul_scalar(other)
		else:
			dense = True
			other = _np.asanyarray(other)

		if self.shape[1] != other.shape[0]:
			raise ValueError("dimension mismatch with shapes {0} and {1}".format(self.shape,other.shape))

		if dense:
			if other.ndim == 1:
				return self.matvec(other)
			elif other.ndim == 2:
				return self.matmat(other)
			else:
				raise ValueError
		else:
			return self._mul_sparse(other)

	def __rmul__(self,other):
		if other.__class__ in [_np.ndarray,_np.matrix]:
			dense = True
		elif _sp.issparse(other):
			dense = False
		elif ishamiltonian(other):
			return self._rmul_hamiltonian(other)
		elif _np.isscalar(other):
			return self._mul_scalar(other)
		else:
			dense = True
			other = _np.asanyarray(other)

		if dense:
			if other.ndim == 1:
				return self.T.matvec(other)
			elif other.ndim == 2:
				if self.shape[0] != other.shape[1]:
					raise ValueError("dimension mismatch with shapes {0} and {1}".format(self.shape,other.shape))
				return (self.T.matmat(other.T)).T
			else:
				raise ValueError
		else:
			if self.shape[0] != other.shape[1]:
				raise ValueError("dimension mismatch with shapes {0} and {1}".format(self.shape,other.shape))
			return (self.T._mul_sparse(other.T)).T

	def dot(self,other):
		return self.__mul__(other)

	def rdot(self,other):
		return self.__rmul__(other)

	def rmatvec(self,other):
		return self.H.matvec(other)

	def matvec(self,other):
		result_dtype = _np.result_type(self._dtype,other.dtype)
		new_other = _np.zeros_like(other,dtype=result_dtype)
		for opstr, bonds in self.operator_list:
			for bond in bonds:
				J = bond[0]*self._scale
				indx = _np.asarray(bond[1:])
				if not self._transposed:
					ME, row, col = self.basis.Op(opstr, indx, J, self._dtype)
				else:
					ME, col, row = self.basis.Op(opstr, indx, J, self._dtype)

				if self._conjugated:
					ME = ME.conj()

				if self._unique_me:
					new_other[row] += (other[col] * ME)
				else:
					while len(row) > 0:
						row_unique,args = _np.unique(row,return_index=True)
						col_unique = col[args]

						new_other[row_unique] += (other[col_unique] * ME[args])
						row = _np.delete(row,args)
						col = _np.delete(col,args)
						ME = _np.delete(ME,args)


		return new_other

	def matmat(self,other):
		result_dtype = _np.result_type(self._dtype,other.dtype)
		new_other = _np.zeros_like(other,dtype=result_dtype)
		for opstr, bonds in self.operator_list:
			for bond in bonds:
				J = bond[0]*self._scale
				indx = _np.asarray(bond[1:])
				if not self._transposed:
					ME, row, col = self.basis.Op(opstr, indx, J, self._dtype)
				else:
					ME, col, row = self.basis.Op(opstr, indx, J, self._dtype)

				if self._conjugated:
					ME = ME.conj()


				# if there are only one matirx element per row then the indexing should work
				if self._unique_me:
					new_other[row] += (other[col] * ME)
				else:
				# if there are multiply matrix elements per row as there are for some
				# symmetries availible then do the indexing for unique elements then
				# delete them from the list and then repeat until all elements have been 
				# taken care of. This is less memory efficient but works well for when
				# there are a few number of matrix elements per row. 
					while len(row) > 0:
						row_unique,args = _np.unique(row,return_index=True)
						col_unique = col[args]

						new_other[row_unique] += (other[col_unique] * ME[args])
						row = _np.delete(row,args)
						col = _np.delete(col,args)
						ME = _np.delete(ME,args)
	
		if isinstance(other,_np.matrix):		
			return _np.asmatrix(new_other)
		else:
			return new_other

	def _mul_scalar(self,other):
		self._dtype = _np.result_type(self._dtype,other)
		self._scale *= other

	def _mul_hamiltonian(self,other):
		return NotImplemented

	def _rmul_hamiltonian(self,other):
		return NotImplemented

	def _add_hamiltonian(self,other):
		return NotImplemented

	def _sub_hamiltonian(self,other):
		return NotImplemented

	def _mul_sparse(self,other):
		result_dtype = _np.result_type(self._dtype,other.dtype)
		new_other = other.__class__(other.shape,dtype=result_dtype)
		for opstr, bonds in self.operator_list:
			for bond in bonds:
				J = bond[0]
				indx = _np.asarray(bond[1:])
				if not self._transposed:
					ME, row, col = self.basis.Op(opstr, indx, J, self._dtype)
				else:
					ME, col, row = self.basis.Op(opstr, indx, J, self._dtype)

				if self._conjugated:
					ME = ME.conj()

				new_other += _sp.csr_matrix((ME,(row,col)),shape=self.shape).dot(other)

		return new_other

	def _add_sparse(self,other):
		return NotImplemented

	def _sub_sparse(self,other):
		return NotImplemented

	def _add_dense(self,other):
		return NotImplemented

	def _sub_dense(self,other):
		return NotImplemented

	def eigsh(self,**eigsh_args):
		return _sla.eigsh(self.LinearOperator,**eigsh_args)

	def __numpy_ufunc__(self, func, method, pos, inputs, **kwargs):
		"""Method for compatibility with NumPy's ufuncs and dot
		functions.
		"""

		if (func == _np.dot) or (func == _np.multiply):
			if pos == 0:
				return self.__mul__(inputs[1])
			if pos == 1:
				return self.__rmul__(inputs[0])
			else:
				return NotImplemented


# function used to create LinearOperator with fixed set of parameters. 
def ops_dict_dot(op,pars,v):
	return op.dot(v,pars=pars,check=False)

class ops_dict(object):
	def __init__(self,input_dict,N=None,shape=None,copy=True,check_symm=True,check_herm=True,check_pcon=True,dtype=_np.complex128,**kwargs):
		"""

		"""
		self._is_dense = False
		self._ndim = 2
		self._basis = None



		if not (dtype in supported_dtypes):
			raise TypeError('hamiltonian does not support type: '+str(dtype))
		else:
			self._dtype=dtype
		

		opstr_dict = {}
		other_dict = {}
		self._ops_dict = {}
		if isinstance(input_dict,dict):
			for key,op in input_dict.items():
				if type(key) is not str:
					raise ValueError("keys to input_dict must be strings.")
					
				if type(op) not in [list,tuple]:
					raise ValueError("input_dict must contain values which are lists/tuples.")
				opstr_list = []
				other_list = []
				for ele in op:
					if check_static(ele):
						opstr_list.append(ele)
					else:
						other_list.append(ele)

				if opstr_list:
					opstr_dict[key] = opstr_list
				if other_list:
					other_dict[key] = other_list
		else: 
			raise TypeError('expecting list/tuple of lists/tuples containing opstr and list of indx')


		if opstr_dict:
			# check if user input basis
			basis=kwargs.get('basis')

			if basis is not None:
				kwargs.pop('basis')
				if len(kwargs) > 0:
					wrong_keys = set(kwargs.keys())
					temp = ", ".join(["{}" for key in wrong_keys])
					raise ValueError(("unexpected optional argument(s): "+temp).format(*wrong_keys))

			# if not
			if basis is None: 
				if N is None: # if L is missing 
					raise Exception('if opstrs in use, argument N needed for basis class')

				if type(N) is not int: # if L is not int
					raise TypeError('argument N must be integer')

				basis=_default_basis(N,**kwargs)

			elif not _isbasis(basis):
				raise TypeError('expecting instance of basis class for argument: basis')


			static_opstr_list = []
			for key,opstr_list in opstr_dict.items():
				static_opstr_list.extend(opstr_list)

			if check_herm:
				basis.check_hermitian(static_opstr_list, [])

			if check_symm:
				basis.check_symm(static_opstr_list,[])

			if check_pcon:
				basis.check_pcon(static_opstr_list,[])

			self._basis=basis
			self._shape=(basis.Ns,basis.Ns)

			for key,opstr_list in opstr_dict.items():
				self._ops_dict[key]=_make_static(basis,opstr_list,dtype)

		if other_dict:
			if not hasattr(self,"_shape"):
				found = False
				if shape is None: # if no shape argument found, search to see if the inputs have shapes.
					for key,O_list in other_dict.items():
						for O in O_list:
							try: # take the first shape found
								shape = O.shape
								found = True
								break
							except AttributeError: 
								continue
				else:
					found = True

<<<<<<< HEAD
		self._start = start
		self._stop = stop
		self._num = num
		self._endpoint = endpoint
		self._iterate = iterate
		if self._iterate:
			if self._start is None and  self._stop is None:
				raise ValueError("'iterate' can only be True with time discretization. must specify 'start' and 'stop' points.")
=======
				if not found:
					raise ValueError('missing argument shape')
				if shape[0] != shape[1]:
					raise ValueError('operator must be square matrix')
>>>>>>> a379459d

				self._shape=shape



			for key,O_list in other_dict.items():
				for i,O in enumerate(O_list):
					if _sp.issparse(O):
						self._mat_checks(O)
						if i == 0:
							self._ops_dict[key] = O
						else:
							try:
								self._ops_dict[key] += O
							except NotImplementedError:
								self._ops_dict[key] = self._ops_dict[key] + O

					elif O.__class__ is _np.ndarray:
						self._mat_checks(O)
						self._is_dense=True
						if i == 0:
							self._ops_dict[key] = O
						else:
							try:
								self._ops_dict[key] += O
							except NotImplementedError:
								self._ops_dict[key] = self._ops_dict[key] + O

					elif O.__class__ is _np.matrix:
						self._mat_checks(O)
						self._is_dense=True
						if i == 0:
							self._ops_dict[key] = O
						else:
							try:
								self._ops_dict[key] += O
							except NotImplementedError:
								self._ops_dict[key] = self._ops_dict[key] + O

					else:
						O = _np.asanyarray(O)
						self._mat_checks(O)
						if i == 0:
							self._ops_dict[key] = O
						else:
							try:
								self._ops_dict[key] += O
							except NotImplementedError:
								self._ops_dict[key] = self._ops_dict[key] + O

					

		else:
<<<<<<< HEAD
			if self._start is None and  self._stop is None:
				if self._num != None:
					raise ValueError("unexpected argument 'num'.")
=======
			if not hasattr(self,"_shape"):
				if shape is None:
					# check if user input basis
					basis=kwargs.get('basis')	
>>>>>>> a379459d

					# if not
					if basis is None: 
						if N is None: # if N is missing 
							raise Exception("argument N or shape needed to create empty hamiltonian")

						if type(N) is not int: # if L is not int
							raise TypeError('argument N must be integer')

						basis=_default_basis(N,**kwargs)

					elif not _isbasis(basis):
						raise TypeError('expecting instance of basis class for argument: basis')

					shape = (basis.Ns,basis.Ns)

				else:
					basis=kwargs.get('basis')	
					if not basis is None: 
						raise ValueError("empty hamiltonian only accepts basis or shape, not both")

			
				if len(shape) != 2:
					raise ValueError('expecting ndim = 2')
				if shape[0] != shape[1]:
					raise ValueError('hamiltonian must be square matrix')

				self._shape=shape

		self._Ns = self._shape[0]

	@property
	def basis(self):
		if self._basis is not None:
			return self._basis
		else:
			raise AttributeError("object has no attribute 'basis'")

	@property
	def ndim(self):
		return self._ndim
	
	@property
	def Ns(self):
		return self._Ns

	@property
	def get_shape(self):
		return self._shape

	@property
	def is_dense(self):
		return self._is_dense

	@property
	def dtype(self):
		return _np.dtype(self._dtype).name

	@property
	def T(self):
		return self.transpose()

	@property
	def H(self):
		return self.getH()

	def copy(self):
		return _deepcopy(self)

	def transpose(self,copy = False):
		for key,op in self._ops_dict.items():
			self._ops_dict[key] = op.transpose()
		return self

	def conj(self):
		for key,op in self._ops_dict.items():
			self._ops_dict[key] = op.conj()
		return self	

	def getH(self,copy=False):
		return self.conj().transpose(copy=copy)

	def astype(self,dtype):
		if dtype not in supported_dtypes:
			raise ValueError("operator can only be cast to floating point types")

		self._dtype = dtype
		for key in self._ops_dict.keys():
			self._ops_dict[key] = self._ops_dict[key].astype(dtype)

		return self	


	def tocsr(self,pars={}):
		pars = self._check_scalar_pars(pars)

		H = _sp.csr_matrix(self.get_shape,dtype=self._dtype)

		for key,J in pars.items():
			try:
				H += J*_sp.csr_matrix(self._ops_dict[key])
			except:
				H = H + J*_sp.csr_matrix(self._ops_dict[key])

		return H

	def tocsc(self,pars={}):
		pars = self._check_scalar_pars(pars)

		H = _sp.csc_matrix(self.get_shape,dtype=self._dtype)

		for key,J in pars.items():
			try:
				H += J*_sp.csc_matrix(self._ops_dict[key])
			except:
				H = H + J*_sp.csc_matrix(self._ops_dict[key])

		return H


	
	def todense(self,out=None,pars={}):
		"""
		args:
			time=0, the time to evalute drive at.

		description:
			this function simply returns a copy of the Hamiltonian as a dense matrix evaluated at the desired time.
			This function can overflow memory if not careful.
		"""
		pars = self._check_scalar_pars(pars)

		if out is None:
			out = _np.zeros(self._shape,dtype=self.dtype)
			out = _np.asmatrix(out)

		for key,J in pars.items():
			out += J * self._ops_dict[key]
		
		return out


	def toarray(self,pars={},out=None):
		"""
		args:
			time=0, the time to evalute drive at.

		description:
			this function simply returns a copy of the Hamiltonian as a dense matrix evaluated at the desired time.
			This function can overflow memory if not careful.
		"""

		pars = self._check_scalar_pars(pars)

		if out is None:
			out = _np.zeros(self._shape,dtype=self.dtype)

		for key,J in pars.items():
			out += J * self._ops_dict[key]
		
		return out


	def __call__(self,**pars):
		pars = self._check_scalar_pars(pars)
		if self.is_dense:
			return self.todense(pars)
		else:
			return self.tocsr(pars)

	def tohamiltonian(self,**pars):
		pars = self._check_hamiltonian_pars(pars)

		static=[]
		dynamic=[]

		for key,J in pars.items():
			if type(J) is tuple and len(J) == 2:
				dynamic.append([self._ops_dict[key],J[0],J[1]])
			elif _np.isscalar(J):
				if J == 1.0:
					static.append(self._ops_dict[key])
				else:
					static.append(J*self._ops_dict[key])

		return hamiltonian(static,dynamic,dtype=self._dtype)


	def aslinearoperator(self,pars={}):
		pars = self._check_scalar_pars(pars)
		matvec = functools.partial(ops_dict_dot,self,pars)
		rmatvec = functools.partial(ops_dict_dot,self.H,pars)
		return _sla.LinearOperator(self.get_shape,matvec,rmatvec=rmatvec,matmat=matvec)		

	def SO_LinearOperator(self,pars={}):
		pars = self._check_scalar_pars(pars)

		i_pars = {}
		i_pars_c = {}
		for key,J in pars.items():
			i_pars[key] = -1j*J
			i_pars_c[key] = 1j*J

		new = self.astype(_np.complex128)
		matvec = functools.partial(ops_dict_dot,new,i_pars)
		rmatvec = functools.partial(ops_dict_dot,new.H,i_pars_c)
		return _sla.LinearOperator(self.get_shape,matvec,rmatvec=rmatvec,matmat=matvec,dtype=_np.complex128)		


	def matvec(self,V):
		return self.dot(V)

	def rmatvec(self,V):
		return self.H.dot(V)

	def matmat(self,V):
		return self.dot(V)

	def dot(self,V,pars={},check=True):
		"""
		args:
			V, the vector to multiple with
			pars, dictionary to evaluate couples at. 

		description:
			This function does the spare matrix vector multiplication of V with the Hamiltonian evaluated at 
			the specified time. It is faster in this case to multiple each individual parts of the Hamiltonian 
			first, then add all those vectors together.
		"""

		
		if self.Ns <= 0:
			return _np.asarray([])

		pars = self._check_scalar_pars(pars)


		if not check:
			result_dtype = _np.result_type(V,self._dtype)
			V_dot = _np.zeros(V.shape,dtype=result_dtype)
			for key,J in pars.items():
				V_dot += J*self._ops_dict[key].dot(V)
			return V_dot

		if V.ndim > 2:
			raise ValueError("Expecting V.ndim < 3.")




		if V.__class__ is _np.ndarray:
			if V.shape[0] != self._shape[1]:
				raise ValueError("matrix dimension mismatch with shapes: {0} and {1}.".format(V.shape,self._shape))

			result_dtype = _np.result_type(V,self._dtype)
			V_dot = _np.zeros(V.shape,dtype=result_dtype)
			for key,J in pars.items():
				V_dot += J*self._ops_dict[key].dot(V)


		elif _sp.issparse(V):
			if V.shape[0] != self._shape[1]:
				raise ValueError("matrix dimension mismatch with shapes: {0} and {1}.".format(V.shape,self._shape))

			result_dtype = _np.result_type(V,self._dtype)
			V_dot = _np.zeros(V.shape,dtype=result_dtype)	
			for key,J in pars.items():
				V_dot += J*self._ops_dict[key].dot(V)



		elif V.__class__ is _np.matrix:
			if V.shape[0] != self._shape[1]:
				raise ValueError("matrix dimension mismatch with shapes: {0} and {1}.".format(V.shape,self._shape))

			result_dtype = _np.result_type(V,self._dtype)
			V_dot = _np.zeros(V.shape,dtype=result_dtype)
			for key,J in pars.items():
				V_dot += J*self._ops_dict[key].dot(V)

		else:
			V = _np.asanyarray(V)
			if V.ndim not in [1,2]:
				raise ValueError("Expecting 1 or 2 dimensional array")

			if V.shape[0] != self._shape[1]:
				raise ValueError("matrix dimension mismatch with shapes: {0} and {1}.".format(V.shape,self._shape))

			result_dtype = _np.result_type(V,self._dtype)
			V_dot = _np.zeros(V.shape,dtype=result_dtype)
			for key,J in pars.items():
				V_dot += J*self._ops_dict[key].dot(V)


		return V_dot


	def matrix_ele(self,Vl,Vr,pars={},diagonal=False,check=True):
		"""
		args:
			Vl, the vector to multiple with on left side
			Vr, the vector to multiple with on the right side
			time=0, the time to evalute drive at.

		description:
			This function takes the matrix element of the Hamiltonian at the specified time
			between Vl and Vr.
		"""
		if self.Ns <= 0:
			return _np.array([])

		pars = self._check_scalar_pars(pars)

		Vr=self.dot(Vr,pars=pars,check=check)

		if not check:
			if diagonal:
				return _np.einsum("ij,ij->j",Vl.conj(),Vr)
			else:
				return Vl.T.conj().dot(Vr)
 

		if Vl.__class__ is _np.ndarray:
			if Vl.ndim == 1:
				if Vl.shape[0] != self._shape[1]:
					raise ValueError("matrix dimension mismatch with shapes: {0} and {1}.".format(V1.shape,self._shape))

				return Vl.conj().dot(Vr)
			elif Vl.ndim == 2:
				if Vl.shape[0] != self._shape[1]:
					raise ValueError("matrix dimension mismatch with shapes: {0} and {1}.".format(V1.shape,self._shape))

				if diagonal:
					return _np.einsum("ij,ij->j",Vl.conj(),Vr)
				else:
					return Vl.T.conj().dot(Vr)
			else:
				raise ValueError("matrix dimension mismatch with shapes: {0} and {1}.".format(V1.shape,self._shape))

		elif Vl.__class__ is _np.matrix:
			if Vl.ndim == 1:
				if Vl.shape[0] != self._shape[1]:
					raise ValueError("matrix dimension mismatch with shapes: {0} and {1}.".format(V1.shape,self._shape))

				return Vl.conj().dot(Vr)
			elif Vl.ndim == 2:
				if Vl.shape[0] != self._shape[1]:
					raise ValueError("matrix dimension mismatch with shapes: {0} and {1}.".format(V1.shape,self._shape))

				if diagonal:
					return _np.einsum("ij,ij->j",Vl.conj(),Vr)
				else:
					return Vl.H.dot(Vr)
			else:
				raise ValueError('Expecting Vl to have ndim < 3')

		elif _sm.issparse(Vl):
			if Vl.ndim == 2:
				if Vl.shape[0] != self._shape[1]:
					raise ValueError('dimension mismatch')
				if diagonal:
					return Vl.H.dot(Vr).diagonal()
				else:
					return Vl.H.dot(Vr)
			else:
				raise ValueError('Expecting Vl to have ndim < 3')

		else:
			Vl = _np.asanyarray(Vl)
			if Vl.ndim == 1:
				if Vl.shape[0] != self._shape[1]:
					raise ValueError("matrix dimension mismatch with shapes: {0} and {1}.".format(V1.shape,self._shape))
				if diagonal:
					return _np.einsum("ij,ij->j",Vl.conj(),Vr)
				else:
					return Vl.conj().dot(Vr)
			elif Vl.ndim == 2:
				if Vl.shape[0] != self._shape[1]:
					raise ValueError("matrix dimension mismatch with shapes: {0} and {1}.".format(V1.shape,self._shape))

				return Vl.T.conj().dot(Vr)
			else:
				raise ValueError('Expecting Vl to have ndim < 3')





	def eigsh(self,pars={},**eigsh_args):

		if self.Ns == 0:
			return _np.array([]),_np.array([[]])

		char = _np.dtype(self._dtype).char
		if char in ("g","G"):
			raise TypeError("eigsh not supported by long double types")

		return _sla.eigsh(self.aslinearoperator(pars),**eigsh_args)


	def eigh(self,pars={},**eigh_args):
		"""
		args:
			time=0, time to evaluate drive at.

		description:
			function which diagonalizes hamiltonian using dense methods solves for eigen values. 
			uses wrapped lapack functions which are contained in module py_lapack
		"""
		eigh_args["overwrite_a"] = True
		
		if self.Ns <= 0:
			return _np.asarray([]),_np.asarray([[]])

		# fill dense array with hamiltonian
		H_dense = self.todense(pars=pars)		
		# calculate eigh
		E,H_dense = _la.eigh(H_dense,**eigh_args)
		return E,H_dense



	def eigvalsh(self,pars={},**eigvalsh_args):
		"""
		args:
			time=0, time to evaluate drive at.

		description:
			function which diagonalizes hamiltonian using dense methods solves for eigen values 
			and eigen vectors. uses wrapped lapack functions which are contained in module py_lapack
		"""

		if self.Ns <= 0:
			return _np.asarray([])

		H_dense = self.todense(pars=pars)
		E = _np.linalg.eigvalsh(H_dense,**eigvalsh_args)
#		eigvalsh_args["overwrite_a"] = True
#		E = _la.eigvalsh(H_dense,**eigvalsh_args)
		return E


	def __add__(self,other):
		self._is_dense = self._is_dense or other._is_dense
		if isinstance(other,ops_dict):
			for key,values in other._operator_dict.items():
				if key in self._operator_dict:
					self._operator_dict[key] = self._operator_dict[key] + values
				else:
					self._operator_dict[key] = values
		else:
			return NotImplemented


	def __sub__(self,other):
		self._is_dense = self._is_dense or other._is_dense
		if isinstance(other,ops_dict):
			for key,values in other._operator_dict.items():
				if key in self._operator_dict:
					self._operator_dict[key] = self._operator_dict[key] - values
				else:
					self._operator_dict[key] = -values
		else:
			return NotImplemented






	def _check_hamiltonian_pars(self,pars):

		if not isinstance(pars,dict):
			raise ValueError("expecing dictionary for parameters.")

		extra =  set(pars.keys()) - set(self._ops_dict.keys())
		if extra:
			raise ValueError("unexpected couplings: {}".format(extra))

		missing =  set(self._ops_dict.keys()) - set(pars.keys())
		for key in missing:
			pars[key] = 1.0


		for key,J in pars.items():
			if not( (type(J) is tuple and len(J) == 2) or _np.isscalar(J) ):
				raise ValueError("expecting parameters to be either scalar or tuple of function and arguements of function.")


		return pars

	def _check_scalar_pars(self,pars):

		if not isinstance(pars,dict):
			raise ValueError("expecing dictionary for parameters.")

		extra =  set(pars.keys()) - set(self._ops_dict.keys())
		if extra:
			raise ValueError("unexpected couplings: {}".format(extra))


		missing =  set(self._ops_dict.keys()) - set(pars.keys())
		for key in missing:
			pars[key] = 1.0

		for J in pars.values():
			if not _np.isscalar(J):
				raise ValueError("Expecting scalar values for elements of pars")


		return pars

	# checks
	def _mat_checks(self,other,casting="same_kind"):
		if other.shape != self._shape: # only accepts square matricies 
			raise ValueError('shapes do not match')
		if not _np.can_cast(other.dtype,self._dtype,casting=casting):
			raise ValueError('cannot cast types')


	"""
	def __numpy_ufunc__(self, func, method, pos, inputs, **kwargs):
		'''
		Method for compatibility with NumPy's ufuncs and dot
		functions.
		'''

		if (func == _np.dot) or (func == _np.multiply):
			if pos == 0:
				return self.__mul__(inputs[1])
			if pos == 1:
				return self.__rmul__(inputs[0])
			else:
				return NotImplemented
	"""



class exp_op(object):
	def __init__(self, O, a = 1.0, time = 0.0, start = None, stop = None, num = None, endpoint = None, iterate = False):
		"""
		This class constructs an object which acts on various objects with the matrix exponential of the matrix/hamiltonian ```O```. 
		It does not calculate the actual matrix exponential but instead computes the action of the matrix exponential through 
		the taylor series. This is slower but for sparse arrays this is more memory efficient. All of the functions make use of the 
		expm_multiply function in Scipy's sparse library. This class also allows the option to specify a grid of points on a line in 
		the complex plane via the optional arguments. if this is specified then an array `grid` is created via the numpy function 
		linspace, then every time a math function is called the exponential is evaluated with for `a*grid[i]*O`.

		--- arguments ---

		* H: matrix/hamiltonian (compulsory), The operator which to be exponentiated.

		* a: scalar (optional), prefactor to go in front of the operator in the exponential: exp(a*O)

		* start:  scalar (optional), specify the starting point for a grid of points to evaluate the matrix exponential at.

		* stop: (optional), specify the end point of the grid of points. 

		* num: (optional), specify the number of grid points between start and stop (Default if 50)

		* endpoint: (optional), if True this will make sure stop is included in the set of grid points (Note this changes the grid step size).

		* iterate: (optional), if True when mathematical methods are called they will return iterators which will iterate over the grid 
		  points as opposed to producing a list of all the evaluated points. This is more memory efficient but at the sacrifice of speed.

		--- exp_op attributes ---: '_. ' below stands for 'object. '

		* _.ndim: returns the number of dimensions, always 2

		* _.a: returns the prefactor a

		* _.H: returns the hermitian conjugate of this operator

		* _.T: returns the transpose of this operator

		* _.O: returns the operator which is being exponentiated

		* _.get_shape: returns the tuple which contains the shape of the operator

		* _.iterate: returns a bool telling whether or not this function will iterate over the grid of values or return a list

		* _.grid: returns the array containing the grid points the exponential will be evaluated at

		* _.step: returns the step size between the grid points


		"""
		if not _np.isscalar(a):
			raise TypeError('expecting scalar argument for a')

		self._a = a
		self._time = time

		self._start = start
		self._stop = stop
		self._num = num
		self._endpoint = endpoint
		self._iterate = iterate
		if self._iterate:
			if self._start is None and self._stop is None:
				raise ValueError("'iterate' can only be True with time discretization. must specify 'start' and 'stop' points.")

			if num is not None:
				if type(num) is not int:
					raise ValueError("expecting integer for 'num'.")
			else:
				num = 50
				self._num = num

			if endpoint is not None:
				if type(endpoint) is not bool:
					raise ValueError("expecting bool for 'endpoint'.")
			else: 
				endpoint = True
				self._endpoint = endpoint

			self._grid, self._step = _np.linspace(start, stop, num=num, endpoint=endpoint, retstep=True)
		else:
			if self._start is None and self._stop is None:
				if self._num != None:
					raise ValueError("unexpected argument 'num'.")

				if self._endpoint != None:
					raise ValueError("unexpected argument 'endpoint'.")

				self._grid = None
				self._step = None
			else:

				if not (_np.isscalar(start)  and _np.isscalar(stop)):
					raise ValueError("expecting scalar values for 'start' and 'stop'")

				if not (_np.isreal(start) and _np.isreal(stop)):
					raise ValueError("expecting real values for 'start' and 'stop'")

				if num is not None:
					if type(num) is not int:
						raise ValueError("expecting integer for 'num'.")
				else:
					num = 50
					self._num = num

				if endpoint is not None:
					if type(endpoint) is not bool:
						raise ValueError("expecting bool for 'endpoint'.")
				else: 
					endpoint = True
					self._endpoint = endpoint

				self._grid, self._step = _np.linspace(start, stop, num=num, endpoint=endpoint, retstep=True)

		if ishamiltonian(O):
			self._O = O
		else:
			if _sp.issparse(O) or O.__class__ in [_np.ndarray,_np.matrix]:
				self._O = hamiltonian([O], [],dtype=O.dtype)
			else:
				O = _np.asanyarray(O)
				self._O = hamiltonian([O],[],dtype=O.dtype)
	
		self._ndim = 2

	@property
	def ndim(self):
		return self._ndim
	
	@property
	def H(self):
		return self.getH(copy = False)

	@property
	def T(self):
		return self.transpose(copy = False)
	
	@property
	def H(self):
		return self.getH(copy = False)

	@property
	def O(self):
		return self._O

	@property
	def a(self):
		return self._a

	@property
	def get_shape(self):
		return self.O.get_shape

	@property
	def Ns(self):
		return self.O.Ns

	@property
	def grid(self):
		return self._grid

	@property
	def step(self):
		return self._step

	def transpose(self,copy = False):
		if copy:
			return self.copy().transpose(copy = False)
		else:
			self._O=self._O.transpose()
			return self

	def conj(self):
		self._O=self._O.conj()
		self._a = self._a.conjugate()
		return self

	def getH(self,copy = False):
		if copy:
			return self.copy().getH(copy = False)
		else:
			self._O = self._O.getH(copy = False)
			self._a = self._a.conjugate()
			return self

	def copy(self):
		return _deepcopy(self)

	def set_a(self,new_a):
		if not _np.isscalar(new_a):
			raise ValueError("'a' must be set to scalar value.")
		self._a = _np.complex128(new_a)

	def set_grid(self, start, stop, num = None, endpoint = None):

		if not (_np.isscalar(start)  and _np.isscalar(stop)):
			raise ValueError("expecting scalar values for 'start' and 'stop'")

		if not (_np.isreal(start) and _np.isreal(stop)):
			raise ValueError("expecting real values for 'start' and 'stop'")

		if type(num) is not None:
			if type(num) is not int:
				raise ValueError("expecting integer for 'num'.")

		if type(endpoint) is not None:
			if type(endpoint) is not bool:
				raise ValueError("expecting bool for 'endpoint'.")

		self._start=start
		self._stop=stop
		self._num=num
		self._endpoint=endpoint
		self._grid, self._step = _np.linspace(start, stop, num = num, endpoint = endpoint, retstep = True)

	def unset_grid(self):
		self._iterate=False
		self._start=None
		self._stop=None
		self._num=None
		self._endpoint=None
		self._grid, self._step = None, None

	def set_iterate(self,Value):
		if type(Value) is not bool:
			raise ValueError("iterate option must be true or false.")

		if Value:
			if (self._grid, self._step) is (None, None):
				raise ValueError("grid must be set in order to set iterate to be True.")

		self._iterate = Value
		

	def get_mat(self,time=0.0,dense=False):

		if self.O.is_dense or dense:
			return _np.linalg.expm(self._a * self.O.todense(time))
		else:
			return _sp.linalg.expm(self._a * self.O.tocsc(time))


	def dot(self, other, time=0.0, shift=None):

		is_sp = False
		is_ham = False

		if ishamiltonian(other):
			shape = other._shape
			is_ham = True
		elif _sp.issparse(other):
			shape = other.shape
			is_sp = True
		elif other.__class__ in [_np.matrix, _np.ndarray]:
			shape = other.shape
		else:
			other = _np.asanyarray(other)
			shape = other.shape

		if other.ndim not in [1, 2]:
			raise ValueError("Expecting a 1 or 2 dimensional array for 'other'")

		if shape[0] != self.get_shape[1]:
			raise ValueError("Dimension mismatch between expO: {0} and other: {1}".format(self._O.get_shape, other.shape))

		if shift is not None:
			M = self._a * (self.O(time) + shift*_sp.identity(self.Ns,dtype=self.O.dtype))
		else:
			M = self._a * self.O(time)

		if self._iterate:
			if is_ham:
				return _hamiltonian_iter_dot(M, other, self._step, self._grid)
			else:
				return _iter_dot(M, other, self.step, self._grid)

		else:
			if self._grid is None and self._step is None:
				if is_ham:
					return _hamiltonian_dot(M, other)
				else:
					return _expm_multiply(M, other)
			else:
				if is_sp:
					mats = _iter_dot(M, other, self._step, self._grid)
					return _np.array([mat for mat in mats])
				elif is_ham:
					mats = _hamiltonian_iter_dot(M, other, self._step, self._grid)
					return _np.array([mat for mat in mats])
				else:
					ver = [int(v) for v in scipy.__version__.split(".")]

					if _np.iscomplexobj(_np.float32(1.0).astype(M.dtype)) and ver[1] < 19:
						mats = _iter_dot(M, other, self._step, self._grid)
						return _np.array([mat for mat in mats])
					else:
						return _expm_multiply(M, other, start=self._start, stop=self._stop, num=self._num, endpoint=self._endpoint)

	def rdot(self, other, time=0.0,shift=None):

		is_sp = False
		is_ham = False

		if ishamiltonian(other):
			shape = other._shape
			is_ham = True
		elif _sp.issparse(other):
			shape = other.shape
			is_sp = True
		elif other.__class__ in [_np.matrix, _np.ndarray]:
			shape = other.shape
		else:
			other = _np.asanyarray(other)
			shape = other.shape

		if other.ndim not in [1, 2]:
			raise ValueError("Expecting a 1 or 2 dimensional array for 'other'")

		if shape[1] != self.get_shape[0]:
			raise ValueError("Dimension mismatch between expO: {0} and other: {1}".format(self._O.get_shape, other.shape))

		if shift is not None:
			M = (self._a * (self.O(time) + shift*_sp.identity(self.Ns,dtype=self.O.dtype))).T
		else:
			M = (self._a * self.O(time)).T

		if self._iterate:
			if is_ham:
				return _hamiltonian_iter_rdot(M, other.T, self._step, self._grid)
			else:
				return _iter_rdot(M, other.T, self._step, self._grid)
		else:
<<<<<<< HEAD
			if self._start is None and  self._stop is None:
=======
			if self._grid is None and self._step is None:
>>>>>>> a379459d

				if is_ham:
					return _hamiltonian_rdot(M, other.T).T
				else:
					return _expm_multiply(M, other.T).T
			else:
				if is_sp:
					mats = _iter_rdot(M, other.T, self._step, self._grid)
					return _np.array([mat for mat in mats])
				elif is_ham:
					mats = _hamiltonian_iter_rdot(M, other.T, self._step, self._grid)
					return _np.array([mat for mat in mats])
				else:
					ver = [int(v) for v in scipy.__version__.split(".")]
					if _np.iscomplexobj(_np.float32(1.0).astype(M.dtype)) and ver[1] < 19:
						mats = _iter_rdot(M, other.T, self._step, self._grid)
						return _np.array([mat for mat in mats])
					else:
						if other.ndim > 1:
							return _expm_multiply(M, other.T, start=self._start, stop=self._stop, num=self._num, endpoint=self._endpoint).transpose(0,2,1)
						else:
							return _expm_multiply(M, other.T, start=self._start, stop=self._stop, num=self._num, endpoint=self._endpoint)


	def sandwich(self, other, time=0.0,shift=None):

		is_ham = False
		if ishamiltonian(other):
			shape = other._shape
			is_ham = True
		elif _sp.issparse(other):
			shape = other.shape
		elif other.__class__ in [_np.matrix, _np.ndarray]:
			shape = other.shape
		else:
			other = _np.asanyarray(other)
			shape = other.shape

		if other.ndim != 2:
			raise ValueError("Expecting a 2 dimensional array for 'other'")

		if shape[0] != shape[1]:
			raise ValueError("Expecting square array for 'other'")

		if shape[0] != self.get_shape[0]:
			raise ValueError("Dimension mismatch between expO: {0} and other: {1}".format(self.get_shape, other.shape))

		if shift is not None:
			M = self._a.conjugate() * (self.O.H(time) + shift*_sp.identity(self.Ns,dtype=self.O.dtype))
		else:
			M = self._a.conjugate() * self.O.H(time)
			
		if self._iterate:

			if is_ham:
				mat_iter = _hamiltonian_iter_sandwich(M, other, self._step, self._grid)
			else:
				mat_iter = _iter_sandwich(M, other, self._step, self._grid)

			return mat_iter
		else:
<<<<<<< HEAD
			if self._start is None and  self._stop is None:
=======
			if self._grid is None and self._step is None:
>>>>>>> a379459d

				other = self.dot(other,time=time)
				other = self.H.rdot(other,time=time)
				return other

			else:
				if is_ham:
					mat_iter = _hamiltonian_iter_sandwich(M, other, self._step, self._grid)
				else:
					mat_iter = _iter_sandwich(M, other, self._step, self._grid)

				others = _np.asarray([mat for mat in mat_iter])

				return others


def _iter_dot(M, other, step, grid):
	if grid[0] != 0:
		M *= grid[0]
		other = _expm_multiply(M, other)
		M /= grid[0]

	yield other.copy()

	M *= step
	for t in grid[1:]:
		other = _expm_multiply(M, other)
		yield other.copy()


def _iter_rdot(M, other, step, grid):
	if grid[0] != 0:
		M *= grid[0]
		other = _expm_multiply(M, other)
		M /= grid[0]

	yield other.T.copy()

	M *= step
	for t in grid[1:]:
		other = _expm_multiply(M, other)
		yield other.T.copy()


def _iter_sandwich(M, other, step, grid):
	if grid[0] != 0:
		M *= grid[0]
		other = _expm_multiply(M, other)
		other = _expm_multiply(M, other.T.conj()).T.conj()
		M /= grid[0]

	yield other.copy()

	M *= step
	for t in grid[1:]:
		other = _expm_multiply(M, other)
		other = _expm_multiply(M, other.T.conj()).T.conj()

		yield other.copy()


def _hamiltonian_dot(M, other):
	exp_static = [_expm_multiply(M, other.static)]
	
	exp_dynamic = []
	for Hd,f,f_args in other.dynamic:
		Hd = _expm_multiply(M, Hd)
		exp_dynamic.append([Hd,f,f_args])

	return hamiltonian(exp_static,exp_dynamic)


def _hamiltonian_iter_dot(M, other, grid, step):
	if grid[0] != 0:
		M *= grid[0]
		other = _hamiltonian_dot(M, other)
		M /= grid[0]

	yield other

	M *= step
	for t in grid[1:]:
		other =  _hamiltonian_dot(M, other)
		yield other


def _hamiltonian_rdot(M, other):
	exp_static = [_expm_multiply(M, other.static)]
	
	exp_dynamic = []
	for Hd,f,f_args in other.dynamic:
		Hd = _expm_multiply(M, Hd)
		exp_dynamic.append([Hd,f,f_args])

	return hamiltonian(exp_static,exp_dynamic)


def _hamiltonian_iter_rdot(M, other, grid, step):
	if grid[0] != 0:
		M *= grid[0]
		other = _hamiltonian_rdot(M, other)
		M /= grid[0]

	yield other.transpose(copy=True)

	M *= step
	for t in grid[1:]:
		other =  _hamiltonian_rdot(M, other)
		yield other.transpose(copy=True)


def _hamiltonian_iter_sandwich(M, other, step, grid):
	if grid[0] != 0:
		M *= grid[0]
		other = _hamiltonian_dot(M, other)
		other = _hamiltonian_dot(M, other.T.conj()).T.conj()
		M /= grid[0]

	yield other.copy()

	M *= step
	for t in grid[1:]:
		other = _hamiltonian_dot(M, other)
		other = _hamiltonian_dot(M, other.T.conj()).T.conj()
		yield other.copy()







<|MERGE_RESOLUTION|>--- conflicted
+++ resolved
@@ -2914,21 +2914,10 @@
 				else:
 					found = True
 
-<<<<<<< HEAD
-		self._start = start
-		self._stop = stop
-		self._num = num
-		self._endpoint = endpoint
-		self._iterate = iterate
-		if self._iterate:
-			if self._start is None and  self._stop is None:
-				raise ValueError("'iterate' can only be True with time discretization. must specify 'start' and 'stop' points.")
-=======
 				if not found:
 					raise ValueError('missing argument shape')
 				if shape[0] != shape[1]:
 					raise ValueError('operator must be square matrix')
->>>>>>> a379459d
 
 				self._shape=shape
 
@@ -2982,16 +2971,10 @@
 					
 
 		else:
-<<<<<<< HEAD
-			if self._start is None and  self._stop is None:
-				if self._num != None:
-					raise ValueError("unexpected argument 'num'.")
-=======
 			if not hasattr(self,"_shape"):
 				if shape is None:
 					# check if user input basis
 					basis=kwargs.get('basis')	
->>>>>>> a379459d
 
 					# if not
 					if basis is None: 
@@ -3861,11 +3844,7 @@
 			else:
 				return _iter_rdot(M, other.T, self._step, self._grid)
 		else:
-<<<<<<< HEAD
-			if self._start is None and  self._stop is None:
-=======
 			if self._grid is None and self._step is None:
->>>>>>> a379459d
 
 				if is_ham:
 					return _hamiltonian_rdot(M, other.T).T
@@ -3927,11 +3906,7 @@
 
 			return mat_iter
 		else:
-<<<<<<< HEAD
-			if self._start is None and  self._stop is None:
-=======
 			if self._grid is None and self._step is None:
->>>>>>> a379459d
 
 				other = self.dot(other,time=time)
 				other = self.H.rdot(other,time=time)
