--- conflicted
+++ resolved
@@ -1310,47 +1310,36 @@
 
 
 
-<<<<<<< HEAD
 def evolve(v0,t0,times,ODE,solver_name="dop853",real=False,verbose=False,iterate=False,f_params=(),**solver_args):
 		from scipy.integrate import complex_ode
 		from scipy.integrate import ode
 
-=======
-def evolve(v0,t0,times,ODE,solver_name="dop853",real=False,verbose=False,iterate=False,imag_time=False,**evolve_args):
-
-		from scipy.integrate import complex_ode
-		from scipy.integrate import ode
-
-		solver_args = evolve_args['solver_args']
-		ode_args = evolve_args['ode_args']
-
-		if v0.ndim <= 2:
-			v0 = v0.reshape((-1,))
-		else:
-			raise ValueError("v0 must have ndim <= 2")
+		if v0.ndim > 2:
+			raise ValueError("state mush have ndim < 3.")
+
+		if v0.ndim == 2:
+			if v0.shape[0] != v0.shape[1]:
+				v0 = v0.ravel()
+		 
+
+
+		shape0 = v0.shape
 
 		if _np.iscomplexobj(times):
 			raise ValueError("times must be real number(s).")
 
-		"""
-		if real and 'complex' in ode_args[0].dtype:
-			raise ValueError("using complex Hamiltonian, set real=False.")
-		"""
-
-		Ns = _np.squeeze(v0).shape[0] # dimension of v0
+		v0 = v0.ravel()
 		n = _np.linalg.norm(v0) # needed for imaginary time to preserve the proper norm of the state. 
 
->>>>>>> 2f9d2e77
-		complex_type = _np.dtype(_np.complex64(1j)*v0[0])
-
-		
-		if real:
+
+	
+		if stack_state:
 			v1 = v0
 			v0 = _np.zeros(2*Ns,dtype=v1.real.dtype)
 			v0[Ns:] = v1.real
 			v0[:Ns] = v1.imag
 			solver = ode(ODE) # y_f = ODE(t,y,*args)
-		elif _np.iscomplexobj(v0):
+		elif real:
 			solver = complex_ode(ODE) # y_f = ODE(t,y,*args)
 		else:
 			solver = ode(ODE) # y_f = ODE(t,y,*args)
@@ -1365,16 +1354,8 @@
 			if solver_args.get("atol") is None:
 				solver_args["atol"] = 1E-9
 
-<<<<<<< HEAD
-				
-		# y_f = ODE(t,y,*args)
-		if real:
-			solver = ode(ODE)
-		else:
-			solver = complex_ode(ODE)
+
 					
-=======
->>>>>>> 2f9d2e77
 
 		solver.set_integrator(solver_name,**solver_args)
 		solver.set_f_params(*f_params)
@@ -1389,40 +1370,40 @@
 				return _evolve_list(solver,v0,t0,times,complex_type,verbose,real,imag_time,n,Ns)
 
 
-def _evolve_scalar(solver,v0,t0,time,real,imag_time,n,Ns):
+def _evolve_scalar(solver,v0,t0,time,real,imag_time,n,Ns,shape0):
 	from numpy.linalg import norm
 
 	if time == t0:
 		if real:
-			return v0[:Ns] + 1j*v0[Ns:]
-		else:
-			return _np.array(v0)
+			return (v0[:Ns] + 1j*v0[Ns:]).reshape(shape0)
+		else:
+			return _np.array(v0).reshape(shape0)
 
 	solver.integrate(time)
 	if solver.successful():
 		if imag_time: solver._y /= (norm(solver._y)/n)
 		if real:
-			return solver.y[Ns:] + 1j*solver.y[:Ns]
-		else:
-			return _np.array(solver.y)
+			return (solver.y[Ns:] + 1j*solver.y[:Ns]).reshape(shape0)
+		else:
+			return _np.array(solver.y).reshape(shape0)
 	else:
 		raise RuntimeError("failed to evolve to time {0}, nsteps might be too small".format(time))	
 
 
 
-def _evolve_list(solver,v0,t0,times,complex_type,verbose,real,imag_time,n,Ns):
+def _evolve_list(solver,v0,t0,times,complex_type,verbose,real,imag_time,n,Ns,shape0):
 	from numpy.linalg import norm
 
-	v = _np.empty((len(times),Ns),dtype=complex_type)
+	v = _np.empty(shape0+(len(times),),dtype=complex_type)
 	
 	for i,t in enumerate(times):
 
 		if t == t0:
 			if verbose: print("evolved to time {0}, norm of state {1}".format(t,_np.linalg.norm(solver.y)))
 			if real:
-				v[i,:] = v0[:Ns] + 1j*v0[Ns:]
+				v[...,i] = (v0[:Ns] + 1j*v0[Ns:]).reshape(shape0)
 			else:
-				v[i,:] = _np.array(v0)
+				v[...,i] = _np.array(v0).reshape(shape0)
 			continue
 
 		solver.integrate(t)
@@ -1430,9 +1411,9 @@
 			if verbose: print("evolved to time {0}, norm of state {1}".format(t,_np.linalg.norm(solver.y)))
 			if imag_time: solver._y /= (norm(solver._y)/n)
 			if real:
-				v[i,:] = solver.y[Ns:] + 1j*solver.y[:Ns]
+				v[...,i] = (solver.y[:Ns] + 1j*solver.y[Ns:]).reshape(shape0)
 			else:
-				v[i,:] = solver.y
+				v[...,i] = solver.y.reshape(shape0)
 		else:
 			raise RuntimeError("failed to evolve to time {0}, nsteps might be too small".format(t))
 			
@@ -1448,9 +1429,9 @@
 		if t == t0:
 			if verbose: print("evolved to time {0}, norm of state {1}".format(t,_np.linalg.norm(solver.y)))
 			if real:
-				yield v0[:Ns] + 1j*v0[Ns:]
+				yield (v0[:Ns] + 1j*v0[Ns:]).reshape(shape0)
 			else:
-				yield _np.array(v0)
+				yield _np.array(v0).reshape(shape0)
 			continue
 			
 		solver.integrate(t)
@@ -1458,9 +1439,9 @@
 			if verbose: print("evolved to time {0}, norm of state {1}".format(t,_np.linalg.norm(solver.y)))
 			if imag_time: solver._y /= (norm(solver._y)/n)
 			if real:
-				yield solver.y[Ns:] + 1j*solver.y[:Ns]
+				yield (solver.y[Ns:] + 1j*solver.y[:Ns]).reshape(shape0)
 			else:
-				yield solver.y
+				yield solver.y.reshape(shape0)
 		else:
 			raise RuntimeError("failed to evolve to time {0}, nsteps might be too small".format(t))
 
