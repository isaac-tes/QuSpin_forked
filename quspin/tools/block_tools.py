from __future__ import print_function, division
# QuSpin modules
from ..operators import hamiltonian as _hamiltonian
from ..operators import ishamiltonian as _ishamiltonian
# numpy modules
import numpy as _np # generic math functions
from numpy import hstack
# scipy modules
import scipy
import scipy.sparse as _sp
from scipy.sparse.linalg import expm_multiply
# multi-processing modules
from multiprocessing import Process,Queue,Event
from joblib import Parallel,delayed
# six for python 2.* and 3.* dictionary compatibility
from six import iteritems

try:
	from itertools import izip
except ImportError:
	izip = zip

__all__=["block_diag_hamiltonian","block_ops"]

def block_diag_hamiltonian(blocks,static,dynamic,basis_con,basis_args,dtype,get_proj_kwargs={},get_proj=True,check_symm=True,check_herm=True,check_pcon=True):
	"""
	This function constructs a hamiltonian object which is block diagonal with the blocks being created by
	the list 'blocks'

	RETURNS:

	* P: sparse matrix which is the projector to the block space.

	* H: hamiltonian object in block diagonal form. 

	--- arguments ---
	* blocks: (required) list/tuple/iterator which contains the blocks the user would like to put into the hamiltonian as dictionaries or hamiltonian objects.

	* static: (required) the static operator list which is used to construct the block hamiltonians. follows hamiltonian format.

	* dynamic: (required) the dynamic operator list which is used to construct the block hamiltonians. follows hamiltonian format.

	* basis_con: (required) the basis constructor used to construct the basis objects which will create the block diagonal hamiltonians.

	* basis_args: (required) tuple which gets passed as the first argument for basis_con, contains required arguments. 

	* dtype: (required) the data type to construct the hamiltonian with.

	* get_proj: (optional) flag which tells the function to calculate and return the projector to the subpace requested.

	* check_symm: (optional) flag which tells the function to check the symmetry of the operators for the first hamiltonian constructed.

	* check_herm: (optional) same for check_symm but for hermiticity.

	* check_pcon: (optional) same for check_symm but for particle conservation. 

	"""

	H_list = []
	P_list = []

	blocks = list(blocks)

	if all([isinstance(block,dict) for block in blocks]):
		dynamic_list = [(tup[-2],tuple(tup[-1])) for tup in dynamic]
		dynamic_list = [([],f,f_args) for f,f_args in set(dynamic_list)]
		static_mats = []
		for block in blocks:
			b = basis_con(*basis_args,**block)
			if get_proj:
				P = b.get_proj(dtype,**get_proj_kwargs)
				P_list.append(P)

			H = _hamiltonian(static,dynamic,basis=b,dtype=dtype,check_symm=check_symm,check_herm=check_herm,check_pcon=check_pcon)
			check_symm = False
			check_herm = False
			check_pcon = False
			static_mats.append(H.static.tocoo())
			for i,(Hd,_,_) in enumerate(H.dynamic):
				dynamic_list[i][0].append(Hd.tocoo())

		static = [_sp.block_diag(static_mats,format="csr")]
		dynamic = []
		for mats,f,f_args in dynamic_list:
			mats = _sp.block_diag(mats,format="csr")
			dynamic.append([mats,f,f_args])

	elif all([_ishamiltonian(block) for block in blocks]):
		static_mats = []	
		dynamic_dict = {}
		for H in blocks:
			if get_proj:
				P = H.basis.get_proj(dtype,**get_proj_kwargs)
				P_list.append(P)

			static_mats.append(H.static.tocoo())
			for i,(Hd,f,f_args) in enumerate(H.dynamic):
				if (f,f_args) not in dynamic_dict:
					dynamic_dict[(f,f_args)] = [Hd.tocoo()]
				else:
					dynamic_dict[(f,f_args)].append(Hd.tocoo())

		static = [_sp.block_diag(static_mats,format="csr")]
		dynamic = []
		for (f,f_args),mats in dynamic_list.items():
			mats = _sp.block_diag(mats,format="csr")
			dynamic.append([mats,f,f_args])

	else:
		raise ValueError("blocks must be list of hamiltonians or list of dictionaries containing symmetry sectors.")



	if get_proj:
		P = _sp.hstack(P_list,format="csr")
		return P,_hamiltonian(static,dynamic,copy=False)
	else:
		return _hamiltonian(static,dynamic,copy=False)








# worker function which loops over one of more generators provided by gen_func and returns the result via queue 'q'.
# waits for signal from 'e' before continuing. 
def worker(gen_func,args_list,q,e):
	try:
		from itertools import izip
	except ImportError:
		izip = zip

	gens = []
	for arg in args_list:
		gens.append(gen_func(*arg))

	generator = izip(*gens)
	for s in generator:
		e.clear()
		q.put(s)
		e.wait()

	q.close()



# generator which spawns processes to run generators then uses a queue for each process to retrieve the results
# which it then yields. 
def generate_parallel(n_process,n_iter,gen_func,args_list):
	n_items = len(args_list)

	# calculate how to distribute generators over processes.
	if n_items <= n_process and n_process > 0:
		n_process = n_items
		n_pp = 1
		n_left = 1
	elif n_items > n_process and n_process > 0:
		n_pp = n_items//n_process
		n_left = n_pp + n_items%n_process		

	# if one process specified just do the generator without sub processes.
	if n_process <= 1:
		try:
			from itertools import izip
		except ImportError:
			izip = zip

		gens = []
		for arg in args_list:
			gens.append(gen_func(*arg))

		generator = izip(*gens)

		for s in generator:
			yield s

		return 
	# split up argument list 
	sub_lists = [args_list[0:n_left]]
	sub_lists.extend([ args_list[n_left + i*n_pp:n_left + (i+1)*n_pp] for i in range(n_process-1)])

	# create lists of queues, events, and processes.
	es = []
	qs = []
	ps = []
	for i in range(n_process):
		e = Event()
		q = Queue(1)
		p = Process(target=worker, args=(gen_func,sub_lists[i],q,e))
		p.daemon = True
		es.append(e)
		qs.append(q)
		ps.append(p)


	# start processes
	for p in ps:
		p.start()

	# for number of iterations
	for i in range(n_iter):
		s = []
		# retrieve results for each sub-process and let the process know to continue calculation.
		for q,e in zip(qs,es):
			s.extend(q.get())
			e.set() # free process to do next calculation

		# yield all results
		yield tuple(s)

	# end processes
	for p in ps:
		p.join()




# generating function for evolution with H.evolve
def _evolve_gen(psi,H,t0,times,H_real,imag_time,solver_name,solver_args):
	for psi in H.evolve(psi,t0,times,H_real=H_real,imag_time=imag_time,solver_name=solver_name,iterate=True,**solver_args):
		yield psi

# generating function for evolution via expm_multiply
def _expm_gen(psi,H,times,dt):
	if times[0] != 0:
		H *= times[0]
		psi = expm_multiply(H,psi)
		H /= times[0]

	yield psi

	H *= dt
	for t in times[1:]:
		psi = expm_multiply(H,psi)
		yield psi
	H /= dt

# using generate_parallel to get block evolution yields state in full H-space
def _block_evolve_iter(psi_blocks,H_list,P,t0,times,H_real,imag_time,solver_name,solver_args,n_jobs):
	args_list = [(psi_blocks[i],H_list[i],t0,times,H_real,imag_time,solver_name,solver_args) for i in range(len(H_list))]

	for psi_blocks in generate_parallel(n_jobs,len(times),_evolve_gen,args_list):
		psi_t = hstack(psi_blocks)
		yield P.dot(psi_t)

# using generate_parallel to get block evolution yields state in full H-space
def _block_expm_iter(psi_blocks,H_list,P,start,stop,num,endpoint,n_jobs):
	times,dt = _np.linspace(start,stop,num=num,endpoint=endpoint,retstep=True)
	args_list = [(psi_blocks[i],H_list[i],times,dt) for i in range(len(H_list))]
	for psi_blocks in generate_parallel(n_jobs,len(times),_expm_gen,args_list):
		psi_t = hstack(psi_blocks)
		yield P.dot(psi_t)	

# helper functions for doing evolution not with iterator
def _block_evolve_helper(H,psi,t0,times,H_real,imag_time,solver_name,solver_args):
	return H.evolve(psi,t0,times,H_real=H_real,imag_time=imag_time,solver_name=solver_name,**solver_args)


class block_ops(object):
	def __init__(self,blocks,static,dynamic,basis_con,basis_args,dtype,get_proj_kwargs={},save_previous_data=True,compute_all_blocks=False,check_symm=True,check_herm=True,check_pcon=True):
		"""
		This class is used to split the dynamics of a state up over various symmetry sectors if the initial state does 
		not obey the symmetry but the hamiltonian does. Moreover we provide a multiprocessing option which allows the 
		user to split the dynamics up over multiple cores.

		---arguments---

		* blocks: (required) list/tuple/iterator which contains the blocks the user would like to put into the hamiltonian as dictionaries.

		* static: (required) the static operator list which is used to construct the block hamiltonians. follows hamiltonian format.

		* dynamic: (required) the dynamic operator list which is used to construct the block hamiltonians. follows hamiltonian format.

		* basis_con: (required) the basis constructor used to construct the basis objects which will create the block diagonal hamiltonians.

		* basis_args: (required) tuple which gets passed as the first argument for basis_con, contains required arguments. 

		* check_symm: (optional) flag to check symmetry 

		* dtype: (required) the data type to construct the hamiltonian with.

		* save_previous_data: (optional) when doing the evolution this class has to construct the hamiltonians. this takes
		some time and so by setting this to true, the class will keep previously calculated hamiltonians so that next time
		it needs to do evolution in that block it doesn't have to calculate it again.

		* compute_all_blocks: (optional) flag which tells the class to just compute all hamiltonian blocks at initialization.
		This option also sets save_previous_data to True by default. 

		* check_symm: (optional) flag which tells the function to check the symmetry of the operators for the first hamiltonian constructed.

		* check_herm: (optional) same for check_symm but for hermiticity.

		* check_pcon: (optional) same for check_symm but for particle conservation. 

		--- block_ops attributes ---: '_. ' below stands for 'object. '

		_.dtype: the numpy data type the block hamiltonians are stored with

		_.save_previous_data: flag which tells the user if data is being saved. 

		_.H_dict: dictionary which contains the block hamiltonians under key str(block) wher block is the block dictionary.

		_.P_dict: dictionary which contains the block projectors under the same keys as H_dict.

		_.basis_dict: dictionary which contains the basis objects under the same keys ad H_dict. 

		_.static: list of the static operators used to construct block hamiltonians

		_.dynamic: list of dynamic operators use to construct block hamiltonians

		"""

		self._basis_dict = {}
		self._H_dict = {}
		self._P_dict = {}
		self._dtype=dtype
		self._save = save_previous_data
		self._static = static
		self._dynamic = dynamic
		self._checks = {"check_symm":check_symm,"check_herm":check_herm,"check_pcon":check_pcon}
		self._no_checks = {"check_symm":False,"check_herm":False,"check_pcon":False}
		self._checked = False
		self._get_proj_kwargs = get_proj_kwargs


		blocks = list(blocks)
		for block in blocks:
			b = basis_con(*basis_args,**block)
			if b.Ns >  0:
				self._basis_dict[str(block)]=b

		if compute_all_blocks:
			self._save=True
			self.compute_all_blocks()


	@property
	def dtype(self):
		return self._dtype

	@property
	def save_previous_data(self):
		return self._save

	@property
	def H_dict(self):
		return self._H_dict

	@property
	def P_dict(self):
		return self._P_dict

	@property
	def basis_dict(self):
		return self._basis_dict

	@property
	def static(self):
		return list(self._static)

	@property
	def dynamic(self):
		return list(self._dynamic)


	def update_blocks(self,blocks,basis_con,basis_args,compute_all_blocks=False):
		blocks = list(blocks)
		for block in blocks:
			if str(block) not in self._basis_dict.keys():
				b = basis_con(*basis_args,**block)

				if b.Ns >  0:
					self._basis_dict[str(block)]=b	

		if compute_all_blocks:
			self.compute_all_blocks()	


	def compute_all_blocks(self):
		for key,b in iteritems(self._basis_dict):
			if self._P_dict.get(key) is None:
				p = b.get_proj(self.dtype,**self._get_proj_kwargs)
				self._P_dict[key] = p

			if self._H_dict.get(key) is None:
				if not self._checked:
					H = _hamiltonian(self._static,self._dynamic,basis=b,dtype=self.dtype,**self._checks)
					self._checked=True
				else:
					H = _hamiltonian(self._static,self._dynamic,basis=b,dtype=self.dtype,**self._no_checks)
				self._H_dict[key] = H



	def evolve(self,psi_0,t0,times,iterate=False,n_jobs=1,block_diag=False,H_real=False,imag_time=False,solver_name="dop853",**solver_args):
		"""
		this function is the creates blocks and then uses them to run H.evole in parallel.
		
		RETURNS:
			1) iterate = True 
				* returns generator which generates the time dependent state in the full H-space basis.

			2) iterate = False
				* return numpy ndarray which has the time dependent states in the full H-space basis as rows.

		--- arguments ---

		* psi_0: (required) ndarray/list/tuple of state which lives in the full hilbert space of your problem. 
		Does not need to obey and sort of symmetry.

		* t0: (required) the inistial time the dynamics starts at.

		* times: (required) either list or numpy array containing the times you would like to have solution at.
		Must be some kind of iterable object.

		* iterate: (optional) tells the function to return generator or array of states.

		* n_jobs: (optional) number of processes to do dynamics with. NOTE: one of those processes is used to gather results.
		for best results all blocks should be approximately the same size and n_jobs-1 must be a common devisor of the number of
		blocks such that there are roughly equal workload for each process. Otherwise you will also be as slow as your
		slowest process.

		* block_diag: (optional) tells the function whether the blocks should be put into list and looped over or to put the blocks
						in a block diagonal matrix for the cumputation. This is useful if their are a lot of smaller blocks.

		The rest of these are just arguments which are used by H.evolve see Documentation for more detail. 

		"""
		if imag_time:
			raise ValueError("imaginary time not supported for block evolution.")
		P = []
		H_list = []
		psi_blocks = []
		for key,b in iteritems(self._basis_dict):
			if self._P_dict.get(key) is None:
				p = b.get_proj(self.dtype,**self._get_proj_kwargs)
				if self._save:
					self._P_dict[key] = p
			else:
				p = self._P_dict[key]

<<<<<<< HEAD
			try:
				psi = p.H.dot(psi_0).toarray()
			except AttributeError:
				psi = p.H.dot(psi_0)

			psi = psi.ravel()
=======
			if _sp.issparse(psi_0):
				psi = p.H.dot(psi_0).toarray()
			else:
				psi = p.H.dot(psi_0)

			psi = psi.ravel()
			
>>>>>>> 014da547
			if _np.linalg.norm(psi) > 1000*_np.finfo(self.dtype).eps:
				psi_blocks.append(psi)
				P.append(p.tocoo())

				if self._H_dict.get(key) is None:
					if not self._checked:
						H = _hamiltonian(self._static,self._dynamic,basis=b,dtype=self.dtype,**self._checks)
						self._checked=True
					else:
						H = _hamiltonian(self._static,self._dynamic,basis=b,dtype=self.dtype,**self._no_checks)

					if self._save:
						self._H_dict[key] = H

					H_list.append(H)
				else:
					H_list.append(self._H_dict[key])


		if block_diag and H_list:
			N_H = len(H_list)
			n_pp = N_H//n_jobs
			n_left = n_pp + N_H%n_jobs	

			H_list_prime = []
			psi_blocks_prime = []
			if n_left != 0:
				H_list_prime.append(block_diag_hamiltonian(H_list[:n_left],None,None,None,None,self._dtype,get_proj=False,**self._no_checks))
				psi_list_prime.append(hstack(psi_blocks[:n_left]))

			for i in range(n_jobs-1):
				i1 = n_left + i*n_pp
				i2 = n_left + (i+1)*n_pp
				H_list_prime.append(block_diag_hamiltonian(H_list[i1:i2],None,None,None,None,self._dtype,get_proj=False,**self._no_checks))
				psi_list_prime.append(hstack(psi_blocks[i1:i2]))

			H_list = H_list_prime
			psi_blocks = psi_blocks_prime				


		if len(H_list) > 0:
			P = _sp.hstack(P,format="csr")

			if iterate:
				if _np.isscalar(times):
					raise ValueError("If iterate=True times must be a list/array.")
				return _block_evolve_iter(psi_blocks,H_list,P,t0,times,H_real,imag_time,solver_name,solver_args,n_jobs)
			else:
				psi_t = Parallel(n_jobs = n_jobs)(delayed(_block_evolve_helper)(H,psi,t0,times,H_real,imag_time,solver_name,solver_args) for psi,H in zip(psi_blocks,H_list))
				psi_t = hstack(psi_t).T
				psi_t = P.dot(psi_t).T
				return psi_t
		else:
			raise RuntimeError("initial state has no projection on to specified blocks.")



	def expm(self,psi_0,H_time_eval=0.0,iterate=False,n_jobs=1,block_diag=False,a=-1j,start=None,stop=None,endpoint=None,num=None,shift=None):
		"""
		this function is the creates blocks and then uses them to evolve state with expm_multiply in parallel.
		
		RETURNS:
			1) iterate = True 
				* returns generator which generates the time dependent state in the full H-space basis.

			2) iterate = False
				* return numpy ndarray which has the time dependent states in the full H-space basis as rows.

		--- arguments ---

		* psi_0: (required) ndarray/list/tuple of state which lives in the full hilbert space of your problem. 
		Does not need to obey and sort of symmetry.

		* H_time_eval: (optional) time to evaluate the hamiltonians at when doing the exponentiation. 

		* iterate: (optional) tells the function to return generator or array of states.

		* n_jobs: (optional) number of processes to do dynamics with. NOTE: one of those processes is used to gather results.
		for best results all blocks should be approximately the same size and n_jobs-1 must be a common devisor of the number of
		blocks such that there are roughly equal workload for each process. Otherwise you will also be as slow as your
		slowest process.

		* block_diag: (optional) tells the function whether the blocks should be put into list and looped over or to put the blocks
						in a block diagonal matrix for the cumputation.

		The rest of these are just arguments which are used by exp_op see Documentation for more detail. 

		"""

		if iterate:
			if start is None and  stop is None:
				raise ValueError("'iterate' can only be True with time discretization. must specify 'start' and 'stop' points.")

			if num is not None:
				if type(num) is not int:
					raise ValueError("expecting integer for 'num'.")
			else:
				num = 50

			if endpoint is not None:
				if type(endpoint) is not bool:
					raise ValueError("expecting bool for 'endpoint'.")
			else: 
				endpoint = True

		else:
			if start is None and  stop is None:
				if num != None:
					raise ValueError("unexpected argument 'num'.")
				if endpoint != None:
					raise ValueError("unexpected argument 'endpoint'.")
			else:
				if not (_np.isscalar(start)  and _np.isscalar(stop)):
					raise ValueError("expecting scalar values for 'start' and 'stop'")

				if not (_np.isreal(start) and _np.isreal(stop)):
					raise ValueError("expecting real values for 'start' and 'stop'")

				if num is not None:
					if type(num) is not int:
						raise ValueError("expecting integer for 'num'.")
				else:
					num = 50

				if endpoint is not None:
					if type(endpoint) is not bool:
						raise ValueError("expecting bool for 'endpoint'.")
				else: 
					endpoint = True
		
		P = []
		H_list = []
		psi_blocks = []
		for key,b in iteritems(self._basis_dict):
			if self._P_dict.get(key) is None:
				p = b.get_proj(self.dtype,**self._get_proj_kwargs)
				if self._save:
					self._P_dict[key] = p
			else:
				p = self._P_dict[key]

<<<<<<< HEAD
			try:
				psi = p.H.dot(psi_0).toarray()
			except AttributeError:
=======
			if _sp.issparse(psi_0):
				psi = p.H.dot(psi_0).toarray()
			else:
>>>>>>> 014da547
				psi = p.H.dot(psi_0)

			psi = psi.ravel()
			if _np.linalg.norm(psi) > 1000*_np.finfo(self.dtype).eps:
				psi_blocks.append(psi)
				P.append(p.tocoo())
				if self._H_dict.get(key) is None:
					if not self._checked:
						H = _hamiltonian(self._static,self._dynamic,basis=b,dtype=self.dtype,**self._checks)
						self._checked=True
					else:
						H = _hamiltonian(self._static,self._dynamic,basis=b,dtype=self.dtype,**self._no_checks)

					if self._save:
						self._H_dict[key] = H
					H = H(H_time_eval)*a

				else:
					H = self._H_dict[key](H_time_eval)*a


				if shift is not None:
					H += a*shift*_sp.identity(b.Ns,dtype=self.dtype)

				H_list.append(H)

		if block_diag and H_list:
			N_H = len(H_list)
			n_pp = N_H//n_jobs
			n_left = n_pp + N_H%n_jobs	

			H_list_prime = []
			psi_blocks_prime = []

			psi_block = hstack(psi_blocks[:n_left])
			H_block = _sp.block_diag(H_list[:n_left],format="csr")

			H_list_prime.append(H_block)
			psi_blocks_prime.append(psi_block)


			for i in range(n_jobs-1):
				i1 = n_left + i*n_pp
				i2 = n_left + (i+1)*n_pp
				psi_block = hstack(psi_blocks[i1:i2])
				H_block = _sp.block_diag(H_list[i1:i2],format="csr")

				H_list_prime.append(H_block)
				psi_blocks_prime.append(psi_block)

			H_list = H_list_prime
			psi_blocks = psi_blocks_prime				


		H_is_complex = _np.iscomplexobj([_np.float32(1.0).astype(H.dtype) for H in H_list])

		if H_list:
			P = _sp.hstack(P,format="csr")
			if iterate:
				return _block_expm_iter(psi_blocks,H_list,P,start,stop,num,endpoint,n_jobs)
			else:
				ver = [int(v) for v in scipy.__version__.split(".")]
				if H_is_complex and (start,stop,num,endpoint) != (None,None,None,None) and ver[1] < 19:
					mats = _block_expm_iter(psi_blocks,H_list,P,start,stop,num,endpoint,n_jobs)
					return _np.array([mat for mat in mats])
				else:
					psi_t = Parallel(n_jobs = n_jobs)(delayed(expm_multiply)(H,psi,start=start,stop=stop,num=num,endpoint=endpoint) for psi,H in zip(psi_blocks,H_list))
					psi_t = hstack(psi_t).T
					psi_t = P.dot(psi_t).T
					return psi_t
		else:
			raise RuntimeError("initial state has no projection on to specified blocks.")






<|MERGE_RESOLUTION|>--- conflicted
+++ resolved
@@ -441,14 +441,7 @@
 			else:
 				p = self._P_dict[key]
 
-<<<<<<< HEAD
-			try:
-				psi = p.H.dot(psi_0).toarray()
-			except AttributeError:
-				psi = p.H.dot(psi_0)
-
-			psi = psi.ravel()
-=======
+
 			if _sp.issparse(psi_0):
 				psi = p.H.dot(psi_0).toarray()
 			else:
@@ -456,7 +449,6 @@
 
 			psi = psi.ravel()
 			
->>>>>>> 014da547
 			if _np.linalg.norm(psi) > 1000*_np.finfo(self.dtype).eps:
 				psi_blocks.append(psi)
 				P.append(p.tocoo())
@@ -598,15 +590,10 @@
 			else:
 				p = self._P_dict[key]
 
-<<<<<<< HEAD
-			try:
-				psi = p.H.dot(psi_0).toarray()
-			except AttributeError:
-=======
+
 			if _sp.issparse(psi_0):
 				psi = p.H.dot(psi_0).toarray()
 			else:
->>>>>>> 014da547
 				psi = p.H.dot(psi_0)
 
 			psi = psi.ravel()
