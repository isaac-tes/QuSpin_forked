--- conflicted
+++ resolved
@@ -378,14 +378,9 @@
 
 
 
-<<<<<<< HEAD
 	# possiply impliment this in fortran using naive csr matrix vector dot product, might speed things up,
 	# but maybe not since the exponential taylor converges pretty quickly. 
 	def Exponential(self,V,z,time=0,n=1,atol=10**(-8)):
-=======
-
-	def exp(self,V,z,time=0,n=1,atol=10**(-8)):
->>>>>>> 94ac2fe2
 		"""
 		args:
 			V, vector to apply the matrix exponential on.
@@ -396,12 +391,8 @@
 			then the taylor series is truncated.
 
 		description:
-<<<<<<< HEAD
 			this function computes exp(zH)V as a taylor series in zH. not useful for long time evolution.
 
-=======
-			this function computes exp(zH)V as a taylor series in aH.
->>>>>>> 94ac2fe2
 		"""
 		if self.Ns <= 0:
 			return array([])
@@ -416,13 +407,8 @@
 		for j in xrange(n):
 			V1=array(V)
 			e=1.0; i=1		
-<<<<<<< HEAD
 			while e > atol:
 				V1=(z/(n*i))*self.dot(V1,time=time)
-=======
-			while e > error:
-				V1=(z/(n*i))*H.dot(V1)
->>>>>>> 94ac2fe2
 				V+=V1
 				if i%2 == 0:
 					e=norm(V1)
@@ -430,15 +416,10 @@
 		return V
 
 
-<<<<<<< HEAD
-	# special methods to be added later
-	"""
-=======
 	def __call__(self,time):
 		return self.tocsr(time=time)
 
 
->>>>>>> 94ac2fe2
 	def __add__(self,other):
 		if isinstance(other,Hamiltonian1D):
 			if self.Ns != other.Ns: raise ValueError('dimension mismatch')
@@ -461,13 +442,8 @@
 			new.sum_duplicates()
 			return new
 		else:
-<<<<<<< HEAD
-			raise Exception("Not Implimented")
-	"""
-=======
-			raise NotImplementedError
-
->>>>>>> 94ac2fe2
+			raise NotImplementedError
+
 
 	
 
