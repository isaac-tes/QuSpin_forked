import sys # needed for sys.stop('error message')
#local modules:
from BitOps import * # loading modules for bit operations.

#python 2.7 modules
import operator as op # needed to calculate n choose r in function ncr(n,r).
from memory_profiler import profile # needed for the @profile functions which profile the memory usage of a particular function.
from itertools import repeat

from array import array as vec

from scipy import linalg as la # imported this for use of eigenvalue functions
from numpy.linalg import norm # imported this to calculate the norm of vectors when doing error analysis
from scipy.sparse import coo_matrix	# needed as the initial format that the Hamiltonian matrices are stored as
from scipy.sparse import csr_matrix	# the final version the sparse matrices are stored as, good format for dot produces with vectors.
import scipy.sparse.linalg  as sla	# needed for the sparse linear algebra packages

import numpy as np # needed for general mathematical operators on vectors/matrices
from numpy import pi 
from numpy import  * # importing functions from numpy so that they can be used in evolve function.

from inspect import currentframe, getframeinfo #allows to grap current line number


"""
Note: the 1D basis can be used for any dimension if the momentum states are not used.
Later we shall add a more general version of the basis class with functionality for arbitrary lattices.
"""


# check binary operations
def int2bin(n,L):
	""" Convert an integer n to a binary vector 
	padded with zeros up to the appropriate length L """

	return (((fliplr(n,L) & (1 << np.arange(L)))) > 0).astype(int)

def bin2int(v):
	""" Convert a binary vector v to an integer """

	return np.sum([v[i]*2**i for i in range(len(v))])

def ncr(n, r):
# this function calculates n choose r used to find the total number of basis states when the magnetization is conserved.
    r = min(r, n-r)
    if r == 0: return 1
    numer = reduce(op.mul, xrange(n, n-r, -1))
    denom = reduce(op.mul, xrange(1, r+1))
    return numer//denom



def shift(int_type,shift,period):
# this functino is used to shift the bits of an integer by 'shift' bits.
# it is used when constructing the momentum states
	Imax=2**period-1
	if int_type==0 or int_type==Imax:
		return int_type
	else:
		if shift < 0:
			shift=-shift
			return ((int_type & (2**period-1)) >> shift%period) | (int_type << (period-(shift%period)) & (2**period-1))
		else:
			return (int_type << shift%period) & (2**period-1) | ((int_type & (2**period-1)) >> (period-(shift%period)))

def fliplr(int_type,length):
# this function flips the bits of an integer around the centre, e.g. 1010 -> 0101
# (generator of) parity symmetry
    return sum(1<<(length-1-i) for i in range(length) if int_type>>i&1)

def flip_all(int_type,length):
# this function flips all bits
# (generator of) inversion symmetry
    lower = 0;
    upper = length;
    return int_type^((1<<upper)-1)&~((1<<lower)-1)

def CheckState(kblock,L,s,T=1):
# this is a function defined in Ander's paper. It is used to check if the integer inputed is the marker state for a state with momentum k.
	t=s
	for i in xrange(1,L+1,T):
		t = shift(t,-T,L)
		if t < s:
			return -1
		elif t==s:
			if kblock % (L/i) != 0: return -1 # need to check the shift condition 
			return i

def CheckStatePZ(pblock,zblock,L,s,T=1):
# parity Check_State
    t = s
    i = 0
    t = fliplr(t,L)
    if t < s:
    	return -1
    elif t == s:
    	if pblock == -1: return -1
    	i = 1
    t = flip_all(t,L)
    if t < s:
    	return -1
    elif t == s:
    	if (pblock == -1 and zblock == 1) or (pblock == 1 and zblock == -1): return -1
    	i = 1
    return 2			 
		

def CheckStateP(pblock,L,s,T=1):
# parity Check_State
    t = s
    i = 1
    t = fliplr(t,L)
    if t < s:
    	return -1
    elif t == s:
    	if pblock == -1: return -1
    	return i 
    return 2	

def CheckStateZ(zblock,L,s,T=1):
# inversion Check_State
    t = s
    i = 2 #alternative one can put i=0 but then one needs to modify the basis class to accept it
    t = flip_all(t,L)
    if t < s:
    	return -1
    #no compatibility condition for inversion symmetry  
    return i			




class Basis1D:
	def __init__(self,L,Nup=None,pblock=None,zblock=None,a=1):
		self.L=L
		if type(Nup) is int:
			if Nup <=0 or Nup >= L: sys.exit("Basis1D error: Nup must fall inbetween 0 and L")
			self.Nup=Nup
			self.Mcon=True
			self.Ns=ncr(L,Nup)
			self.a=a
			zbasis=vec('L')
			s=sum([2**i for i in xrange(0,Nup)])
			zbasis.append(s)
			for i in xrange(self.Ns-1):
				t = (s | (s - 1)) + 1
				s = t | ((((t & -t) / (s & -s)) >> 1) - 1) 
				zbasis.append(s)
		else:
			self.Ns=2**L
			self.a=a
			self.Mcon=False
			zbasis=xrange(self.Ns)

		#print pblock, zblock	


		if type(pblock) is int and type(zblock) is int:
		   self.Pcon = True
		   self.Zcon = True
		   self.p = pblock
		   self.z = zblock
		   self.Npz = []
		   self.basis = []
		   for s in zbasis:
		   	   rp = CheckStateP(pblock,self.L,s,T=a)
		   	   rz = CheckStateZ(zblock,self.L,s,T=a)
		   	   rpz = CheckStatePZ(pblock,zblock,self.L,s,T=a)
		   	   print rp, rz, rpz
		   	   if rpz > 0:
		   	   	  self.Npz.append(4)
		   	   	  self.basis.append(s)
		   	   	  if rpz == 1:
		   	   	  	self.Npz.append(8)
		   	   self.Ns=len(self.basis)
		elif type(pblock) is int:
			self.Pcon = True
			self.Zcon = False
			self.p = pblock
			self.z = zblock
			self.Np = []
			self.basis = []
			for s in zbasis:
				rp=CheckStateP(pblock,self.L,s,T=a)
				print rp
				if rp > 0:
					self.Np.append(2)
					self.basis.append(s)
					if rp == 1:
						self.Np.append(4)
					#print s
				self.Ns=len(self.basis)
		elif type(zblock) is int:
			self.Pcon = False
			self.Zcon = True
			self.p = pblock
			self.z = zblock
			#self.Rz = []
			self.basis = []
			#print zbasis
			for s in zbasis:
				rz=CheckStateZ(zblock,self.L,s,T=a)
				if rz > 0:
					#self.Rz.append(rz)
					self.basis.append(s)
					#print s
				self.Ns=len(self.basis)	
		else: 
			self.Pcon=False
			self.Zcon=False
			self.basis=zbasis 	
		#print self.Rz	

		#for s in zbasis:
		#		print s, int2bin(s,self.L)




	def FindZstate(self,s):
		if self.Mcon:
			#cf = currentframe()
			#print "There was Kcon here; Line:", cf.f_lineno 
			bmin=0;bmax=self.Ns-1
			while True:
				b=(bmin+bmax)/2
				if s < self.basis[b]:
					bmax=b-1
				elif s > self.basis[b]:
					bmin=b+1
				else:
					return b
				if bmin > bmax:
					return -1
		else: return s

	def RefState(self,s):
		t=s; r=s; g=0; q=0;
		if self.Pcon and self.Zcon:
			t = fliplr(t,self.L)
			if t < s:
				r=t; q=1;
				t = flip_all(t,self.L)
				if t < s:
					r=t; g=1;
		elif self.Pcon:
			t = fliplr(t,self.L)
			if t < s:
				r=t; q=1;
		elif self.Zcon:
			t = flip_all(t,self.L)
			if t < s:
				r=t; g=1;
		return r,q,g


def findSz(B,J,st,i,j):
	s1=B.basis[st]
	s2=exchangeBits(s1,i,j)
	if s1 == s2:
		return [0.25*J,st,st]
	else:
		return [-0.25*J,st,st]


def findSxy(B,J,st,i,j):
	s1=B.basis[st]
	s2=exchangeBits(s1,i,j)
	if s1 == s2:
		return [0,st,st]
	else:
		if B.Pcon or B.Zcon:
		   	s2,q,g=B.RefState(s2)
		   	#print s1,exchangeBits(s1,i,j), s2, g
			stt=B.FindZstate(s2)
			if stt >= 0:
				#print s1,s2
				if B.Pcon and B.Zcon:
					ME = sqrt( float( B.Npz[stt]/B.Npz[st] )  )*0.5*J*B.p**(q)*B.z**(g)
				elif B.Pcon:
						ME = sqrt( float( B.Np[stt]/(B.Np[st]) ) )*0.5*J*B.p**(q)
				elif B.Zcon:
					ME =  0.5*J*B.z**(g)		
			else:
				ME = 0.0
				stt = 0		
		else:
			stt=B.FindZstate(s2)
			ME=0.5*J
		#print [ME,st,stt]
		return [ME,st,stt]




def findhz(B,h,st,i):
	s1=B.basis[st]
	if testBit(s1,i) == 1:
		return [-0.5*h,st,st]
	else:
		return [0.5*h,st,st]




def findhxy(B,h,st,i):
	s1=B.basis[st]
	s2=flipBit(s1,i)
	if testBit(s2,i) == 1:
		if B.Pcon or B.Zcon:
			s2,q,g=B.RefState(s2)
			stt=B.FindZstate(s2)
			if stt >= 0:
				if B.Pcon and B.Zcon:
					ME=sqrt( B.Npz[stt]/B.Npz[st] )*0.5*(h[0]-1j*h[1])*B.p**(q)*B.z**(g)
				elif B.Pcon:
					ME=sqrt(B.Np[stt]/(B.Np[st]))*0.5*(h[0]-1j*h[1])*B.p**(q)
				elif B.Zcon:
					ME=0.5*(h[0]-1j*h[1])*B.z**(g)
			else:
				ME = 0.0
				stt=0
		else:
			stt=B.FindZstate(s2)
			ME=-0.5*(h[0]-1j*h[1])
	else:
		if B.Pcon or B.Zcon:
			s2,q,g=B.RefState(s2)
			stt=B.FindZstate(s2)
			if stt >= 0:
				if B.Pcon and B.Zcon:
					ME=sqrt( B.Npz[stt]/B.Npz[st] )*0.5*(h[0]+1j*h[1])*B.p**(q)*B.z**(g)
				elif B.Pcon:
					ME=sqrt(B.Np[stt]/(B.Np[st]))*0.5*(h[0]+1j*h[1])*B.p**(q)
				elif B.Zcon:
					ME=0.5*(h[0]+1j*h[1])*B.z**(g)
			else: 
				ME=0.0
				stt=0
		else:
			stt=B.FindZstate(s2)
			ME=-0.5*(h[0]+1j*h[1])
		
	return [ME,st,stt]





def StaticH1D(B,static,dtype=np.complex128):
	ME_list=[]
	st=xrange(B.Ns)
	for i in xrange(len(static)):
		List=static[i]
		if List[0] == "z":
			for bond in List[1]:
				if bond[0] != 0:
					J=repeat(bond[0], B.Ns)
					i=repeat(bond[1], B.Ns)
					j=repeat(bond[2], B.Ns)
					ME_list.extend(map(lambda J,st,i,j:findSz(B,J,st,i,j),J,st,i,j))
		elif List[0] == 'xy':
			for bond in List[1]:
				if bond[0] != 0:
					J=repeat(bond[0], B.Ns)
					i=repeat(bond[1], B.Ns)
					j=repeat(bond[2], B.Ns)
					ME_list.extend(map(lambda J,st,i,j:findSxy(B,J,st,i,j),J,st,i,j))
		elif List[0] == 'h':
			for H in enumerate(List[1]):
				if H[1][2] != 0:
					i=repeat(H[0], B.Ns)
					h=repeat(H[1][2], B.Ns)
					ME_list.extend(map(lambda h,st,i:findhz(B,h,st,i),h,st,i))
				if B.Mcon == False:
					if H[1][0] != 0 or H[1][1] != 0:
						i=repeat(H[0], B.Ns)
						hx=repeat(H[1][0], B.Ns)
						hy=repeat(H[1][1], B.Ns)
						ME_list.extend(map(lambda hx,hy,st,i:findhxy(B,hx,hy,st,i),hx,hy,st,i))
				elif H[1][0] != 0 or H[1][1] != 0 :
					sys.exit("StaticH1D warning: attemping to put non-magnetization conserving operators when this is an assumed symmetry.")
		elif List[0] == 'const':
			for H in enumerate(List[1]):
				ME_list.extend([[H[1],st,st] for s in st])
		else:
			sys.exit('StaticH: operator symbol not recognized')

	ME_list=asarray(ME_list).T.tolist()
	ME_list[1]=map( lambda a:int(abs(a)), ME_list[1])
	ME_list[2]=map( lambda a:int(abs(a)), ME_list[2])
	H=coo_matrix((ME_list[0],(ME_list[1],ME_list[2])),shape=(B.Ns,B.Ns),dtype=dtype)
	H=H.tocsr()
	H.sum_duplicates()
	H.eliminate_zeros()
	return H







def DynamicHs1D(B,dynamic,dtype=np.complex128):
	Dynamic_Hs=[]
	st=[ k for k in xrange(B.Ns) ]
	for i in xrange(len(dynamic)):
		ME_list=[]
		List=dynamic[i]
		if List[0] == "z":
			for bond in List[1]:
				if bond[0] != 0:
					J=repeat(bond[0], B.Ns)
					i=repeat(bond[1], B.Ns)
					j=repeat(bond[2], B.Ns)
					ME_list.extend(map(lambda J,st,i,j:findSz(B,J,st,i,j),J,st,i,j))
		elif List[0] == 'xy':
			for bond in List[1]:
				if bond[0] != 0:
					J=repeat(bond[0], B.Ns)
					i=repeat(bond[1], B.Ns)
					j=repeat(bond[2], B.Ns)
					ME_list.extend(map(lambda J,st,i,j:findSz(B,J,st,i,j),J,st,i,j))
		elif List[0] == 'h':
			for H in enumerate(List[1]):
				if H[1][2] != 0:
					i=repeat(H[0], B.Ns)
					h=repeat(H[1][2], B.Ns)
					ME_list.extend(map(lambda h,st,i:findhz(B,h,st,i),h,st,i))
				if B.Mcon == False:
					if H[1][0] != 0 or H[1][1] != 0:
						i=repeat(H[0], B.Ns)
						hx=repeat(H[1][0], B.Ns)
						hy=repeat(H[1][1], B.Ns)
						ME_list.extend(map(lambda hx,hy,st,i:findhxy(B,hx,hy,st,i),hx,hy,st,i))
				elif H[1][0] != 0 or H[1][1] != 0 :
					sys.exit("StaticH1D warning: attemping to put non-magnetization conserving operators when this is an assumed symmetry.")
		elif List[0] == 'const':
			for H in enumerate(List[1]):
				ME_list.extend([[H[1],st,st] for s in st])
		else:
			sys.exit('DynamicH: operator symbol not recognized')

		ME_list=asarray(ME_list).T.tolist()
		ME_list[1]=map( lambda a:int(abs(a)), ME_list[1])
		ME_list[2]=map( lambda a:int(abs(a)), ME_list[2])
		H=coo_matrix((ME_list[0],(ME_list[1],ME_list[2])),shape=(B.Ns,B.Ns),dtype=dtype)
		H=H.tocsr()
		H.sum_duplicates()
		H.eliminate_zeros()
		Dynamic_Hs.append(H)

	return Dynamic_Hs










class Hamiltonian1D:
<<<<<<< HEAD
	def __init__(self,static,dynamic,Length,Nup=None,kblock=None,a=1,dtype=np.complex128):
		if type(kblock) is int: 
=======
#	@profile(precision=6)
	def __init__(self,static,dynamic,Length,Nup=None,pblock=None,zblock=None,a=1,dtype=np.complex128):
		if type(pblock) is int: 
>>>>>>> 7cd69b3a
			if dtype != np.complex128 and dtype != np.complex64:
				print "Hamiltonian1D: using momentum states requires complex values: setting dtype to complex64"
				dtype=np.complex64
		self.Static=static
		self.Dynamic=dynamic
<<<<<<< HEAD
		self.B=Basis1D(Length,Nup=Nup,kblock=kblock,a=a)
		self.Ns=self.B.Ns
=======
		self.B=Basis1D(Length,Nup=Nup,pblock=pblock,zblock=zblock,a=a)
>>>>>>> 7cd69b3a
		self.Static_H=StaticH1D(self.B,static,dtype=dtype)
		self.Dynamic_Hs=DynamicHs1D(self.B,dynamic,dtype=dtype)


	def return_H(self,time=0):
		if self.Ns**2 > sys.maxsize:
			sys.exit('Hamiltonian1D: dense matrix is too large to create')
		H=self.Static_H
		for i in xrange(len(self.Dynamic)):
			J=self.Dynamic[i][2](time)
			H=H+J*self.Dynamic_Hs[i]
		return H.todense()
	
	def MatrixElement(self,Vl,Vr,time=0):
		t=time
		H=self.Static_H
		for i in xrange(len(self.Dynamic)):
			J=self.Dynamic[i][2](time)
			H=H+J*self.Dynamic_Hs[i]
		HVr=csr_matrix.dot(H,Vr)
		ME=np.dot(Vl.T.conj(),HVr)
		return ME[0,0]


	def dot(self,V,time=0):
		t=time
		H=self.Static_H
		for i in xrange(len(self.Dynamic)):
			J=self.Dynamic[i][2](time)
			H=H+J*self.Dynamic_Hs[i]
		HV=csr_matrix.dot(H,V)
		return HV


	def SparseEV(self,time=0,n=None,sigma=None,which='SA'):
		t=time
		H=self.Static_H
		for i in xrange(len(self.Dynamic)):
			J=self.Dynamic[i][2](time)
			H=H+J*self.Dynamic_Hs[i]
		return sla.eigsh(H,k=n,sigma=sigma,which=which)
	


	def DenseEE(self,time=0):
		if self.Ns**2 > sys.maxsize:
			sys.exit('Hamiltonian1D: dense matrix is too large to create. Full diagonalization is not possible')
		H=self.Static_H
		for i in xrange(len(self.Dynamic)):
			J=self.Dynamic[i][2](time)
			H=H+J*self.Dynamic_Hs[i]	
		return la.eigvalsh(H.todense(),overwrite_a=False,overwrite_b=False)

	@profile(precision=3)
	def DenseEV(self,time=0):
		if self.Ns**2 > sys.maxsize:
			sys.exit('Hamiltonian1D: dense matrix is too large to create. Full diagonalization is not possible')
		H=self.Static_H
		for i in xrange(len(self.Dynamic)):
			J=self.Dynamic[i][2](time)
			H=H+J*self.Dynamic_Hs[i]	
		return la.eigh(H.todense(),overwrite_a=True,overwrite_b=True)





	def Evolve(self,V,dt,time=0,n=1,error=10**(-15)):
		t=time
		H=self.Static_H
		if n <= 0: n=1
		for i in xrange(len(self.Dynamic)):
			J=self.Dynamic[i][2](time)
			H=H+J*self.Dynamic_Hs[i]
		for j in xrange(n):
			V1=V
			e=1.0; i=1		
			while e > error:
				V1=(-1j*dt/(n*i))*csr_matrix.dot(H,V1)
				V+=V1

				if i%2 == 0:
					e=norm(V1)
				i+=1
		return V













<|MERGE_RESOLUTION|>--- conflicted
+++ resolved
@@ -462,25 +462,15 @@
 
 
 class Hamiltonian1D:
-<<<<<<< HEAD
-	def __init__(self,static,dynamic,Length,Nup=None,kblock=None,a=1,dtype=np.complex128):
-		if type(kblock) is int: 
-=======
 #	@profile(precision=6)
 	def __init__(self,static,dynamic,Length,Nup=None,pblock=None,zblock=None,a=1,dtype=np.complex128):
 		if type(pblock) is int: 
->>>>>>> 7cd69b3a
 			if dtype != np.complex128 and dtype != np.complex64:
 				print "Hamiltonian1D: using momentum states requires complex values: setting dtype to complex64"
 				dtype=np.complex64
 		self.Static=static
 		self.Dynamic=dynamic
-<<<<<<< HEAD
-		self.B=Basis1D(Length,Nup=Nup,kblock=kblock,a=a)
-		self.Ns=self.B.Ns
-=======
 		self.B=Basis1D(Length,Nup=Nup,pblock=pblock,zblock=zblock,a=a)
->>>>>>> 7cd69b3a
 		self.Static_H=StaticH1D(self.B,static,dtype=dtype)
 		self.Dynamic_Hs=DynamicHs1D(self.B,dynamic,dtype=dtype)
 
