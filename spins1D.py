import sys # needed for sys.stop('error message')
#local modules:
from Basis import Basis1D
from py_lapack import eigh # used to diagonalize hermitian and symmetric matricies

#python 2.7 modules
from scipy.linalg import norm
from scipy.sparse import coo_matrix	# needed as the initial format that the Hamiltonian matrices are stored as
from scipy.sparse import csr_matrix	# the final version the sparse matrices are stored as, good format for dot produces with vectors.
from scipy.sparse.linalg  import eigsh	# needed for the sparse linear algebra packages
from scipy.integrate import complex_ode,ode	# ode solver used in evolve wave function.
from numpy import isscalar,dot,asarray, array, int32, int64, float32, float64, complex64, complex128
from copy import deepcopy


#global names:
supported_dtypes=(float32, float64, complex64, complex128)



def StaticH(B,static,dtype):
	"""
	args:
		static=[[opstr_1,indx_1],...,[opstr_n,indx_n]], list of opstr,indx to add up for static piece of Hamiltonian.
		dtype = the low level C-type which the matrix should store its values with.
	returns:
		H: a csr_matrix representation of the list static

	description:
		this function takes the list static and creates a list of matrix elements is coordinate format. it does
		this by calling the basis method Op which takes a state in the basis, acts with opstr and returns a matrix 
		element and the state which it is connected to. This function is called for ever opstr in static and for every 
		state in the basis until the entire hamiltonian is mapped out. It takes those matrix elements (which need not be 
		sorted or even unique) and creates a coo_matrix from the scipy.sparse library. It then converts this coo_matrix
		to a csr_matrix class which has optimal sparse matrix vector multiplication.
	"""
	ME_list=[] # this is a list which stores the matrix elements as lists [[row,col,ME],...] for the whole hamiltonian. 
	st=xrange(B.Ns) # iterator which loops over the index of the reference states of the basis B.
	for i in xrange(len(static)): 
		List=static[i]
		opstr=List[0]
		bonds=List[1]
		for bond in bonds:
			J=bond[0]
			indx=bond[1:]
			ME_list.extend(map(lambda x:B.Op(J,x,opstr,indx),st))

	if static: # if static is not an empty list []:
		# there is no way to tranpose a list so we must convert to array, this process will convert all parts of the list to the most compatible type.
		ME_list=asarray(ME_list).T.tolist() # transpose list so that it is now [[row,...],[col,...],[ME,...]] which is how coo_matrix is constructed.
		ME_list[1]=map( lambda a:int(abs(a)), ME_list[1]) # convert the indices back to integers 
		ME_list[2]=map( lambda a:int(abs(a)), ME_list[2])	# convert the indices back to integers
		H=coo_matrix((ME_list[0],(ME_list[1],ME_list[2])),shape=(B.Ns,B.Ns),dtype=dtype) # construct coo_matrix
		H=H.tocsr() # convert to csr_matrix
		H.sum_duplicates() # sum duplicate matrix elements
		H.eliminate_zeros() # remove all zero matrix elements
		return H 
	else: # else return None which indicates there is no static part of Hamiltonian.
		return None








def DynamicHs(B,dynamic,dtype):
	"""
	args:
	dynamic=[[opstr_1,indx_1,func_1],...,[opstr_n,indx_n,func_1]], list of opstr,indx and functions to drive with
	dtype = the low level C-type which the matrix should store its values with.

	returns:
	tuple((func_1,H_1),...,(func_n,H_n))

	H_i: a csr_matrix representation of opstr_i,indx_i
	func_i: callable function of time which is the drive term in front of H_i

	description:
		This function works the same as static, but instead of adding all of the elements 
		of the dynamic list together, it returns a tuple which contains each individual csr_matrix 
		representation of all the different driven parts. This way one can construct the time dependent 
		Hamiltonian simply by looping over the tuple returned by this function. 
	"""
	Dynamic_Hs=[]
	st=[ k for k in xrange(B.Ns) ]
	for i in xrange(len(dynamic)):
		ME_list=[]
		List=dynamic[i]
		opstr=List[0]
		bonds=List[1]
		for bond in bonds:
			J=bond[0]
			indx=bond[1:]
			ME_list.extend(map(lambda x:B.Op(J,x,opstr,indx),st))
	
		ME_list=asarray(ME_list).T.tolist()
		ME_list[1]=map( lambda a:int(abs(a)), ME_list[1])
		ME_list[2]=map( lambda a:int(abs(a)), ME_list[2])
		H=coo_matrix((ME_list[0],(ME_list[1],ME_list[2])),shape=(B.Ns,B.Ns),dtype=dtype)
		H=H.tocsr()
		H.sum_duplicates()
		H.eliminate_zeros()
		Dynamic_Hs.append((List[2],H))


	return tuple(Dynamic_Hs)










class Hamiltonian1D:
	def __init__(self,static,dynamic,L,dtype=complex128,**basis_params):
		"""
		This function intializes the Hamtilonian. You can either initialize with symmetries, or an instance of Basis1D.
		Note that if you initialize with a basis it will ignore all symmetry inputs.
		"""
		basis=basis_params.get("basis")
		if basis is None: basis=Basis1D(L,**basis_params)

		if not isinstance(basis,Basis1D):
			raise TypeError("basis is not instance of Basis1D")
		if dtype not in supported_dtypes:
			raise TypeError("Hamiltonian1D doesn't support type: "+str(dtype))


		self.static=static
		self.dynamic=dynamic
		self.L=L
		self.Ns=basis.Ns
		self.dtype=dtype
		if self.Ns > 0:
			self.Static_H=StaticH(basis,static,dtype)
			self.Dynamic_Hs=DynamicHs(basis,dynamic,dtype)
			self.shape=(self.Ns,self.Ns)
			self.sum_duplicates()



	def sum_duplicates(self):
		self.Dynamic_Hs=list(self.Dynamic_Hs)
		l=len(self.Dynamic_Hs)
		i=j=0;
		while i < l:
#			print i,l
			while j < l:
#				print "\t",i,j,l
				if i != j:
					ele1=self.Dynamic_Hs[i]; ele2=self.Dynamic_Hs[j]
					if ele1[0] == ele2[0]:
						self.Dynamic_Hs.pop(j)
						i=self.Dynamic_Hs.index(ele1)
						self.Dynamic_Hs.pop(i)
						ele1=list(ele1)
						ele1[1]+=ele2[1]
						self.Dynamic_Hs.insert(i,tuple(ele1))
				l=len(self.Dynamic_Hs); j+=1
			i+=1;j=0
		self.Dynamic_Hs=tuple(self.Dynamic_Hs)



	def tocsr(self,time=0):
		"""
		args:
			time=0, the time to evalute drive at.

		description:
			this function simply returns a copy of the Hamiltonian as a csr_matrix evaluated at the desired time.
		"""
		if self.Ns <= 0:
			return csr_matrix(asarray([[]]))
		if not isscalar(time):
			raise Exception("time must be a scaler")

		if not (self.Static_H is None): # if there is a static Hamiltonian...
			H=self.Static_H	
			for ele in self.Dynamic_Hs:
				H += ele[1]*ele[0](time)
		else: # if there isn't...
			for ele in self.Dynamic_Hs:
				H += ele[1]*ele[0](time)

		return H





	def todense(self,time=0):
		"""
		args:
			time=0, the time to evalute drive at.

		description:
			this function simply returns a copy of the Hamiltonian as a dense matrix evaluated at the desired time.
			This function can overflow memory if not careful.
		"""
		if self.Ns <= 0:
			return matrix([])
		if not isscalar(time):
			raise TypeError("time must be a scaler")

		return self.tocsr(time=time).todense()





	def dot(self,V,time=0):
		"""
		args:
			V, the vector to multiple with
			time=0, the time to evalute drive at.

		description:
			This function does the spare matrix vector multiplication of V with the Hamiltonian evaluated at 
			the specified time. It is faster in this case to multiple each individual parts of the Hamiltonian 
			first, then add all those vectors together.
		"""

		if self.Ns <= 0:
			return array([])
		if not isscalar(time):
			raise TypeError("time must be a scaler")

		V=asarray(V)
		if not (self.Static_H is None): # if there is a static Hamiltonian...
			V_dot = self.Static_H.dot(V)	
			for ele in self.Dynamic_Hs:
				J=ele[0](time)
				V_dot += J*(ele[1].dot(V))
		else: # if there isn't...
			for ele in self.Dynamic_Hs:
				J=ele[0](time)
				V_dot += J*(ele[1].dot(V))

		return V_dot





	def MatrixElement(self,Vl,Vr,time=0):
		"""
		args:
			Vl, the vector to multiple with on left side
			Vr, the vector to multiple with on the right side
			time=0, the time to evalute drive at.

		description:
			This function takes the matrix element of the Hamiltonian at the specified time
			between Vl and Vr.
		"""
		if self.Ns <=0:
			return array([])

		Vl=asarray(Vl)
		Vr=asarray(Vr)
		HVr=self.dot(Vr,time=time)
		ME=dot(Vl.T.conj(),HVr)
		return ME





	def SparseEV(self,time=0,k=6,sigma=None,which='SA',maxiter=10000):
		"""
		args:
			time=0, the time to evalute drive at.
			other arguements see documentation: http://docs.scipy.org/doc/scipy-0.14.0/reference/generated/scipy.sparse.linalg.eigsh.html
			
		description:
			function which diagonalizes hamiltonian using sparse methods
			solves for eigen values and eigen vectors, but can only solve for a few of them accurately.
			uses the scipy.sparse.linalg.eigsh function which is a wrapper for ARPACK
		"""
		if self.Ns <= 0:
			return array([]), array([[]])

		return eigsh(self.tocsr(time=time),k=k,sigma=sigma,which=which,maxiter=maxiter)





	def DenseEE(self,time=0):
		"""
		args:
			time=0, time to evaluate drive at.

		description:
			function which diagonalizes hamiltonian using dense methods solves for eigen values. 
			uses wrapped lapack functions which are contained in module py_lapack
		"""
		
		if self.Ns <= 0:
			return array([])

		return eigh(self.todense(time=time),JOBZ='N')





	def DenseEV(self,time=0):
		"""
		args:
			time=0, time to evaluate drive at.

		description:
			function which diagonalizes hamiltonian using dense methods solves for eigen values 
			and eigen vectors. uses wrapped lapack functions which are contained in module py_lapack
		"""
		if self.Ns <= 0:
			return array([]), array([[]])

		return eigh(self.todense(time=time))





	def evolve(self,v0,t0,time,real_time=True,verbose=False,**integrator_params):
		"""
		args:
			v0, intial wavefunction to evolve.
			t0, intial time 
			time, iterable or scalar, or time to evolve v0 to
			real_time, evolve real or imaginary time
			verbose, print times out as you evolve
			**integrator_params, the parameters used for the dop853 explicit rung-kutta solver.
			see documentation http://docs.scipy.org/doc/scipy-0.16.0/reference/generated/scipy.integrate.ode.html

		description:
			This function uses complex_ode to evolve an input wavefunction.

		"""
		if self.Ns <= 0:
			return array([])

		v0=asarray(v0)

		if real_time:
			solver=complex_ode(lambda t,y:-1j*self.dot(y,time=t))
		else:
			solver=complex_ode(lambda t,y:-self.dot(y,time=t))

		solver.set_integrator("dop853", **integrator_params)
		solver.set_initial_value(v0,t=t0)
		
		if isscalar(time):
			if time==t0: return v0
			solver.integrate(time)
			if solver.successful():
				return solver.y
			else:
				raise Exception('failed to integrate')		
		else:
			sol=[]
			for t in time:
				if verbose: print t
				if t==t0: 
					sol.append(v0)
					continue
				solver.integrate(t)
				if solver.successful():
					sol.append(solver.y)
				else:
					raise Exception('failed to integrate')
			return sol




	# possiply impliment this in fortran using naive csr matrix vector dot product, might speed things up,
	# but maybe not since the exponential taylor converges pretty quickly. 
	def Exponential(self,V,z,time=0,n=1,atol=10**(-8)):
		"""
		args:
			V, vector to apply the matrix exponential on.
			a, the parameter in the exponential exp(aH)V
			time, time to evaluate drive at.
			n, the number of steps to break the expoential into exp(aH/n)^n V
			error, if the norm the vector of the taylor series is less than this number
			then the taylor series is truncated.

		description:
			this function computes exp(zH)V as a taylor series in zH. not useful for long time evolution.

		"""
		if self.Ns <= 0:
			return array([])
		if not isscaler(time):
			raise Exception("time must be a scaler")

		if n <= 0: raise Exception("n must be >= 0")

		V=asarray(V)
		for j in xrange(n):
			V1=array(V)
			e=1.0; i=1		
			while e > atol:
				V1=(z/(n*i))*self.dot(V1,time=time)
				V+=V1
				if i%2 == 0:
					e=norm(V1)
				i+=1
		return V


<<<<<<< HEAD
	# special methods to be added later
	"""
=======
>>>>>>> 7afb2e6a
	def __add__(self,other):
		if isinstance(other,Hamiltonian1D):
			if self.Ns != other.Ns: raise Exception("cannot add Hamiltonians of different dimensions")
			new=deepcopy(other)
			new.Static_H+=self.Static_H
			new.Dynamic_Hs+=self.Dynamic_Hs
			new.sum_duplicates()
			return new
		else:
			raise Exception("Not Implimented")


	def __sub__(self,other):
		if isinstance(other,Hamiltonian1D):
			if self.Ns != other.Ns: raise Exception("cannot add Hamiltonians of different dimensions")
			new=deepcopy(other)
			new.Static_H-=self.Static_H
			for ele in self.Dynamic_Hs:
				new.Dynamic_Hs.append((ele1[0],-ele[1]))
			new.sum_duplicates()
			return new
		else:
			raise Exception("Not Implimented")
	"""

	


<|MERGE_RESOLUTION|>--- conflicted
+++ resolved
@@ -417,11 +417,6 @@
 		return V
 
 
-<<<<<<< HEAD
-	# special methods to be added later
-	"""
-=======
->>>>>>> 7afb2e6a
 	def __add__(self,other):
 		if isinstance(other,Hamiltonian1D):
 			if self.Ns != other.Ns: raise Exception("cannot add Hamiltonians of different dimensions")
@@ -445,7 +440,6 @@
 			return new
 		else:
 			raise Exception("Not Implimented")
-	"""
 
 	
 
