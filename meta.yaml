package:
  name: quspin
  version: "0.2.8"

source:
  path: ./

 

requirements:
  build:
    - {{compiler('cxx')}} # [unix]
    - llvm-openmp # [osx]
    - python {{ python }}
    - numpy >=1.10.0
 
    
  run:
<<<<<<< HEAD
    - libgcc # [linux]
    - libstdcxx # [linux]
    - clang # [os-x]
    - clangxx # [os-x]
=======
    - libgcc >=5.2.0 # [linux]
    - llvm-openmp # [osx]
>>>>>>> 0ded565a
    - python {{ python }}
    - numpy >=1.10.0
    - scipy >=0.19.0
    - six
    - joblib
    - matplotlib
    - dill
    
test:
  imports:
    - numpy 
    - scipy

about:
  home: https://github.com/weinbe58/QuSpin.git
  license: BSD-3<|MERGE_RESOLUTION|>--- conflicted
+++ resolved
@@ -16,15 +16,11 @@
  
     
   run:
-<<<<<<< HEAD
     - libgcc # [linux]
     - libstdcxx # [linux]
-    - clang # [os-x]
-    - clangxx # [os-x]
-=======
-    - libgcc >=5.2.0 # [linux]
+    - clang # [osx]
+    - clangxx # [osx]
     - llvm-openmp # [osx]
->>>>>>> 0ded565a
     - python {{ python }}
     - numpy >=1.10.0
     - scipy >=0.19.0
