--- conflicted
+++ resolved
@@ -129,10 +129,6 @@
 
 	# calculate reshaped system_state
 	v, rho_d, N_A = reshape_as_subsys(system_state,basis,chain_subsys=chain_subsys,subsys_ordering=subsys_ordering)
-<<<<<<< HEAD
-=======
-
->>>>>>> 2ab00ed7
 	del system_state
 
 	if DM == False:
@@ -171,11 +167,7 @@
 
 	# calculate entanglement entropy of 'system_state'
 	if alpha == 1.0:
-<<<<<<< HEAD
 		Sent = -_np.sum( p*_np.log(p),axis=0)
-=======
-		Sent = -_np.sum( (lmbda.T**2)*_np.log( lmbda.T**2 ) ,axis=0)
->>>>>>> 2ab00ed7
 	else:
 		Sent =  1./(1-alpha)*_np.log(_np.sum(p**alpha, axis=0))
 
