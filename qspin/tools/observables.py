# need linear algebra packages
import scipy.sparse.linalg as _sla
import scipy.linalg as _la
import numpy.linalg as _npla
import scipy.sparse as _sp
from scipy.special import binom, hyp2f1
import numpy as _np
from inspect import isgenerator as _isgenerator 

# needed for isinstance only
from ..hamiltonian import ishamiltonian as _ishamiltonian
from ..basis import spin_basis_1d,photon_basis,isbasis

import warnings


__all__ = ["Entanglement_Entropy", "Diag_Ens_Observables", "Kullback_Leibler_div", "Observable_vs_time", "ED_state_vs_time", "Mean_Level_Spacing"]

# coherent state function
def coherent_state(a,n,dtype=_np.float64):
	"""
	This function creates a harmonic oscillator (ho) coherent state.

	RETURNS: numpy array with ho coherent state.

	--- arguments ---

	a: (compulsory) expectation value of annihilation operator, i.e. sqrt(mean particle number)

	n: (compulsory) cut-off on the number of states kept in the definition of the coherent state

	dtype: (optional) data type. Default is set to numpy.float64
	"""

	s1 = _np.full((n,),-_np.abs(a)**2/2.0,dtype=dtype)
	s2 = _np.arange(n,dtype=_np.float64)
	s3 = _np.array(s2)
	s3[0] = 1
	_np.log(s3,out=s3)
	s3[1:] = 0.5*_np.cumsum(s3[1:])
	state = s1+_np.log(a)*s2-s3
	return _np.exp(state)

def Entanglement_Entropy(system_state,basis,chain_subsys=None,densities=True,subsys_ordering=True,alpha=1.0,DM=False,svd_return_vec=[False,False,False]):
	"""
	This function calculates the entanglement entropy of a lattice quantum subsystem based on the Singular
	Value Decomposition (svd).

	RETURNS:	dictionary in which the entanglement entropy has the key 'Sent'.

	--- arguments ---

	system_state: (compulsory) the state of the quantum system. Can be a:

				-- pure state [numpy array of shape (Ns,)].

				-- density matrix (DM) [numpy array of shape (Ns,Ns)].

				-- diagonal DM [dictionary {'V_rho': V_rho, 'rho_d': rho_d} containing the diagonal DM
					rho_d [numpy array of shape (Ns,)] and its eigenbasis in the columns of V_rho
					[numpy arary of shape (Ns,Ns)]. The keys are CANNOT be chosen arbitrarily.].

				-- a collection of states [dictionary {'V_states':V_states}] containing the states
					in the columns of V_states [shape (Ns,Nvecs)]

	basis: (compulsory) the basis used to build 'system_state'. Must be an instance of 'photon_basis',
				'spin_basis_1d', 'fermion_basis_1d', 'boson_basis_1d'. 

	chain_subsys: (optional) a list of lattice sites to specify the chain subsystem. Default is

				-- [0,1,...,N/2-1,N/2] for 'spin_basis_1d', 'fermion_basis_1d', 'boson_basis_1d'.

				-- [0,1,...,N-1,N] for 'photon_basis'.

	DM: (optional) String to enable the calculation of the reduced density matrix. Available options are

				-- 'chain_subsys': calculates the reduced DM of the subsystem 'chain_subsys' and
					returns it under the key 'DM_chain_subsys'.

				-- 'other_subsys': calculates the reduced DM of the complement of 'chain_subsys' and
					returns it under the key 'DM_other_subsys'.

				-- 'both': calculates and returns both density matrices as defined above.

				Default is 'False'. 	

	alpha: (optional) Renyi alpha parameter. Default is '1.0'.

	densities: (optional) if set to 'True', the entanglement entropy is normalised by the size of the
				subsystem [i.e., by the length of 'chain_subsys']. Detault is 'True'.

	subsys_ordering: (optional) if set to 'True', 'chain_subsys' is being ordered. Default is 'True'.

	svd_return_vec: (optional) list of three booleans to return Singular Value Decomposition (svd) 
				parameters:

				-- [True, . , . ] returns the svd matrix 'U'.

				-- [ . ,True, . ] returns the singular values 'lmbda'.

				-- [ . , . ,True] returns the svd matrix 'V'.

				Any combination of the above is possible. Default is [False,False,False].
	"""

	# initiate variables
	variables = ["Sent"]
	
	if DM=='chain_subsys':
		variables.append("DM_chain_subsys")
		if svd_return_vec[0]:
			variables.append('U')
	elif DM=='other_subsys':
		variables.append("DM_other_subsys")
		if svd_return_vec[2]:
			variables.append('V')
	elif DM=='both':
		variables.append("DM_chain_subsys")
		variables.append("DM_other_subsys")
		if svd_return_vec[0]:
			variables.append('U')
		if svd_return_vec[2]:
			variables.append('V')

	if svd_return_vec[1]:
		variables.append('lmbda')
	
	

	# calculate reshaped system_state
	v, rho_d, N_A = reshape_as_subsys(system_state,basis,chain_subsys=chain_subsys,subsys_ordering=subsys_ordering)

	del system_state

	if DM == False:
		lmbda = _npla.svd(v, compute_uv=False)
	elif DM == 'chain_subsys':
		U, lmbda, _ = _npla.svd(v, full_matrices=False)
		if rho_d is not None:
			DM_chain_subsys = _np.einsum('n,nij,nj,nkj->ik',rho_d,U,lmbda**2,U.conj() )
		else:
			DM_chain_subsys = _np.einsum('nij,nj,nkj->nik',U,lmbda**2,U.conj() )
	elif DM == 'other_subsys':
		_, lmbda, V = _npla.svd(v, full_matrices=False)
		if rho_d is not None:
			DM_other_subsys = _np.einsum('n,nji,nj,nkj->ki',rho_d,V.conj(),lmbda**2,V )
		else:
			DM_other_subsys = _np.einsum('nji,nj,nkj->nki',V.conj(),lmbda**2,V )
	elif DM == 'both':
		U, lmbda, V = _npla.svd(v, full_matrices=False)
		if rho_d is not None:
			DM_chain_subsys = _np.einsum('n,nij,nj,nkj->ik',rho_d,U,lmbda**2,U.conj() )
			DM_other_subsys = _np.einsum('n,nji,nj,nkj->ki',rho_d,V.conj(),lmbda**2,V )
		else:
			DM_chain_subsys = _np.einsum('nij,nj,nkj->nik',U,lmbda**2,U.conj() )
			DM_other_subsys = _np.einsum('nji,nj,nkj->nki',V.conj(),lmbda**2,V )


	# add floating point number to zero elements
	lmbda[lmbda<=1E-16] = _np.finfo(lmbda.dtype).eps

	# calculate singular values of reduced DM
	if rho_d is not None:
		lmbda = _np.sqrt( rho_d.dot(lmbda**2) )

	

	# calculate entanglement entropy of 'system_state'
	if alpha == 1.0:
		Sent = -_np.sum( (lmbda.T**2)*_np.log( lmbda.T**2 ) ,axis=0)
	else:
		Sent =  1./(1-alpha)*_np.sum( _np.log( (lmbda**alpha).sum() ), axis=0 )


	if densities:
		Sent *= 1.0/N_A


	# store variables to dictionar
	return_dict = {}
	for i in variables:
		return_dict[i] = vars()[i]

	return return_dict



def reshape_as_subsys(system_state,basis,chain_subsys=None,subsys_ordering=True):
	"""
	This function reshapes an input state (or matrix with 'Nstates' initial states) into an array of
	the shape (Nstates,Ns_subsys,Ns_other) with 'Ns_subsys' and 'Ns_other' the Hilbert space dimensions
	of the subsystem and its complement, respectively.

	RETURNS:	reshaped state, vector with eigenvalues of the DM associated with the initial state, 
				subsystem size

	--- arguments ---

	system_state: (compulsory) the state of the quantum system. Can be a:

				-- pure state [numpy array of shape (1,) or (,1)].

				-- density matrix (DM) [numpy array of shape (1,1)].

				-- diagonal DM [dictionary {'V_rho': V_rho, 'rho_d': rho_d} containing the diagonal DM
					rho_d [numpy array of shape (1,) or (,1)] and its eigenbasis in the columns of V_rho
					[numpy arary of shape (1,1)]. The keys are CANNOT be chosen arbitrarily.].

	basis: (compulsory) the basis used to build 'system_state'. Must be an instance of 'photon_basis',
				'spin_basis_1d', 'fermion_basis_1d', 'boson_basis_1d'. 

	chain_subsys: (optional) a list of lattice sites to specify the chain subsystem. Default is

				-- [0,1,...,N/2-1,N/2] for 'spin_basis_1d', 'fermion_basis_1d', 'boson_basis_1d'.

				-- [0,1,...,N-1,N] for 'photon_basis'. 

	subsys_ordering: (optional) if set to 'True', 'chain_subsys' is being ordered. Default is 'True'. 
	"""

	try:
		N = basis.N
	except AttributeError:
		N = basis.chain_N



	if chain_subsys:
		if not isinstance(chain_subsys,list):
			raise TypeError("'subsys' must be a list of integers to label the lattice site numbers of the subsystem!")
		elif min(chain_subsys) < 0:
			raise TypeError("'subsys' must be a list of nonnegative numbers!")
		elif max(chain_subsys) > N-1:
			raise TypeError("'subsys' contains sites exceeding the total lattice site number!")
		elif len(set(chain_subsys)) < len(chain_subsys):
			raise TypeError("'subsys' cannot contain repeating site indices!")
		elif subsys_ordering:
			if len(set(chain_subsys))==len(chain_subsys) and sorted(chain_subsys)!=chain_subsys:
				# if chain subsys is def with unordered sites, order them
				warnings.warn("'subsys' {} contains non-ordered sites. 'subsys' re-ordered! To change default set 'subsys_ordering = False'.".format(chain_subsys),stacklevel=4)
				chain_subsys = sorted(chain_subsys)

	

<<<<<<< HEAD
	if isinstance(system_state,dict):
		keys = set(system_state.keys())
		if keys == set(['V_rho','rho_d']):
			istate = 'DM'
			# define initial state
			rho_d = system_state['rho_d']
			psi = system_state['V_rho']
		elif keys == set(['V_states']):
			istate = 'pure'
			rho_d = None
			psi = system_state['V_states']
		else:
			raise ValueError("expecting dictionary with keys ['V_rho','rho_d'] or ['V_states']")


		if _sp.issparse(system_state):
			warnings.warn("Entanglement_Entropy function only handles numpy.ndarrays, sparse matrix will be comverted to dense matrix.",UserWarning,stacklevel=4)
			system_state = system_state.todense()
			if system_state.shape[1] == 1:
				system_state = system_state.ravel()

		elif system_state.__class__ not in  [_np.ndarray,_np.matrix]:
			system_state = np.asanyarray(system_state)


		if psi.ndim != 2:
			raise ValueError("Expecting ndim == 2 for V_states.")

		if psi.shape[0] != basis.Ns:
			raise ValueError("V_states shape {0} not compatible with basis size: {1}.".format(psi.shape,basis.Ns))
	else:
		if _sp.issparse(system_state):
			warnings.warn("Entanglement_Entropy function only handles numpy.ndarrays, sparse matrix will be comverted to dense matrix.",UserWarning,stacklevel=4)
			system_state = system_state.todense()
			if system_state.shape[1] == 1:
				system_state = system_state.ravel()
		elif system_state.__class__ not in  [_np.ndarray,_np.matrix]:
			system_state = np.asanyarray(system_state)

			


		if system_state.ndim == 1: # pure state
			istate = 'pure'
			# define initial state
			psi = system_state
			rho_d = _np.reshape(1.0,(1,))
		elif system_state.ndim == 2: # DM
			if system_state.shape[0] != system_state.shape[1]:
				raise ValueError("Expecting square array for Density Matrix.")
			istate = 'DM'
			# diagonalise DM
			rho_d, psi = _la.eigh(system_state)	

		if psi.shape[0] != basis.Ns:
			raise ValueError("V_states shape {0} not compatible with basis size: {1}.".format(psi.shape,basis.Ns))			
			


			
		


=======
	# read off initial input
	if isinstance(system_state,(list, tuple, _np.ndarray)): # initial state either pure or DM
		if len(system_state.shape)==1: # pure state
			# define initial state
			psi = system_state
			rho_d = _np.reshape(1.0,(1,))
		elif len(system_state.shape)==2: # DM
			# diagonalise DM
			if _sp.issparse(system_state):
				rho_d, psi = _la.eigh(system_state.todense())
			else:
				rho_d, psi = _la.eigh(system_state)
	elif isinstance(system_state,dict) and len(system_state)==1: # a collection of states in columns of V_states
		key_strings = ['V_states']
		if 'V_states' not in system_state.keys():
			raise TypeError("Dictionary 'system_state' must contain states matrix 'V_states'!")
		rho_d = None
		psi = system_state['V_states']
	elif isinstance(system_state,dict) and len(system_state)==2: # initial DM is diagonal in basis Vrho
		key_strings = ['V_rho','rho_d']
		if 'V_rho' not in system_state.keys():
			raise TypeError("Dictionary 'system_state' must contain eigenstates matrix 'V_rho'!")
		elif 'rho_d' not in system_state.keys():
			raise TypeError("Dictionary 'system_state' must contain diagonal DM 'rho_d'!")
		# define initial state
		rho_d = system_state['rho_d']
		psi = system_state['V_rho']
	else:
		raise TypeError("Wrong variable type for 'system_state'! E.g., use np.ndarray.")
>>>>>>> fe0a55c9


	# clear up memory
	del system_state



	# define number of participating states in 'system_state'
	Ns = psi[0,].size



	
	if basis.__class__.__name__[:-9] in ['spin','boson','fermion']:

		# set chain subsys if not defined
		if chain_subsys is None: 
			chain_subsys=[i for i in xrange( int(N/2) )]
			warnings.warn("Subsystem set to contain sites {}.".format(chain_subsys),stacklevel=4)
		
	
		# re-write the state in the initial basis
		if basis.Ns<2**N:
			psi = basis.get_vec(psi,sparse=False)
		
		#calculate H-space dimensions of the subsystem and the system
		N_A = len(chain_subsys)
		Ns_A = 2**N_A

		# define lattice indices putting the subsystem to the left
		system = chain_subsys[:]
		[system.append(i) for i in xrange(N) if not i in chain_subsys]


		'''
		the algorithm for the entanglement entropy of an arbitrary subsystem goes as follows:

		1) the initial state psi has 2^N entries corresponding to the spin-z configs
		2) reshape psi into a 2x2x2x2x...x2 dimensional array (N products in total). Call this array v.
		3) v should satisfy the property that v[0,1,0,0,0,1,...,1,0], total of N entries, should give the entry of psi 
		   along the the spin-z basis vector direction (0,1,0,0,0,1,...,1,0). This ensures a correspondence of the v-indices
		   (and thus the psi-entries) to the N lattice sites.
		4) fix the lattice sites that define the subsystem N_A, and reshuffle the array v according to this: e.g. if the 
	 	   subsystem consistes of sites (k,l) then v should be reshuffled such that v[(k,l), (all other sites)]
	 	5) reshape v[(k,l), (all other sites)] into a 2D array of dimension ( N_A x N/N_A ) and proceed with the SVD as below  
		'''

		if chain_subsys==range(min(chain_subsys), max(chain_subsys)+1): 
			# chain_subsys sites come in consecutive order
			# define reshape tuple
			reshape_tuple2 = (Ns, Ns_A, 2**N/Ns_A)
			# reshape states
			v = _np.reshape(psi.T, reshape_tuple2)
			del psi
		else: # if chain_subsys not consecutive
			# performs 2) and 3)
			# update reshape tuple
			reshape_tuple1 = (Ns,) + tuple([2 for i in xrange(N)])
			# upadte axes dimensions
			system = [s+1 for s in system]
			system.insert(0,0)
			# reshape states
			v = _np.reshape(psi.T,reshape_tuple1)
			del psi
			# performs 4)
			v.transpose(system) 
			# performs 5)
			reshape_tuple2 = (Ns, Ns_A, 2**N/Ns_A)
			v = _np.reshape(v,reshape_tuple2)
			

	elif basis.__class__.__name__[:-6] == 'photon':



		def photon_Hspace_dim(N,Ntot,Nph):

			"""
			This function calculates the dimension of the total spin-photon Hilbert space.
			"""
			if Ntot is None and Nph is not None: # no total particle # conservation
				return 2**N*(Nph+1)
			elif Ntot is not None:
				return 2**N - binom(N,Ntot+1)*hyp2f1(1,1-N+Ntot,2+Ntot,-1)
			else:
				raise TypeError("Either 'Ntot' or 'Nph' must be defined!")


		# set chain subsys if not defined; 
		if chain_subsys is None: 
			chain_subsys=[i for i in xrange( int(N) )]
			warnings.warn("subsystem automatically set to the entire chain.",stacklevel=4)


		#calculate H-space dimensions of the subsystem and the system
		N_A = len(chain_subsys)
		Ns_A = 2**N_A

		# define lattice indices putting the subsystem to the left
		system = chain_subsys[:]
		[system.append(i) for i in xrange(N) if not i in chain_subsys]
		
		# re-write the state in the initial basis
		if basis.Nph is not None: # no total particle conservation
			Nph = basis.Nph
			if basis.Ns < photon_Hspace_dim(N,basis.Ntot,basis.Nph): #chain symmetries present
				if N_A!=N: # doesn't make use of chain symmetries
					psi = basis.get_vec(psi,sparse=False,full_part=True)
				Ns_spin = basis.chain_Ns
			else:
				Ns_spin = 2**N

		elif basis.Ntot is not None: # total particle-conservation
			Nph = basis.Ntot
			if basis.Ns < photon_Hspace_dim(N,basis.Ntot,basis.Nph): #chain symmetries present
				#psi = _np.asarray( basis.get_vec(psi,sparse=False,full_part=True) )
				if N_A==N:
					psi = basis.get_vec(psi,sparse=False,full_part=False)
					Ns_spin = basis.chain_Ns
				else:
					psi = basis.get_vec(psi,sparse=False,full_part=True)
					Ns_spin = 2**N
			else: # no chain symmetries present
				if N_A==N:
					psi = basis.get_vec(psi,sparse=False,full_part=False)
				else:
					psi = basis.get_vec(psi,sparse=False,full_part=True)
				Ns_spin = basis.chain_Ns

		#del basis
		if sorted(chain_subsys)==range(min(chain_subsys), max(chain_subsys)+1): 
			# chain_subsys sites come in consecutive order
			# define reshape tuple
			if N_A==N: # chain_subsys equals entire lattice
				reshape_tuple2 = (Ns, Ns_spin,Nph+1)
			else: #chain_subsys is smaller than entire lattice
				reshape_tuple2 = (Ns, Ns_A, 2**(N-N_A)*(Nph+1) )
			v = _np.reshape(psi.T,reshape_tuple2)
			del psi
		else: # if chain_subsys not consecutive
			# performs 2) and 3)	
			reshape_tuple1 = (Ns,) + tuple([2 for i in xrange(N)]) + (Nph+1,)
			# upadte axes dimensions
			system = [s+1 for s in system]
			system.insert(0,0)
			# reshape states
			v = _np.reshape(psi.T, reshape_tuple1)
			del psi
			# performs 4)
			system.append(len(system))
			v.transpose(system)
			# performs 5)
			reshape_tuple2 = (Ns, Ns_A, 2**(N-N_A)*(Nph+1) )
			v = _np.reshape(v,reshape_tuple2)
				
	else:
		raise ValueError("'basis' class {} not supported!".format(basis.__class__.__name__))

	return v, rho_d, N_A


def inf_time_obs(rho,istate,Obs=False,delta_t_Obs=False,delta_q_Obs=False,Sd_Renyi=False,Sent_Renyi=False,alpha=1.0):
	"""
	This function calculates various quantities (observables, fluctuations, entropies) written in the
	diagonal basis of a density matrix 'rho'. See also documentation of 'Diag_Ens_Observables'. The 
	fuction is vectorised, meaning that 'rho' can be an array containing the diagonal density matrices
	in the columns.

	RETURNS:	dictionary with keys corresponding to the observables

	--- variables --- 

	istate: (compulsory) type of initial state. Allowed strings are 'pure', 'DM', 'mixed', 'thermal'.

	Obs: (optional) array of shape (,1) with the diagonal matrix elements of an observable in the basis
			where the density matrix 'rho' is diagonal.

	delta_t_Obs: (optional) array of shape (1,1) containing the off-diagonal matrix elements of the 
			square of an observable, to evaluate the infinite-time temporal fluctuations

	delta_q_Obs: (optional) array containing the diagonal elements (Obs^2)_{nn} - (Obs_{nn})^2 in the 
			basis where the DM 'rho' is diagonal. Evaluates the infinite-time quantum fluctuations.

	Sd_Renyi: (optional) when set to 'True', returns the key with diagonal density matrix of 'rho'.

	Sent_Renyi: (optional) (i,n) array containing the singular values of the i-th state of the eigenbasis
			of 'rho'. Returns the key with the entanglement entropy of 'rho' reduced to a subsystem of
			given choice at infinite times.

	alpha: (optional) Renyi entropy parameter. 
	""" 

	# if Obs or deltaObs: parse V2

	if isinstance(alpha,complex) or alpha < 0.0:
		raise TypeError("Renyi parameter 'alpha' must be real-valued and non-negative!")

	istates = ['pure', 'DM','mixed','thermal']
	if istate not in istates:
		raise TypeError("Uknown type 'istate' encountered! Try {}!".format(istates))

	# initiate observables dict
	variables = []


	if Obs is not False:
		variables.append("Obs_"+istate)
	if delta_t_Obs is not False:
		variables.append("delta_t_Obs_"+istate)
	if delta_q_Obs is not False:
		variables.append("delta_q_Obs_"+istate)
	if Sd_Renyi:
		if alpha == 1.0:
			variables.append("Sd_"+istate)
		else:
			variables.append("Sd_Renyi_"+istate)
	if Sent_Renyi is not False:
		if alpha == 1.0:
			variables.append("Sent_"+istate)
		else:
			variables.append("Sent_Renyi_"+istate)


	#################################################################

	# def einsum string
	def es_str(s):
		'''
		This function uses the np.einsum string to calculate the diagonal of a matrix product (d=1) in d=0.
		'''
		if istate in ['pure','DM']:
			return s.replace(s[-1],'')
		else:
			return s


	# calculate diag ens value of Obs
	if Obs is not False:
		Obs_d = Obs.dot(rho)

	def Fluctuations(delta_Obs,rho):
		return _np.sqrt( _np.einsum(es_str('ji,jk,ki->i'),rho,delta_Obs,rho).real )

	# calculate diag ens value of Obs fluctuations
	if delta_t_Obs is not False:
		delta_t_Obs_d = Fluctuations(delta_t_Obs,rho)

	# calculate diag ens value of Obs fluctuations
	if delta_q_Obs is not False:
		delta_q_Obs_d = Fluctuations(delta_q_Obs,rho)

	# calculate Shannon entropy for the distribution p
	def Entropy(p,alpha):
		""" 
		This function calculates the Renyi entropy of the distribution p with parameter alpha.
		"""
		if alpha == 1.0:
			warnings.warn("Renyi entropy equals von Neumann entropy.", UserWarning,stacklevel=4)
			S = - _np.einsum(es_str('ji,ji->i'),p,_np.log(p))
		else:
			S = 1.0/(1.0-alpha)*_np.log(_np.sum(_np.power(p,alpha),axis=0) )
			
		return S

	# calculate diag ens ent entropy in post-quench basis
	if Sent_Renyi is not False:
		# calculate effective diagonal singular values, \lambda_i^{(n)} = Sent_Renyi
		rho_ent = (Sent_Renyi**2).dot(rho) # has components (i,psi)
		Sent_Renyi_d = Entropy(rho_ent,alpha)

		
	# calculate diag ens entropy in post-quench basis
	if Sd_Renyi:
		Sd_Renyi_d = Entropy(rho,alpha)
		

	# define return dict
	return_dict = {}
	for i in variables:

		j=i
		if alpha == 1.0 and ("Sent" in i or 'Sd' in i):
			i=i.replace(istate,'Renyi_{}'.format(istate))

		return_dict[j] = locals()[i[:-len(istate)]+'d']
	

	return return_dict
		

def Diag_Ens_Observables(N,system_state,V2,densities=True,alpha=1.0,rho_d=False,Obs=False,delta_t_Obs=False,delta_q_Obs=False,Sd_Renyi=False,Sent_Renyi=False,Sent_args=()):
	"""
	This function calculates the expectation values of physical quantities in the Diagonal ensemble 
	set by the initial state (see eg. arXiv:1509.06411). Equivalently, these are the infinite-time 
	expectation values after a sudden quench at time t=0 from a Hamiltonian H1 to a Hamiltonian H2.

	RETURNS: 	dictionary

	--- arguments ---

	N: (compulsory) system size N.

	system_state: (compulsory) the state of the quantum system. Can be a:

				-- pure state [numpy array of shape (1,) or (,1)].

				-- density matrix (DM) [numpy array of shape (1,1)].

				-- mixed DM [dictionary] {'V1':V1,'E1':E1,'f':f,'f_args':f_args,'V1_state':int,'f_norm':False} to 
					define a diagonal DM in the basis 'V1' of the Hamiltonian H1. The keys are

					== 'V1': (compulsory) array with the eigenbasis of H1 in the columns.

					== 'E1': (compulsory) eigenenergies of H1.

					== 'f': (optional) the distribution used to define the mixed DM. Default is
						'f = lambda E,beta: numpy.exp(-beta*(E - E[0]) )'. 

					== 'f_args': (compulsory) list of arguments of function 'f'. If 'f' is not defined, 
						it specifies the inverse temeprature list [beta].

					== 'V1_state' (optional) : list of integers to specify the states of 'V1' wholse pure 
						expectations are also returned.

					== 'f_norm': (optional) if set to 'False' the mixed DM built from 'f' is NOT normalised
						and the norm is returned under the key 'f_norm'. 

					The keys are CANNOT be chosen arbitrarily.

	V2: (compulsory) numpy array containing the basis of the Hamiltonian H2 in the columns.

	rho_d: (optional) When set to 'True', returns the Diagonal ensemble DM under the key 'rho_d'. 

	Obs: (optional) hermitian matrix of the same size as V2, to calculate the Diagonal ensemble 
			expectation value of. Appears under the key 'Obs'.

	delta_t_Obs: (optional) TIME fluctuations around infinite-time expectation of 'Obs'. Requires 'Obs'. 
			Appears under the key 'delta_t_Obs'.

	delta_q_Obs: (optional) QUANTUM fluctuations of the expectation of 'Obs' at infinite-times. 
			Requires 'Obs'. Appears under the key 'delta_q_Obs'.

	Sd_Renyi: (optional) diagonal Renyi entropy in the basis of H2. The default Renyi parameter is 
			'alpha=1.0' (see below). Appears under the key Sd_Renyi'.

	Sent_Renyi: (optional) entanglement Renyi entropy of a subsystem of a choice. The default Renyi 
			parameter is 'alpha=1.0' (see below). Appears under the key Sent_Renyi'. Requires 
			'Sent_args'. To specify the subsystem, see documentation of 'reshape_as_subsys'.

	Sent_args: (optional) tuple of Entanglement_Entropy arguments, required when 'Sent_Renyi = True'.
			At least 'Sent_args=(basis)' is required. If not passed, assumes the default 'chain_subsys', 
			see documentation of 'reshape_as_subsys'.

	densities: (optional) if set to 'True', all observables are normalised by the system size N, except
				for the entanglement entropy which is normalised by the subsystem size 
				[i.e., by the length of 'chain_subsys']. Detault is 'True'.

	alpha: (optional) Renyi alpha parameter. Default is '1.0'.
	"""


	if N and not(type(N) is int):
		raise TypeError("System size 'N' must be a positive integer!")


	# various checks
	if delta_t_Obs or delta_q_Obs:
		if not Obs:
			raise TypeError("Expecting to parse the observable 'Obs' whenever 'delta_t_Obs = True' or 'delta_q_Obs = True'!")
	
	# calculate diagonal ensemble DM

	if isinstance(system_state,(list, tuple, _np.ndarray)): # initial state either pure or DM

		if len(system_state.shape)==1: # pure state
			istate = 'pure'
			# calculate diag ensemble DM
			rho = abs( system_state.conj().dot(V2) )**2;
		elif len(system_state.shape)==2: # DM
			istate = 'DM'
			# calculate diag ensemble DM
			rho = _np.einsum( 'ij,ji->i', V2.T.conj(), system_state.dot(V2) ).real

	
	elif isinstance(system_state,dict): # initial state is defined by diag distr
		# define allowed keys
		key_strings = ['V1','E1','f','f_args','V1_state','f_norm']

		if 'V1' in system_state.keys():
			V1 = system_state['V1']
		else:
			raise TypeError("Dictionary 'system_state' must contain states matrix 'V1'!")
		
		if 'E1' in system_state.keys():
			E1 = system_state['E1']
		else:
			raise TypeError("Dictionary 'system_state' must contain eigenvalues vector 'E1'!")
		
		if 'f_args' in system_state.keys():
			f_args = system_state['f_args']
		else:
			raise TypeError("Dictionary 'system_state' must contain function arguments list 'f_args'!")

		if 'V1_state' in system_state.keys():
			V1_state = system_state['V1_state']

		# check if user has passed the distribution 'f'
		if 'f' in system_state.keys():
			f = system_state['f']
			istate = 'mixed'
		else:
			istate = 'thermal'
			# define Gibbs distribution (up to normalisation)
			f = lambda E1,beta: _np.exp(-beta*(E1 - E1[0]))

		if 'f_norm' in system_state.keys():
			f_norm = system_state['f_norm']
			f_norms = _np.zeros((len(f_args[0])),dtype=type(f_args[0][0]) )
		else:
			f_norm = True


		'''
		# import array to be able to assign V1 from the keys below
		from numpy import array
		# turn dict into variables
		for key,value in system_state.iteritems():
			# check if key is allowed
			if key not in key_strings:
				raise TypeError("Key '{}' not allowed for use in dictionary 'system_state'!".format(key))
			# display full strings
			_np.set_printoptions(threshold='nan')
			# turn key to variable and assign its value
			exec("{} = {}".format(key,repr(value)) ) in locals()
		'''

		if 'V1_state' in locals():
			if not(type(V1_state) is int):
				raise TypeError("Expecting an integer value for variable 'V1_state'!")
			if V1_state < 0 or V1_state > len(E1)-1:
				raise TypeError("Value 'V1_state' violates '0 <= V1_state <= len(E1)-1'!")

		# define diagonal (in V1) mixed DM
		warnings.warn("All expectation values depend statistically on the symmetry block via the available number of states as part of the system-size dependence!",UserWarning,stacklevel=4)
		
		rho_mixed = _np.zeros((len(E1),len(f_args[0])),dtype=type(f_args[0][0]) )
		for i, arg in enumerate(f_args[0]):
			if f_norm:
				rho_mixed[:,i] = f(E1,arg) / sum(f(E1,arg))
			else:
				rho_mixed[:,i] = f(E1,arg)
				# calculate normalisation
				f_norms[i] = sum(f(E1,arg))


		# calculate diag ensemble DM for each state in V1
		rho = abs( V2.conj().T.dot(V1) )**2 # components are (n,psi)

		del V1, E1
	else:
		raise TypeError("Wrong variable type for 'system_state'! E.g., use np.ndarray.")


	# clear up memory
	del system_state

	# add floating point number to zero elements
	rho[rho<=1E-16] = _np.finfo(rho.dtype).eps



	# prepare observables
	if Obs is not False or delta_t_Obs is not False or delta_q_Obs is not False:
		# check if Obs is hermitian
		print "these lines need to be revised; Need also a flag to disable the hermiticity check."
		try: 
			if _la.norm(Obs.todense().T.conj() - Obs.todense()) > 1E4*_np.finfo(Obs.dtype).eps:
				raise ValueError("'Obs' is not hermitian!")
		except AttributeError:
			if _la.norm(Obs.T.conj() - Obs) > 1E4*_np.finfo(Obs.dtype).eps:
				raise ValueError("'Obs' is not hermitian!")

		if delta_t_Obs and delta_q_Obs and Obs is not False:
			# diagonal matrix elements of Obs^2 in the basis V2
			print "revisit dot product in deltaObs"
			#delta_t_Obs =  _np.einsum( 'ij,ji->i', V2.T.conj(), Obs.dot(Obs).dot(V2) ).real
			Obs = reduce(_np.dot,[V2.T.conj(),_np.asarray(Obs.todense()),V2])
			delta_t_Obs = _np.square(Obs)
			delta_q_Obs = _np.diag(delta_t_Obs)
			_np.fill_diagonal(delta_t_Obs,0.0)
			Obs = _np.diag(Obs).real
			delta_q_Obs -= Obs**2

		elif delta_t_Obs and Obs is not False:
			# diagonal matrix elements of Obs^2 in the basis V2
			print "revisit dot product in deltaObs"
			#delta_t_Obs =  _np.einsum( 'ij,ji->i', V2.T.conj(), Obs.dot(Obs).dot(V2) ).real
			Obs = reduce(_np.dot,[V2.T.conj(),_np.asarray(Obs.todense()),V2])
			delta_t_Obs = _np.square(Obs)
			_np.fill_diagonal(delta_t_Obs,0.0)
			Obs = _np.diag(Obs).real

		elif delta_q_Obs and Obs is not False:
			Obs = reduce(_np.dot,[V2.T.conj(),_np.asarray(Obs.todense()),V2])
			delta_q_Obs = _np.diag(_np.square(Obs)).real
			Obs = _np.diag(Obs).real
			delta_q_Obs -= Obs**2

		elif Obs is not False:
			# diagonal matrix elements of Obs in the basis V2
			Obs = _np.einsum('ij,ji->i', V2.transpose().conj(), Obs.dot(V2) ).real

		
	if Sent_Renyi:
		# calculate singular values of columns of V2
		v, _, N_A = reshape_as_subsys({'V_rho':V2,'rho_d':rho},**Sent_args)
		Sent_Renyi = _npla.svd(v, compute_uv=False).T # components (i,n) 

	# clear up memory
	del V2


	# calculate diag expectation values
	Expt_Diag = inf_time_obs(rho,istate,alpha=alpha,Obs=Obs,delta_t_Obs=delta_t_Obs,delta_q_Obs=delta_t_Obs,Sent_Renyi=Sent_Renyi,Sd_Renyi=Sd_Renyi)
	

	# compute densities
	for key,value in Expt_Diag.iteritems():
		if densities:
			if 'ent' in key:
				value *= 1.0/N_A
			else:
				value *= 1.0/N

		Expt_Diag[key] = value
		# calculate thermal expectations
		if istate in ['mixed','thermal']:
			Expt_Diag_state = {}
			Expt_Diag[key] = value.dot(rho_mixed)
			# if 'GS' option is passed save GS value
			if 'V1_state' in locals():
				state_key = key[:-len(istate)]+'{}'.format(V1_state)
				Expt_Diag_state[state_key] = value[V1_state]
			# merge state and mixed dicts
			Expt_Diag.update(Expt_Diag_state)

	if istate in ['mixed','thermal']:
		if f_norm==False:
			Expt_Diag['f_norm'] = f_norms

	# return diag ensemble density matrix if requested
	if rho_d:
		if 'V1_state' in locals():
			Expt_Diag['rho_d'] = rho[:,V1_state]
		else:
			Expt_Diag['rho_d'] = rho




	return Expt_Diag

def Project_Operator(Obs,proj,dtype=_np.complex128):
	"""
	This function takes an observable 'Obs' and a reduced basis 'reduced_basis' and projects 'Obs'
	onto the reduced basis.

	RETURNS: 	dictionary with keys 'Proj_Obs' and value the projected observable.

	--- arguments ---

	Obs: (compulsory) operator to be projected.

	proj: (compulsory) basis of the final space after the projection or a matrix which contains the projector.

	dtype: (optional) data type. Default is np.complex128.

	"""

	variables = ["Proj_Obs"]
	if proj.__class__ in [_np.ndarray,_np.matrix] or _sp.issparse(proj):
		if _ishamiltonian(Obs):
			proj_Obs = Obs.project_to(proj)

		else:
			if Obs.ndim != 2:
				raise ValueError("Expecting Obs to be a 2 dimensional array.")

			if Obs.shape[0] != Obs.shape[1]:
				raise ValueError("Expecting OBs to be a square array.")

			if Obs.shape[0] != proj.shape[1]:
				raise ValueError("Dimension mismatch Obs:{0} proj{1}".format(Obs.shape,proj.shape))

			proj_Obs = proj.T.conj().dot(Obs.dot(proj))
	elif isbasis(proj):
		proj = proj.get_proj(dtype)
		if _ishamiltonian(Obs):
			proj_Obs = Obs.project_to(proj)		
		else:
			if Obs.ndim != 2:
				raise ValueError("Expecting Obs to be a 2 dimensional array.")

			if Obs.shape[0] != Obs.shape[1]:
				raise ValueError("Expecting OBs to be a square array.")

			if Obs.shape[0] != proj.shape[1]:
				raise ValueError("Dimension mismatch Obs:{0} proj{1}".format(Obs.shape,proj.shape))
		
			proj_Obs = proj.T.conj().dot(Obs.dot(proj))
	else:
		raise ValueError("Expecting either matrix/array or basis object for proj argument.")

	# define dictionary with outputs
	return_dict = {}
	for i in range(len(variables)):
		return_dict[variables[i]] = locals()[variables[i]]

	return return_dict



def Kullback_Leibler_div(p1,p2):
	"""
	This routine returns the Kullback-Leibler divergence of the discrete probability distrobutions 
	p1 and p2.
	"""
	p1 = _np.asarray(p1)
	p2 = _np.asarray(p2)


	if len(p1) != len(p2):
		raise TypeError("The probability distributions 'p1' and 'p2' must have same size!")
	if p1.ndim != 1 or p2.ndim != 1:
		raise TypeError("The probability distributions 'p1' and 'p2' must have linear dimension!")


	if _np.any(p1<=0.0) or _np.any(p2<=0.0):
		raise TypeError("All entries of the probability distributions 'p1' and 'p2' must be non-negative!")
	if _np.any(p1==0.0):

		inds = _np.where(p1 == 0)

		p1 = _np.delete(p1,inds)
		p2 = _np.delete(p2,inds)

	return _np.multiply( p1, _np.log( _np.divide(p1,p2) ) ).sum()



def ED_state_vs_time(psi,V,E,times,iterate=False):
	"""
	This routine calculates the time evolved initial state as a function of time. The initial 
	state is 'psi' and the time evolution is carried out under the Hamiltonian H. 

	RETURNS:	either a matrix with the time evolved states as rows, 
				or an iterator which generates the states one by one.

	--- arguments --- 

	psi: (compulsory) initial state.

	V: (compulsory) unitary matrix containing in its columns all eigenstates of the Hamiltonian H. 

	E: (compulsory) array containing the eigenvalues of the Hamiltonian H2. 
			The order of the eigenvalues must correspond to the order of the columns of V2. 

	times: (compulsory) a vector of times to evaluate the time evolved state at. 

	iterate: (optional) if True this function returns the generator of the time evolved state. 
	"""

	if V.ndim != 2 or V.shape[0] != V.shape[1]:
		raise ValueError("'V' must be a square matrix")

	if V.shape[0] != len(E):
		raise TypeError("Number of eigenstates in 'V' must equal number of eigenvalues in 'E'!")
	if len(psi) != len(E):
		raise TypeError("Variables 'psi' and 'E' must have the same dimension!")

	if _np.isscalar(times):
		TypeError("Variable 'times' must be a array or iter like object!")

	times = _np.asarray(times)
	times = _np.array(-1j*times)


	# define generator of time-evolved state in basis V2
	def psi_t_iter(V,psi,times):
		# a_n: probability amplitudes
		# times: time vector
		a_n = V.T.conj().dot(psi)
		for t in times:
			yield V.dot( _np.exp(-1j*E*t)*a_n )


	


	if iterate:
		return psi_t_iter(V,psi,times)
	else:
		c_n = V.T.conj().dot(psi)
		Ntime = len(times)
		Ns = len(E)

		psi_t = _np.broadcast_to(times,(Ns,Ntime)).T # generate [[-1j*times[0], ..., -1j*times[0]], ..., [-1j*times[-1], ..., -1j*times[01]]
		psi_t = psi_t * E # [[-1j*E[0]*times[0], ..., -1j*E[-1]*times[0]], ..., [-1j*E[0]*times[-1], ..., -1j*E[-1]*times[-1]]
		_np.exp(psi_t,psi_t) # [[exp(-1j*E[0]*times[0]), ..., exp(-1j*E[-1]*times[0])], ..., [exp(-1j*E[0]*times[-1]), ..., exp(-1j*E[01]*times[01])]


		psi_t *= c_n # [[c_n[0]exp(-1j*E[0]*times[0]), ..., c_n[-1]*exp(-1j*E[-1]*times[0])], ..., [c_n[0]*exp(-1j*E[0]*times[-1]), ...,c_n[o]*exp(-1j*E[01]*times[01])]


		psi_t = psi_t.T 
		# for each vector trasform back to original basis
		psi_t = V.dot(psi_t) 

		return psi_t.T # [ psi(times[0]), ...,psi(times[-1]) ]



def Observable_vs_time(psi_t,Obs_list,return_state=False,times=None):
	
	"""
	This routine calculates the expectation value as a function of time of observable(s). The initial 
	state is 'psi' and the time evolution is carried out under the Hamiltonian H. 

	RETURNS:	dictionary in which the time-dependent expectation value has the key 'Expt_time'.

	--- arguments ---

	psi_t: (compulsory) three different inputs:
		i) psi_t tuple(psi,E,V,times) 
			psi: initial state
	
			V: unitary matrix containing in its columns all eigenstates of the Hamiltonian H2. 

			E: real vector containing the eigenvalues of the Hamiltonian H2. 
			   The order of the eigenvalues must correspond to the order of the columns of V2.
	
			times: list or array of times to evolve to.

		ii) numpy array or matrix with states in the columns.

		iii) generator which generates the states

	Obs: (compulsory) tuple of hermitian matrices to calculate its time-dependent expectation value. 

	times: (compulsory) a vector of times to evaluate the expectation value at. 

	return_state: (optional) when set to 'True', returns a matrix whose columns give the state vector 
			at the times specified by the row index. The return dictonary key is 'psi_time'.
	"""

	variables = ['Expt_time']

	if type(Obs_list) is not tuple:
		raise ValueError

	num_Obs = len(Obs_list)
	Obs_list = list(Obs_list)
	ham_list = []
	i=0

	while (i < num_Obs):
		if _ishamiltonian(Obs_list[i]):
			Obs = Obs_list.pop(i)
			num_Obs -= 1
			ham_list.append(Obs)
		else:
			i += 1

	Obs_list = tuple(Obs_list)
	ham_list = tuple(ham_list)


	if type(psi_t) is tuple:

		psi,E,V,times = psi_t

		if V.ndim != 2 or V.shape[0] != V.shape[1]:
			raise ValueError("'V' must be a square matrix")

		if V.shape[0] != len(E):
			raise TypeError("Number of eigenstates in 'V' must equal number of eigenvalues in 'E'!")
		if len(psi) != len(E):
			raise TypeError("Variables 'psi' and 'E' must have the same dimension!")
		for Obs in Obs_list:
			if V.shape != Obs.shape:
				raise TypeError("shapes of 'V1' and 'Obs' must be equal!")
		for ham in ham_list:
			if V.shape != ham.get_shape:
				raise TypeError("shapes of 'V1' and 'Obs' must be equal!")
			

		if _np.isscalar(times):
			TypeError("Variable 'times' must be a array or iter like object!")

		if return_state:
			variables.append("psi_t")

		
		# get iterator over time dependent state (see function above)
		psi_t = ED_state_vs_time(psi,V,E,times,iterate = not(return_state) ).T

	elif psi_t.__class__ in [_np.ndarray,_np.matrix]:

		if psi_t.ndim != 2:
			raise ValueError("states must come in two dimensional array.")
		for Obs in Obs_list:
			if psi_t.shape[0] != Obs.shape[1]:
				raise ValueError("states must be in columns of input matrix.")

		for ham in ham_list:
			if psi_t.shape[0] != ham.get_shape[1]:
				raise ValueError("states must be in columns of input matrix.")

		return_state=True # set to True to use einsum but do not return state

	elif _isgenerator(psi_t):
		if return_state:
			variables.append("psi_t")
			psi_t_list = []
			for psi in psi_t:
				psi_t_list.append(psi)

			psi_t = _np.vstack(psi_t_list).T

			for Obs in Obs_list:
				if psi_t.shape[0] != Obs.shape[1]:
					raise ValueError("states must be in columns of input matrix.")

			for ham in ham_list:
				if psi_t.shape[0] != ham.get_shape[1]:
					raise ValueError("states must be in columns of input matrix.")


	else:
		raise ValueError("input not recognized")
	




		
	Expt_time = []

	if return_state:
		if times is not None:
			Expt_time.append(times)

		for Obs in Obs_list:
			psi_l = Obs.dot(psi_t)
			Expt_time.append(_np.einsum("ji,ji->i",psi_t.conj(),psi_l).real)

		for ham in ham_list:
			if times is not None:
				psi_l = ham.dot(psi_t,time=times,check=False)
			else:
				warnings.warn("argument 'times' needed for time dependent Obs.")
				psi_l = ham.dot(psi_t)
		
			Expt_time.append(_np.einsum("ji,ji->i",psi_t.conj(),psi_l).real)
		Expt_time = _np.vstack(Expt_time).T

	else:

		# loop over psi generator
		for m,psi in enumerate(psi_t):
			if psi.ndim == 2:
				psi = psi.ravel()

			if times is not None:
				Expt = [times[m]]
				time = times[m]
			else:
				Expt = []
				time = 0

			for Obs in Obs_list:
				psi_l = Obs.dot(psi)
				Expt.append(_np.vdot(psi,psi_l).real)

			for ham in ham_list:
				Expt.append(ham.matrix_ele(psi,psi,time=time).real)

			Expt_time.append(_np.asarray(Expt))

		Expt_time = _np.vstack(Expt_time)

	return_dict = {}
	for i in variables:
		return_dict[i] = locals()[i]

	return return_dict



def Mean_Level_Spacing(E):
	"""
	This routine calculates the mean-level spacing 'r_ave' of the energy distribution E, see arXiv:1212.5611.

	RETURNS: mean-level spacing 'r_ave'

	--- arguments ---

	E: (compulsory) ordered list of ascending, nondegenerate eigenenergies.
	"""

	# compute consecutive E-differences
	sn = _np.diff(E)
	# check for degeneracies
	if len(_np.unique(E)) != len(E):
		raise ValueError("Degeneracies found in spectrum 'E'!")
	# calculate the ratios of consecutive spacings
	aux = _np.zeros((len(E)-1,2),dtype=_np.float64)

	aux[:,0] = sn
	aux[:,1] = _np.roll(sn,-1)

	return _np.mean(_np.divide( aux.min(1), aux.max(1) )[0:-1] )

<|MERGE_RESOLUTION|>--- conflicted
+++ resolved
@@ -242,7 +242,6 @@
 
 	
 
-<<<<<<< HEAD
 	if isinstance(system_state,dict):
 		keys = set(system_state.keys())
 		if keys == set(['V_rho','rho_d']):
@@ -300,43 +299,6 @@
 		if psi.shape[0] != basis.Ns:
 			raise ValueError("V_states shape {0} not compatible with basis size: {1}.".format(psi.shape,basis.Ns))			
 			
-
-
-			
-		
-
-
-=======
-	# read off initial input
-	if isinstance(system_state,(list, tuple, _np.ndarray)): # initial state either pure or DM
-		if len(system_state.shape)==1: # pure state
-			# define initial state
-			psi = system_state
-			rho_d = _np.reshape(1.0,(1,))
-		elif len(system_state.shape)==2: # DM
-			# diagonalise DM
-			if _sp.issparse(system_state):
-				rho_d, psi = _la.eigh(system_state.todense())
-			else:
-				rho_d, psi = _la.eigh(system_state)
-	elif isinstance(system_state,dict) and len(system_state)==1: # a collection of states in columns of V_states
-		key_strings = ['V_states']
-		if 'V_states' not in system_state.keys():
-			raise TypeError("Dictionary 'system_state' must contain states matrix 'V_states'!")
-		rho_d = None
-		psi = system_state['V_states']
-	elif isinstance(system_state,dict) and len(system_state)==2: # initial DM is diagonal in basis Vrho
-		key_strings = ['V_rho','rho_d']
-		if 'V_rho' not in system_state.keys():
-			raise TypeError("Dictionary 'system_state' must contain eigenstates matrix 'V_rho'!")
-		elif 'rho_d' not in system_state.keys():
-			raise TypeError("Dictionary 'system_state' must contain diagonal DM 'rho_d'!")
-		# define initial state
-		rho_d = system_state['rho_d']
-		psi = system_state['V_rho']
-	else:
-		raise TypeError("Wrong variable type for 'system_state'! E.g., use np.ndarray.")
->>>>>>> fe0a55c9
 
 
 	# clear up memory
