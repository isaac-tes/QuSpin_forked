--- conflicted
+++ resolved
@@ -1518,10 +1518,7 @@
 
 	def __add__(self,other): # self + other
 		if isinstance(other,hamiltonian):
-<<<<<<< HEAD
 			self._hamiltonian_checks(other,casting="unsafe")
-=======
->>>>>>> 15563388
 			return self._add_hamiltonian(other)
 
 		elif _sp.issparse(other):
