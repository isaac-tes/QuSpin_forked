--- conflicted
+++ resolved
@@ -542,86 +542,6 @@
 		return -V_dot
 
 
-<<<<<<< HEAD
-	def rotate_by(self, other, generator=False, a=1.0, time=0.0,start=None, stop=None, num=None, endpoint=None, iterate=False):
-		if generator:
-			return exp_op(other,a=a,time=time,start=start,stop=stop,num=num,endpoint=endpoint,iterate=iterate).sandwich(self)
-		else:
-			return self.project_to(other)
-
-
-
-	def expm_multiply(self,V,a=-1j,time=0,iterate=True,verbose=False,times=(),**linspace_args):
-		if self.Ns <= 0:
-			return _np.asarray([])
-		if not _np.isscalar(time):
-			raise TypeError('expecting scalar argument for time')
-		if not _np.isscalar(a):
-			raise TypeError('expecting scalar argument for a')
-
-		times = _np.asarray(times)
-		M_csr = a*self.tocsr(time)
-
-		if iterate:
-			if not _np.any(times):
-				if linspace_args.keys(): # if linspace args found
-					start = linspace_args['start']
-					stop = linspace_args['stop']
-					num = linspace_args['num']
-
-					endpoint = linspace_args.get('endpoint')
-					if endpoint is None: endpoint=False
-			
-					times = _np.linspace(start,stop,num=num,endpoint=endpoint)
-				else: # else assume scalar multiple of 
-					return _sp.linalg.expm_multiply(M_csr,V)
-
-			return self._expm_multiply_iter(V,M_csr,times,verbose)
-		else:
-			if _np.any(times):
-				warnings.warn("'times' option only availible when iterate=True.",UserWarning)
-			return _sp.linalg.expm_multiply(M_csr,V,**linspace_args)
-
-
-
-
-	def _expm_multiply_iter(self,V,M_csr,times,verbose):
-		dtimes = times[1:] - times[:-1]
-		start = times[0]
-		times = _np.array(times[1:])
-
-		V = _sp.linalg.expm_multiply(start*M_csr,V)
-
-		yield _np.array(V)
-		if verbose: print "evolved to initial time {0}".format(start)
-
-		for dt,t in zip(dtimes,times):
-			V = _sp.linalg.expm_multiply(dt*M_csr,V)
-			if verbose: print "evolved to time {0}".format(t)
-
-			yield _np.array(V)
-
-
-
-
-
-	def expm(self,a=-1j,time=0):
-		if self.Ns <= 0:
-			return _np.asarray([])
-		if not _np.isscalar(time):
-			raise TypeError('expecting scalar argument for time')
-		if not _np.isscalar(a):
-			raise TypeError('expecting scalar argument for a')
-
-		return _sp.linalg.expm(a*self.tocsc(time))
-
-		
-	
-
-
-
-=======
->>>>>>> 56e59ecc
 	def rdot(self,V,time=0,check=True): # V * H(time)
 		if self.Ns <= 0:
 			return _np.asarray([])
@@ -954,7 +874,7 @@
 			new._shape = (proj.shape[1],proj.shape[1])
 			return new._imul_dense(proj)
 
-	def rotate_to(self, other, generator=False, a=1.0, time=0.0,start=None, stop=None, num=None, endpoint=None, iterate=False):
+	def rotate_by(self, other, generator=False, a=1.0, time=0.0,start=None, stop=None, num=None, endpoint=None, iterate=False):
 		if generator:
 			return exp_op(other,a=a,time=time,start=start,stop=stop,num=num,endpoint=endpoint,iterate=iterate).sandwich(self)
 		else:
