from ..base import basis,MAXPRINT
from . import _constructors as _cn
from ._1d_kblock_Ns import kblock_Ns
from . import _check_spin_1d_symm as _check
import numpy as _np
from scipy.misc import comb
from numpy import array,asarray
from numpy import right_shift,left_shift,invert,bitwise_and,bitwise_or,bitwise_xor
from numpy import cos,sin,exp,pi
from numpy.linalg import norm

import scipy.sparse as _sm

import warnings


# this is how we encode which fortran function to call when calculating 
# the action of operator string

_dtypes={"f":_np.float32,"d":_np.float64,"F":_np.complex64,"D":_np.complex128}
if hasattr(_np,"float128"): _dtypes["g"]=_np.float128
if hasattr(_np,"complex256"): _dtypes["G"]=_np.complex256



op={"":_cn.op,
		"M":_cn.op_m,
		"Z":_cn.op_z,
		"ZA":_cn.op_zA,
		"ZB":_cn.op_zB,
		"ZA & ZB":_cn.op_zA_zB,
		"M & Z":_cn.op_z,
		"M & ZA":_cn.op_zA,
		"M & ZB":_cn.op_zB,
		"M & ZA & ZB":_cn.op_zA_zB,
		"P":_cn.op_p,
		"M & P":_cn.op_p,
		"PZ":_cn.op_pz,
		"M & PZ":_cn.op_pz,
		"P & Z":_cn.op_p_z,
		"M & P & Z":_cn.op_p_z,
		"T":_cn.op_t,
		"M & T":_cn.op_t,
		"T & Z":_cn.op_t_z,
		"T & ZA":_cn.op_t_zA,
		"T & ZB":_cn.op_t_zB,
		"T & ZA & ZB":_cn.op_t_zA_zB,
		"M & T & Z":_cn.op_t_z,
		"M & T & ZA":_cn.op_t_zA,
		"M & T & ZB":_cn.op_t_zB,
		"M & T & ZA & ZB":_cn.op_t_zA_zB,
		"T & P":_cn.op_t_p,
		"M & T & P":_cn.op_t_p,
		"T & PZ":_cn.op_t_pz,
		"M & T & PZ":_cn.op_t_pz,
		"T & P & Z":_cn.op_t_p_z,
		"M & T & P & Z":_cn.op_t_p_z}

class spin_basis_1d(basis):
	def __init__(self,L,Nup=None,_Np=None,**blocks):

		if blocks.get("a") is None: # by default a = 1
			a=1
			blocks["a"]=1

		if blocks.get("pauli") is None:
			blocks["pauli"] = True

		input_keys = set(blocks.keys())
		expected_keys = set(["kblock","zblock","zAblock","zBblock","pblock","pzblock","pauli","a","count_spins","check_z_symm","L"])
		if not input_keys <= expected_keys:
			wrong_keys = expected_keys - input_keys 
			temp = ", ".join(["{}" for key in wrong_keys])
			raise ValueError(("unexpected optional arguement(s): "+temp).format(*wrong_keys))
 

		if type(Nup) is int:
			self._check_pcon=True
			self._make_Nup_block(L,Nup=Nup,**blocks)
	
		elif Nup is None: # User hasn't specified Nup,
			if _Np is not None: # check to see if photon_basis can create the particle sectors.

				if type(_Np) is not int:
					raise ValueError("Np must be integer")

				if _Np == -1: 
					spin_basis_1d.__init__(self,L,Nup=None,_Np=None,**blocks)
				elif _Np >= 0:
					if _Np+1 > L: _Np = L
					blocks["count_spins"] = True

					zblock = blocks.get("zblock")
					zAblock = blocks.get("zAblock")
					zBblock = blocks.get("zAblock")
				
					if (type(zblock) is int) or (type(zAblock) is int) or (type(zBblock) is int):
						raise ValueError("spin inversion symmetry not compatible with particle conserving photon_basis.")
					
					# loop over the first Np particle sectors (use the iterator initialization).
					spin_basis_1d.__init__(self,L,Nup=range(_Np+1),_Np=None,**blocks)
				else:
					raise ValueError("_Np == -1 for no particle conservation, _Np >= 0 for particle conservation")

			else: # if _Np is None then assume user wants to not specify Magnetization sector
				self._check_pcon = False
				self._make_Nup_block(L,Nup=Nup,**blocks)


		else: # try to interate over Nup 
			try:
				Nup_iter = iter(Nup)
			except TypeError:
				raise TypeError("Nup must be integer or iteratable object.")

			blocks["check_z_symm"] = False
			Nup = Nup_iter.next()
#			print Nup
			spin_basis_1d.__init__(self,L,Nup=Nup,**blocks)

			for Nup in Nup_iter:
#				print Nup
				temp_basis = spin_basis_1d(L,Nup=Nup,**blocks)
				self.append(temp_basis)	
		


				


	def _make_Nup_block(self,L,Nup=None,**blocks):
		# getting arguments which are used in basis.
		kwkeys = set(blocks.keys())
		kblock=blocks.get("kblock")
		zblock=blocks.get("zblock")
		zAblock=blocks.get("zAblock")
		zBblock=blocks.get("zBblock")
		pblock=blocks.get("pblock")
		pzblock=blocks.get("pzblock")
		a=blocks.get("a")


		count_spins = blocks.get("count_spins")
		if count_spins is None:
			count_spins=False

		check_z_symm = blocks.get("check_z_symm")
		if check_z_symm is None:
			check_z_symm=True


		if type(L) is not int:
			raise TypeError('L must be integer')

		if L>32: raise NotImplementedError('basis can only be constructed for L<=32')

		if type(a) is not int:
			raise TypeError('a must be integer')

		# checking if a is compatible with L
		if(L%a != 0):
			raise ValueError('L must be interger multiple of lattice spacing a')



		self._L=L
		if type(Nup) is int:
			self._conserved="M"
			self._Ns=comb(L,Nup,exact=True)
		else:
			self._conserved=""
			self._Ns=2**L



		# checking type, and value of blocks
		if Nup is not None:
			if type(Nup) is not int: raise TypeError('Nup must be integer')
			if Nup < 0 or Nup > L: raise ValueError("0 <= Nup <= %d" % L)

		if pblock is not None:
			if type(pblock) is not int: raise TypeError('pblock must be integer')
			if abs(pblock) != 1: raise ValueError("pblock must be +/- 1")

		if zblock is not None:
			if type(zblock) is not int: raise TypeError('zblock must be integer')
			if abs(zblock) != 1: raise ValueError("zblock must be +/- 1")

		if zAblock is not None:
			if type(zAblock) is not int: raise TypeError('zAblock must be integer')
			if abs(zAblock) != 1: raise ValueError("zAblock must be +/- 1")

		if zBblock is not None:
			if type(zBblock) is not int: raise TypeError('zBblock must be integer')
			if abs(zBblock) != 1: raise ValueError("zBblock must be +/- 1")

		if pzblock is not None:
			if type(pzblock) is not int: raise TypeError('pzblock must be integer')
			if abs(pzblock) != 1: raise ValueError("pzblock must be +/- 1")

		if kblock is not None and (a < L):
			if type(kblock) is not int: raise TypeError('kblock must be integer')
			kblock = kblock % (L//a)
			blocks["kblock"] = kblock
			Nup_tup = Nup
			if Nup is not None:
				if Nup > L//2: Nup_tup = L - Nup
			 
				

			if kblock > L//(2*a): kblock_tup = L//a - kblock
			else: kblock_tup = kblock

			self._Ns = kblock_Ns.get((L,a,Nup_tup,kblock_tup))

			if self._Ns is None:
				self._Ns = 1
		

		# shout out if pblock and zA/zB blocks defined simultaneously
		if type(pblock) is int and ((type(zAblock) is int) or (type(zBblock) is int)):
			raise ValueError("zA and zB symmetries incompatible with parity symmetry")

		if check_z_symm:
			blocks["Nup"] = Nup
			# checking if spin inversion is compatible with Nup and L
			if (type(Nup) is int) and ((type(zblock) is int) or (type(pzblock) is int)):
				if (L % 2) != 0:
					raise ValueError("spin inversion symmetry with magnetization conservation must be used with even number of sites")
				if Nup != L//2:
					raise ValueError("spin inversion symmetry only reduces the 0 magnetization sector")

			if (type(Nup) is int) and ((type(zAblock) is int) or (type(zBblock) is int)):
				raise ValueError("zA and zB symmetries incompatible with magnetisation symmetry")

			# checking if ZA/ZB spin inversion is compatible with unit cell of translation symemtry
			if (type(kblock) is int) and ((type(zAblock) is int) or (type(zBblock) is int)):
				if a%2 != 0: # T and ZA (ZB) symemtries do NOT commute
					raise ValueError("unit cell size 'a' must be even")




		self._blocks=blocks
		self._operators = ("availible operators for spin_basis_1d:"+
							"\n\tI: identity "+
							"\n\t+: raising operator"+
							"\n\t-: lowering operator"+
							"\n\tx: x pauli/spin operator"+
							"\n\ty: y pauli/spin operator"+
							"\n\tz: z pauli/spin operator")

		# allocates memory for number of basis states
		frac = 1.0

		self._unique_me = True	
		if (type(kblock) is int) and (type(pblock) is int) and (type(zblock) is int):
			self._k=2*(_np.pi)*a*kblock/L
			if self._conserved: self._conserved += " & T & P & Z"
			else: self._conserved = "T & P & Z"
			self._blocks["pzblock"] = pblock*zblock
			self._unique_me = False

			self._basis=_np.empty((self._Ns,),dtype=_np.uint32)
			self._N=_np.empty(self._basis.shape,dtype=_np.int8) # normalisation*sigma
			self._m=_np.empty(self._basis.shape,dtype=_np.int16) #m = mp + (L+1)mz + (L+1)^2c; Anders' paper
			if (type(Nup) is int):
				# arguments get overwritten by _cn.make_...  
				self._Ns = _cn.make_m_t_p_z_basis(L,Nup,pblock,zblock,kblock,a,self._N,self._m,self._basis)
			else:
				self._Ns = _cn.make_t_p_z_basis(L,pblock,zblock,kblock,a,self._N,self._m,self._basis)

			# cut off extra memory for overestimated state number
			self._N.resize((self._Ns,))
			self._m.resize((self._Ns,))
			self._basis.resize((self._Ns,))
			self._op_args=[self._N,self._m,self._basis,self._L]

		elif (type(kblock) is int) and (type(zAblock) is int) and (type(zBblock) is int):
			self._k=2*(_np.pi)*a*kblock/L
			if self._conserved: self._conserved += " & T & ZA & ZB"
			else: self._conserved = "T & ZA & ZB"
			self._blocks["zblock"] = zAblock*zBblock


			self._basis=_np.empty((self._Ns,),dtype=_np.uint32)
			self._N=_np.empty(self._basis.shape,dtype=_np.int8)
			self._m=_np.empty(self._basis.shape,dtype=_np.int16)
			if (type(Nup) is int):
				self._Ns = _cn.make_m_t_zA_zB_basis(L,Nup,zAblock,zBblock,kblock,a,self._N,self._m,self._basis)
			else:
				self._Ns = _cn.make_t_zA_zB_basis(L,zAblock,zBblock,kblock,a,self._N,self._m,self._basis)

			self._N.resize((self._Ns,))
			self._m.resize((self._Ns,))
			self._basis.resize((self._Ns,))
			self._op_args=[self._N,self._m,self._basis,self._L]

		elif (type(kblock) is int) and (type(pzblock) is int):
			self._k=2*(_np.pi)*a*kblock/L
			if self._conserved: self._conserved += " & T & PZ"
			else: self._conserved = "T & PZ"
			self._unique_me = False

			self._basis=_np.empty((self._Ns,),dtype=_np.uint32)
			self._N=_np.empty(self._basis.shape,dtype=_np.int8)
			self._m=_np.empty(self._basis.shape,dtype=_np.int8) #mpz
			if (type(Nup) is int):
				self._Ns = _cn.make_m_t_pz_basis(L,Nup,pzblock,kblock,a,self._N,self._m,self._basis)
			else:
				self._Ns = _cn.make_t_pz_basis(L,pzblock,kblock,a,self._N,self._m,self._basis)

			self._N.resize((self._Ns,))
			self._m.resize((self._Ns,))
			self._basis.resize((self._Ns,))
			self._op_args=[self._N,self._m,self._basis,self._L]

		elif (type(kblock) is int) and (type(pblock) is int):
			self._k=2*(_np.pi)*a*kblock/L
			if self._conserved: self._conserved += " & T & P"
			else: self._conserved = "T & P"
			self._unique_me = False

			self._basis=_np.empty((self._Ns,),dtype=_np.uint32)
			self._N=_np.empty(self._basis.shape,dtype=_np.int8)
			self._m=_np.empty(self._basis.shape,dtype=_np.int8)
			if (type(Nup) is int):
				self._Ns = _cn.make_m_t_p_basis(L,Nup,pblock,kblock,a,self._N,self._m,self._basis)
			else:
				self._Ns = _cn.make_t_p_basis(L,pblock,kblock,a,self._N,self._m,self._basis)


			self._N.resize((self._Ns,))
			self._m.resize((self._Ns,))
			self._basis.resize((self._Ns,))
			self._op_args=[self._N,self._m,self._basis,self._L]

		elif (type(kblock) is int) and (type(zblock) is int):
			self._k=2*(_np.pi)*a*kblock/L
			if self._conserved: self._conserved += " & T & Z"
			else: self._conserved = "T & Z"


			self._basis=_np.empty((self._Ns,),dtype=_np.uint32)
			self._N=_np.empty(self._basis.shape,dtype=_np.int8)
			self._m=_np.empty(self._basis.shape,dtype=_np.int8)
			if (type(Nup) is int):
				self._Ns = _cn.make_m_t_z_basis(L,Nup,zblock,kblock,a,self._N,self._m,self._basis)
			else:
				self._Ns = _cn.make_t_z_basis(L,zblock,kblock,a,self._N,self._m,self._basis)

			self._N.resize((self._Ns,))
			self._m.resize((self._Ns,))
			self._basis.resize((self._Ns,))
			self._op_args=[self._N,self._m,self._basis,self._L]


		elif (type(kblock) is int) and (type(zAblock) is int):
			self._k=2*(_np.pi)*a*kblock/L
			if self._conserved: self._conserved += " & T & ZA"
			else: self._conserved = "T & ZA"


			self._basis=_np.empty((self._Ns,),dtype=_np.uint32)
			self._N=_np.empty(self._basis.shape,dtype=_np.int8)
			self._m=_np.empty(self._basis.shape,dtype=_np.int8)
			if (type(Nup) is int):
				self._Ns = _cn.make_m_t_zA_basis(L,Nup,zAblock,kblock,a,self._N,self._m,self._basis)
			else:
				self._Ns = _cn.make_t_zA_basis(L,zAblock,kblock,a,self._N,self._m,self._basis)

			self._N.resize((self._Ns,))
			self._m.resize((self._Ns,))
			self._basis.resize((self._Ns,))
			self._op_args=[self._N,self._m,self._basis,self._L]

		elif (type(kblock) is int) and (type(zBblock) is int):
			self._k=2*(_np.pi)*a*kblock/L
			if self._conserved: self._conserved += " & T & ZB"
			else: self._conserved = "T & ZB"


			self._basis=_np.empty((self._Ns,),dtype=_np.uint32)
			self._N=_np.empty(self._basis.shape,dtype=_np.int8)
			self._m=_np.empty(self._basis.shape,dtype=_np.int8)
			if (type(Nup) is int):
				self._Ns = _cn.make_m_t_zB_basis(L,Nup,zBblock,kblock,a,self._N,self._m,self._basis)
			else:
				self._Ns = _cn.make_t_zB_basis(L,zBblock,kblock,a,self._N,self._m,self._basis)

			self._N.resize((self._Ns,))
			self._m.resize((self._Ns,))
			self._basis.resize((self._Ns,))
			self._op_args=[self._N,self._m,self._basis,self._L]

		elif (type(pblock) is int) and (type(zblock) is int):
			if self._conserved: self._conserved += " & P & Z"
			else: self._conserved += "P & Z"
			self._blocks["pzblock"] = pblock*zblock

			
			self._basis = _np.empty((self._Ns,),dtype=_np.uint32)
			self._N=_np.empty((self._Ns,),dtype=_np.int8)
			if (type(Nup) is int):
				self._Ns = _cn.make_m_p_z_basis(L,Nup,pblock,zblock,self._N,self._basis)
			else:
				self._Ns = _cn.make_p_z_basis(L,pblock,zblock,self._N,self._basis)

			self._N.resize((self._Ns,))
			self._basis.resize((self._Ns,))
			self._op_args=[self._N,self._basis,self._L]


		elif (type(zAblock) is int) and (type(zBblock) is int):
			if self._conserved: self._conserved += " & ZA & ZB"
			else: self._conserved += "ZA & ZB"
			self._blocks["zblock"] = zAblock*zBblock

			
			self._basis = _np.empty((self._Ns,),dtype=_np.uint32)
			self._N=_np.empty((self._Ns,),dtype=_np.int8)
			if (type(Nup) is int):
				self._Ns = _cn.make_m_zA_zB_basis(L,Nup,self._basis)
			else:
				self._Ns = _cn.make_zA_zB_basis(L,self._basis)

			self._N.resize((self._Ns,))
			self._basis.resize((self._Ns,))
			self._op_args=[self._N,self._basis,self._L]



		elif type(pblock) is int:
			if self._conserved: self._conserved += " & P"
			else: self._conserved = "P"
			
			self._basis = _np.empty((self._Ns,),dtype=_np.uint32)
			self._N=_np.empty((self._Ns,),dtype=_np.int8)
			if (type(Nup) is int):
				self._Ns = _cn.make_m_p_basis(L,Nup,pblock,self._N,self._basis)
			else:
				self._Ns = _cn.make_p_basis(L,pblock,self._N,self._basis)

			self._N.resize((self._Ns,))
			self._basis.resize((self._Ns,))
			self._op_args=[self._N,self._basis,self._L]



		elif type(zblock) is int:
			if self._conserved: self._conserved += " & Z"
			else: self._conserved += "Z"

			
			self._basis = _np.empty((self._Ns,),dtype=_np.uint32)
			if (type(Nup) is int):
				self._Ns = _cn.make_m_z_basis(L,Nup,self._basis)
			else:
				self._Ns = _cn.make_z_basis(L,self._basis)

			self._basis.resize((self._Ns,))
			self._op_args=[self._basis,self._L]

		elif type(zAblock) is int:
			if self._conserved: self._conserved += " & ZA"
			else: self._conserved += "ZA"

			
			self._basis = _np.empty((self._Ns,),dtype=_np.uint32)
			if (type(Nup) is int):
				self._Ns = _cn.make_m_zA_basis(L,Nup,self._basis)
			else:
				self._Ns = _cn.make_zA_basis(L,self._basis)

			self._basis.resize((self._Ns,))
			self._op_args=[self._basis,self._L]


		elif type(zBblock) is int:
			if self._conserved: self._conserved += " & ZB"
			else: self._conserved += "ZB"
			
			self._basis = _np.empty((self._Ns,),dtype=_np.uint32)
			if (type(Nup) is int):
				self._Ns = _cn.make_m_zB_basis(L,Nup,self._basis)
			else:
				self._Ns = _cn.make_zB_basis(L,self._basis)

			self._basis.resize((self._Ns,))
			self._op_args=[self._basis,self._L]
				
		elif type(pzblock) is int:
			if self._conserved: self._conserved += " & PZ"
			else: self._conserved += "PZ"
			
			self._basis = _np.empty((self._Ns,),dtype=_np.uint32)
			self._N=_np.empty((self._Ns,),dtype=_np.int8)
			if (type(Nup) is int):
				self._Ns = _cn.make_m_pz_basis(L,Nup,pzblock,self._N,self._basis)
			else:
				self._Ns = _cn.make_pz_basis(L,pzblock,self._N,self._basis)

			self._N.resize((self._Ns,))
			self._basis.resize((self._Ns,))
			self._op_args=[self._N,self._basis,self._L]
	
		elif type(kblock) is int:
			self._k=2*(_np.pi)*a*kblock/L
			if self._conserved: self._conserved += " & T"
			else: self._conserved = "T"
			
			self._basis=_np.empty((self._Ns,),dtype=_np.uint32)
			self._N=_np.empty(self._basis.shape,dtype=_np.int8)
			if (type(Nup) is int):
				self._Ns = _cn.make_m_t_basis(L,Nup,kblock,a,self._N,self._basis)
			else:
				self._Ns = _cn.make_t_basis(L,kblock,a,self._N,self._basis)

			self._N.resize((self._Ns,))
			self._basis.resize((self._Ns,))
			self._op_args=[self._N,self._basis,self._L]

		else: 
			if type(Nup) is int:
				self._basis = _np.empty((self._Ns,),dtype=_np.uint32)
				_cn.make_m_basis(L,Nup,self._Ns,self._basis)
			else:
				self._basis = _np.arange(0,2**L,1,dtype=_np.uint32)
			self._op_args=[self._basis]

		if count_spins: self._Np = _np.full_like(self._basis,Nup,dtype=_np.int8)



	def append(self,other):
		if not isinstance(other,spin_basis_1d):
			raise TypeError("can only append spin_basis_1d object to another")
		if self._L != other._L:
			raise ValueError("spin_basis_1d appending incompatible system sizes with: {0} and {1}".format(self._L,other._L))
		if self._blocks != other._blocks:
			raise ValueError("spin_basis_1d appending incompatible blocks: {0} and {1}".format(self._blocks,other._blocks))
		

		Ns = self._Ns + other._Ns

		if self._conserved == "" or self._conserved == "M":
			self._op_args=[]
		else:
			self._op_args=[self._L]


		self._basis.resize((Ns,),refcheck=False)
		self._basis[self._Ns:] = other._basis[:]
		arg = _np.argsort(self._basis)
		self._basis = self._basis[arg]

		self._op_args.insert(0,self._basis)

		if hasattr(self,"_Np"):
			self._Np.resize((Ns,),refcheck=False)
			self._Np[self._Ns:] = other._Np[:]
			self._Np = self._Np[arg]

		if hasattr(self,"_m"):
			self._m.resize((Ns,),refcheck=False)
			self._m[self._Ns:] = other._m[:]
			self._m = self._m[arg]
			self._op_args.insert(0,self._m)	

		if hasattr(self,"_N"):
			self._N.resize((Ns,),refcheck=False)
			self._N[self._Ns:] = other._N[:]
			self._N = self._N[arg]
			self._op_args.insert(0,self._N)

		self._Ns = Ns

	@property
	def blocks(self):
		return self._blocks

	@property
	def description(self):
		blocks = ""
		lat_space = "lattice spacing: a = {a}".format(**self._blocks)

		for symm in self._blocks:
			if symm != "a":
				blocks += symm+" = {"+symm+"}, "

		blocks = blocks.format(**self._blocks)

		if len(self._conserved) == 0:
			symm = "no symmetry"
		elif len(self._conserved) == 1:
			symm = "symmetry"
		else:
			symm = "symmetries"

		string = """1d spin 1/2 basis for chain of L = {0} containing {5} states \n\t{1}: {2} \n\tquantum numbers: {4} \n\t{3} \n\n""".format(self._L,symm,self._conserved,lat_space,blocks,self._Ns)
		string += self.operators
		return string 


	def __type__(self):
		return "<type 'qspin.basis.spin_basis_1d'>"





	def Op(self,opstr,indx,J,dtype):
		indx = _np.asarray(indx,dtype=_np.int32)

		if opstr.count("|") > 0:
			raise ValueError("charactor '|' not allowed in opstr: {0}".format(opstr)) 
		if len(opstr) != len(indx):
			raise ValueError('length of opstr does not match length of indx')
		if _np.any(indx >= self._L) or _np.any(indx < 0):
			raise ValueError('values in indx falls outside of system')

		if self._Ns <= 0:
			return [],[],[]

		ME,row,col = op[self._conserved](opstr,indx,J,dtype,*self._op_args,**self._blocks)
		mask = ME != 0.0
		row = row[mask]
		col = col[mask]
		ME = ME[mask]

		return ME,row,col		



	def get_norms(self,dtype):
		a = self._blocks.get("a")
		kblock = self._blocks.get("kblock")
		pblock = self._blocks.get("pblock")
		zblock = self._blocks.get("zblock")
		zAblock = self._blocks.get("zAblock")
		zBblock = self._blocks.get("zBblock")
		pzblock = self._blocks.get("pzblock")


		if (type(kblock) is int) and (type(pblock) is int) and (type(zblock) is int):
			c = _np.empty(self._m.shape,dtype=_np.int8)
			nn = _np.array(c)
			mm = _np.array(c)
			_np.divide(self._m,(self._L+1)**2,out=c)
			_np.divide(self._m,self._L+1,out=nn)
			_np.mod(nn,self._L+1,out=nn)
			_np.mod(self._m,self._L+1,out=mm)
			if _np.abs(_np.sin(self._k)) < 1.0/self._L:
				norm = _np.full(self._basis.shape,4*(self._L/a)**2,dtype=dtype)
			else:
				norm = _np.full(self._basis.shape,2*(self._L/a)**2,dtype=dtype)
			norm *= _np.sign(self._N)
			norm /= self._N
			# c = 2
			mask = (c == 2)
			norm[mask] *= (1.0 + _np.sign(self._N[mask])*pblock*_np.cos(self._k*mm[mask]))
			# c = 3
			mask = (c == 3)
			norm[mask] *= (1.0 + zblock*_np.cos(self._k*nn[mask]))	
			# c = 4
			mask = (c == 4)
			norm[mask] *= (1.0 + _np.sign(self._N[mask])*pzblock*_np.cos(self._k*mm[mask]))	
			# c = 5
			mask = (c == 5)
			norm[mask] *= (1.0 + _np.sign(self._N[mask])*pblock*_np.cos(self._k*mm[mask]))
			norm[mask] *= (1.0 + zblock*_np.cos(self._k*nn[mask]))	
			del mask
		elif (type(kblock) is int) and (type(zAblock) is int) and (type(zBblock) is int):
			c = _np.empty(self._m.shape,dtype=_np.int8)
			mm = _np.array(c)
			_np.divide(self._m,(self._L+1),c)
			_np.mod(self._m,self._L+1,mm)
			norm = _np.full(self._basis.shape,4*(self._L/a)**2,dtype=dtype)
			norm /= self._N
			# c = 2
			mask = (c == 2)
			norm[mask] *= (1.0 + zAblock*_np.cos(self._k*mm[mask]))
			# c = 3
			mask = (c == 3)
			norm[mask] *= (1.0 + zBblock*_np.cos(self._k*mm[mask]))	
			# c = 4
			mask = (c == 4)
			norm[mask] *= (1.0 + zblock*_np.cos(self._k*mm[mask]))	
			del mask
		elif (type(kblock) is int) and (type(pblock) is int):
			if _np.abs(_np.sin(self._k)) < 1.0/self._L:
				norm = _np.full(self._basis.shape,2*(self._L/a)**2,dtype=dtype)
			else:
				norm = _np.full(self._basis.shape,(self._L/a)**2,dtype=dtype)
			norm *= _np.sign(self._N)
			norm /= self._N
			# m >= 0 
			mask = (self._m >= 0)
			norm[mask] *= (1.0 + _np.sign(self._N[mask])*pblock*_np.cos(self._k*self._m[mask]))
			del mask
		elif (type(kblock) is int) and (type(pzblock) is int):
			if _np.abs(_np.sin(self._k)) < 1.0/self._L:
				norm = _np.full(self._basis.shape,2*(self._L/a)**2,dtype=dtype)
			else:
				norm = _np.full(self._basis.shape,(self._L/a)**2,dtype=dtype)
			norm *= _np.sign(self._N)
			norm /= self._N
			# m >= 0 
			mask = (self._m >= 0)
			norm[mask] *= (1.0 + _np.sign(self._N[mask])*pzblock*_np.cos(self._k*self._m[mask]))
			del mask
		elif (type(kblock) is int) and (type(zblock) is int):
			norm = _np.full(self._basis.shape,2*(self._L/a)**2,dtype=dtype)
			norm /= self._N
			# m >= 0 
			mask = (self._m >= 0)
			norm[mask] *= (1.0 + zblock*_np.cos(self._k*self._m[mask]))
			del mask
		elif (type(kblock) is int) and (type(zAblock) is int):
			norm = _np.full(self._basis.shape,2*(self._L/a)**2,dtype=dtype)
			norm /= self._N
			# m >= 0 
			mask = (self._m >= 0)
			norm[mask] *= (1.0 + zAblock*_np.cos(self._k*self._m[mask]))
			del mask
		elif (type(kblock) is int) and (type(zBblock) is int):
			norm = _np.full(self._basis.shape,2*(self._L/a)**2,dtype=dtype)
			norm /= self._N
			# m >= 0 
			mask = (self._m >= 0)
			norm[mask] *= (1.0 + zBblock*_np.cos(self._k*self._m[mask]))
			del mask
		elif (type(pblock) is int) and (type(zblock) is int):
			norm = _np.array(self._N,dtype=dtype)
		elif (type(zAblock) is int) and (type(zBblock) is int):
			norm = _np.full(self._basis.shape,4.0,dtype=dtype)
		elif (type(pblock) is int):
			norm = _np.array(self._N,dtype=dtype)
		elif (type(pzblock) is int):
			norm = _np.array(self._N,dtype=dtype)
		elif (type(zblock) is int):
			norm = _np.full(self._basis.shape,2.0,dtype=dtype)
		elif (type(zAblock) is int):
			norm = _np.full(self._basis.shape,2.0,dtype=dtype)
		elif (type(zBblock) is int):
			norm = _np.full(self._basis.shape,2.0,dtype=dtype)
		elif (type(kblock) is int):
			norm = _np.full(self._basis.shape,(self._L/a)**2,dtype=dtype)
			norm /= self._N
		else:
			norm = _np.ones(self._basis.shape,dtype=dtype)
	
		_np.sqrt(norm,norm)

		return norm




	def get_vec(self,v0,sparse=True):
		if _sm.issparse(v0):
			raise TypeError("expecting v0 to be dense array")

		if not hasattr(v0,"shape"):
			v0 = _np.asanyarray(v0)

		if self._Ns <= 0:
			return _np.array([])
		if v0.ndim == 1:
			ravel=True
			shape = (2**self._L,1)
			v0 = v0.reshape((-1,1))
		elif v0.ndim == 2:
			ravel=False
			shape = (2**self._L,v0.shape[1])
		else:
			raise ValueError("excpecting v0 to have ndim at most 2")

		if v0.shape[0] != self._Ns:
			raise ValueError("v0 shape {0} not compatible with Ns={1}".format(v0.shape,self._Ns))


		norms = self.get_norms(v0.dtype)

		a = self._blocks.get("a")
		kblock = self._blocks.get("kblock")
		pblock = self._blocks.get("pblock")
		zblock = self._blocks.get("zblock")
		zAblock = self._blocks.get("zAblock")
		zBblock = self._blocks.get("zBblock")
		pzblock = self._blocks.get("pzblock")


		if (type(kblock) is int) and ((type(pblock) is int) or (type(pzblock) is int)):
			mask = (self._N < 0)
			ind_neg, = _np.nonzero(mask)
			mask = (self._N > 0)
			ind_pos, = _np.nonzero(mask)
			del mask
			def C(r,k,c,norms,dtype,ind_neg,ind_pos):
				c[ind_pos] = cos(dtype(k*r))
				c[ind_neg] = -sin(dtype(k*r))
				_np.divide(c,norms,c)
		else:
			ind_pos = _np.fromiter(range(v0.shape[0]),count=v0.shape[0],dtype=_np.int32)
			ind_neg = _np.array([],dtype=_np.int32)
			def C(r,k,c,norms,dtype,*args):
				if k == 0.0:
					c[:] = 1.0
				elif k == _np.pi:
					c[:] = (-1.0)**r
				else:
					c[:] = exp(dtype(1.0j*k*r))
				_np.divide(c,norms,c)

		if sparse:
			return _get_vec_sparse(v0,self._basis,norms,ind_neg,ind_pos,shape,C,self._L,**self._blocks)
		else:
			if ravel:
				return  _get_vec_dense(v0,self._basis,norms,ind_neg,ind_pos,shape,C,self._L,**self._blocks).ravel()
			else:
				return  _get_vec_dense(v0,self._basis,norms,ind_neg,ind_pos,shape,C,self._L,**self._blocks)


	def get_proj(self,dtype):
		if self._Ns <= 0:
			return _np.array([])

		norms = self.get_norms(dtype)

		a = self._blocks.get("a")
		kblock = self._blocks.get("kblock")
		pblock = self._blocks.get("pblock")
		zblock = self._blocks.get("zblock")
		zAblock = self._blocks.get("zAblock")
		zBblock = self._blocks.get("zBblock")
		pzblock = self._blocks.get("pzblock")

		if (type(kblock) is int) and ((type(pblock) is int) or (type(pzblock) is int)):
			mask = (self._N < 0)
			ind_neg, = _np.nonzero(mask)
			mask = (self._N > 0)
			ind_pos, = _np.nonzero(mask)
			del mask
			def C(r,k,c,norms,dtype,ind_neg,ind_pos):
				c[ind_pos] = cos(dtype(k*r))
				c[ind_neg] = -sin(dtype(k*r))
				_np.divide(c,norms,c)
		else:
			if (type(kblock) is int):
				if ((2*kblock*a) % self._L != 0) and not _np.iscomplexobj(dtype(1.0)):
					raise TypeError("symmetries give complex vector, requested dtype is not complex")

			ind_pos = _np.arange(0,self._Ns,1)
			ind_neg = _np.array([],dtype=_np.int32)
			def C(r,k,c,norms,dtype,*args):
				if k == 0.0:
					c[:] = 1.0
				elif k == _np.pi:
					c[:] = (-1.0)**r
				else:
					c[:] = exp(dtype(1.0j*k*r))
				_np.divide(c,norms,c)

		return _get_proj_sparse(self._basis,norms,ind_neg,ind_pos,dtype,C,self._L,**self._blocks)


	"""
	def check_pcon(self,static_list,dynamic_list,_pcon=False):
		Nup = self._blocks.get("Nup")
		if (type(Nup) is int) or (type(self._pcon_mod) is int):
			base.check_pcon(self,static_list,dynamic_list)
	"""

#	def check_symm(self,static_list,dynamic_list,basis=None):
#		if basis is None: 
#			basis = self
#		_check.check_symm(basis,static_list,dynamic_list,self._L)



	@property
	def L(self):
		return self._L

	@property
	def N(self):
		return self._L
	



	# functions called in base class:


	def _get__str__(self):
		n_digits = int(_np.ceil(_np.log10(self._Ns)))
		temp1 = "\t{0:"+str(n_digits)+"d}.  "
		temp2 = ">{0:0"+str(self._L)+"b}|"

		if self._Ns > MAXPRINT:
			half = MAXPRINT // 2
			str_list = [(temp1.format(i))+(temp2.format(b))[::-1] for i,b in zip(range(half),self._basis[:half])]
			str_list.extend([(temp1.format(i))+(temp2.format(b))[::-1] for i,b in zip(range(self._Ns-half,self._Ns,1),self._basis[-half:])])
		else:
			str_list = [(temp1.format(i))+(temp2.format(b))[::-1] for i,b in enumerate(self._basis)]

		return tuple(str_list)



	def _sort_opstr(self,op):
		if op[0].count("|") > 0:
			raise ValueError("'|' character found in op: {0},{1}".format(op[0],op[1]))
		if len(op[0]) != len(op[1]):
			raise ValueError("number of operators in opstr: {0} not equal to length of indx {1}".format(op[0],op[1]))

		op = list(op)
		zipstr = list(zip(op[0],op[1]))
		if zipstr:
			zipstr.sort(key = lambda x:x[1])
			op1,op2 = zip(*zipstr)
			op[0] = "".join(op1)
			op[1] = tuple(op2)
		return tuple(op)

	def _non_zero(self,op):
		opstr = _np.array(list(op[0]))
		indx = _np.array(op[1])
		if _np.any(indx):
			indx_p = indx[opstr == "+"].tolist()
			p = not any(indx_p.count(x) > 1 for x in indx_p)
			indx_p = indx[opstr == "-"].tolist()
			m = not any(indx_p.count(x) > 1 for x in indx_p)
			return (p and m)
		else:
			return True
		


	def _hc_opstr(self,op):
		op = list(op)
		# take h.c. + <--> - , reverse operator order , and conjugate coupling
		op[0] = list(op[0].replace("+","%").replace("-","+").replace("%","-"))
		op[0].reverse()
		op[0] = "".join(op[0])
		op[1] = list(op[1])
		op[1].reverse()
		op[1] = tuple(op[1])
		op[2] = op[2].conjugate()
		return self._sort_opstr(op) # return the sorted op.


	def _expand_opstr(self,op,num):
		opstr = str(op[0])
		indx = list(op[1])
		J = op[2]
 
		if len(opstr) <= 1:
			if opstr == "x":
				op1 = list(op)
				op1[0] = op1[0].replace("x","+")
				op1[2] *= 0.5
				op1.append(num)

				op2 = list(op)
				op2[0] = op2[0].replace("x","-")
				op2[2] *= 0.5
				op2.append(num)

				return (tuple(op1),tuple(op2))
			elif opstr == "y":
				op1 = list(op)
				op1[0] = op1[0].replace("y","+")
				op1[2] *= -0.5j
				op1.append(num)

				op2 = list(op)
				op2[0] = op2[0].replace("y","-")
				op2[2] *= 0.5j
				op2.append(num)

				return (tuple(op1),tuple(op2))
			else:
				op = list(op)
				op.append(num)
				return [tuple(op)]	
		else:
	 
			i = len(opstr)//2
			op1 = list(op)
			op1[0] = opstr[:i]
			op1[1] = tuple(indx[:i])
			op1[2] = complex(J)
			op1 = tuple(op1)

			op2 = list(op)
			op2[0] = opstr[i:]
			op2[1] = tuple(indx[i:])
			op2[2] = complex(1)
			op2 = tuple(op2)

			l1 = self._expand_opstr(op1,num)
			l2 = self._expand_opstr(op2,num)
			l = []
			for op1 in l1:
				for op2 in l2:
					op = list(op1)
					op[0] += op2[0]
					op[1] += op2[1]
					op[2] *= op2[2]
					l.append(tuple(op))
				
			return tuple(l)



	def _check_symm(self,static,dynamic,basis=None):
		kblock = self._blocks.get("kblock")
		pblock = self._blocks.get("pblock")
		zblock = self._blocks.get("zblock")
		pzblock = self._blocks.get("pzblock")
		zAblock = self._blocks.get("zAblock")
		zBblock = self._blocks.get("zBblock")
		a = self._blocks.get("a")
		L = self.L

		if basis is None:
			basis = self

		static_list,dynamic_list = basis.get_lists(static,dynamic)

		static_blocks = {}
		dynamic_blocks = {}
		if kblock is not None:
			missing_ops = _check.check_T(basis,static_list,L,a)
			if missing_ops:	static_blocks["T symm"] = (tuple(missing_ops),)

			missing_ops = _check.check_T(basis,dynamic_list,L,a)
			if missing_ops:	dynamic_blocks["T symm"] = (tuple(missing_ops),)

		if pblock is not None:
			missing_ops = _check.check_P(basis,static_list,L)
			if missing_ops:	static_blocks["P symm"] = (tuple(missing_ops),)

			missing_ops = _check.check_P(basis,dynamic_list,L)
			if missing_ops:	dynamic_blocks["P symm"] = (tuple(missing_ops),)

		if zblock is not None:
			odd_ops,missing_ops = _check.check_Z(basis,static_list)
			if missing_ops or odd_ops:
				static_blocks["Z symm"] = (tuple(odd_ops),tuple(missing_ops))

			odd_ops,missing_ops = _check.check_Z(basis,dynamic_list)
			if missing_ops or odd_ops:
				dynamic_blocks["Z symm"] = (tuple(odd_ops),tuple(missing_ops))

		if zAblock is not None:
			odd_ops,missing_ops = _check.check_ZA(basis,static_list)
			if missing_ops or odd_ops:
				static_blocks["ZA symm"] = (tuple(odd_ops),tuple(missing_ops))

			odd_ops,missing_ops = _check.check_ZA(basis,dynamic_list)
			if missing_ops or odd_ops:
				dynamic_blocks["ZA symm"] = (tuple(odd_ops),tuple(missing_ops))

		if zBblock is not None:
			odd_ops,missing_ops = _check.check_ZB(basis,static_list)
			if missing_ops or odd_ops:
				static_blocks["ZB symm"] = (tuple(odd_ops),tuple(missing_ops))

			odd_ops,missing_ops = _check.check_ZB(basis,dynamic_list)
			if missing_ops or odd_ops:
				dynamic_blocks["ZB symm"] = (tuple(odd_ops),tuple(missing_ops))

		if pzblock is not None:
			missing_ops = _check.check_PZ(basis,static_list,L)
			if missing_ops:	static_blocks["PZ symm"] = (tuple(missing_ops),)

			missing_ops = _check.check_PZ(basis,dynamic_list,L)
			if missing_ops:	dynamic_blocks["PZ symm"] = (tuple(missing_ops),)

		return static_blocks,dynamic_blocks








def _get_vec_dense(v0,basis,norms,ind_neg,ind_pos,shape,C,L,**blocks):
	dtype=_dtypes[v0.dtype.char]

	a = blocks.get("a")
	kblock = blocks.get("kblock")
	pblock = blocks.get("pblock")
	zblock = blocks.get("zblock")
	zAblock = blocks.get("zAblock")
	zBblock = blocks.get("zBblock")
	pzblock = blocks.get("pzblock")


	c = _np.zeros(basis.shape,dtype=v0.dtype)	
	v = _np.zeros(shape,dtype=v0.dtype)

	bits=" ".join(["{"+str(i)+":0"+str(L)+"b}" for i in range(len(basis))])

	if type(kblock) is int:
		k = 2*_np.pi*kblock*a/L
	else:
		k = 0.0
		a = L

<<<<<<< HEAD
	for r in range(0,L//a):
#		print bits.format(*basis)
=======
	for r in xrange(0,L/a):
>>>>>>> 65c26d3c
		C(r,k,c,norms,dtype,ind_neg,ind_pos)	
		vc = (v0.T*c).T
		v[basis[ind_pos]] += vc[ind_pos]
		v[basis[ind_neg]] += vc[ind_neg]

		if type(zAblock) is int:
			flip_sublat_A(basis,L)
			v[basis[ind_pos]] += vc[ind_pos]*zAblock
			v[basis[ind_neg]] += vc[ind_neg]*zAblock
			flip_sublat_A(basis,L)
		
		if type(zBblock) is int:
			flip_sublat_B(basis,L)
			v[basis[ind_pos]] += vc[ind_pos]*zBblock
			v[basis[ind_neg]] += vc[ind_neg]*zBblock
			flip_sublat_B(basis,L)
		
		if type(zblock) is int:
			flipall(basis,L)
			v[basis[ind_pos]] += vc[ind_pos]*zblock
			v[basis[ind_neg]] += vc[ind_neg]*zblock
			flipall(basis,L)

		if type(pblock) is int:
			fliplr(basis,L)
			v[basis[ind_pos]] += vc[ind_pos]*pblock
			v[basis[ind_neg]] += vc[ind_neg]*pblock
			fliplr(basis,L)

		if type(pzblock) is int:
			fliplr(basis,L)
			flipall(basis,L)
			v[basis[ind_pos]] += vc[ind_pos]*pzblock
			v[basis[ind_neg]] += vc[ind_neg]*pzblock
			fliplr(basis,L)
			flipall(basis,L)
		
		shiftc(basis,-a,L)
	
	return v





def _get_vec_sparse(v0,basis,norms,ind_neg,ind_pos,shape,C,L,**blocks):
	dtype=_dtypes[v0.dtype.char]

	a = blocks.get("a")
	kblock = blocks.get("kblock")
	pblock = blocks.get("pblock")
	zblock = blocks.get("zblock")
	zAblock = blocks.get("zAblock")
	zBblock = blocks.get("zBblock")
	pzblock = blocks.get("pzblock")

	m = shape[1]


	
	if ind_neg.shape[0] == 0:
		row_neg = _np.array([],dtype=_np.int64)
		col_neg = _np.array([],dtype=_np.int64)
	else:
		col_neg = _np.arange(0,m,1)
		row_neg = _np.kron(ind_neg,_np.ones_like(col_neg))
		col_neg = _np.kron(_np.ones_like(ind_neg),col_neg)

	if ind_pos.shape[0] == 0:
		row_pos = _np.array([],dtype=_np.int64)
		col_pos = _np.array([],dtype=_np.int64)
	else:
		col_pos = _np.arange(0,m,1)
		row_pos = _np.kron(ind_pos,_np.ones_like(col_pos))
		col_pos = _np.kron(_np.ones_like(ind_pos),col_pos)



	if type(kblock) is int:
		k = 2*_np.pi*kblock*a/L
	else:
		k = 0.0
		a = L

	c = _np.zeros(basis.shape,dtype=v0.dtype)	
	v = _sm.csr_matrix(shape,dtype=v0.dtype)



	for r in range(0,L//a):
		C(r,k,c,norms,dtype,ind_neg,ind_pos)

		vc = (v0.T*c).T
		data_pos = vc[ind_pos].flatten()
		data_neg = vc[ind_neg].flatten()
		v = v + _sm.csr_matrix((data_pos,(basis[row_pos],col_pos)),shape,dtype=v.dtype)
		v = v + _sm.csr_matrix((data_neg,(basis[row_neg],col_neg)),shape,dtype=v.dtype)

		if type(zAblock) is int:
			flip_sublat_A(basis,L)
			data_pos *= zAblock
			data_neg *= zAblock
			v = v + _sm.csr_matrix((data_pos,(basis[row_pos],col_pos)),shape,dtype=v.dtype)
			v = v + _sm.csr_matrix((data_neg,(basis[row_neg],col_neg)),shape,dtype=v.dtype)
			data_pos *= zAblock
			data_neg *= zAblock
			flip_sublat_A(basis,L)

		if type(zBblock) is int:
			flip_sublat_B(basis,L)
			data_pos *= zBblock
			data_neg *= zBblock
			v = v + _sm.csr_matrix((data_pos,(basis[row_pos],col_pos)),shape,dtype=v.dtype)
			v = v + _sm.csr_matrix((data_neg,(basis[row_neg],col_neg)),shape,dtype=v.dtype)
			data_pos *= zBblock
			data_neg *= zBblock
			flip_sublat_B(basis,L)

		if type(zblock) is int:
			flipall(basis,L)
			data_pos *= zblock
			data_neg *= zblock
			v = v + _sm.csr_matrix((data_pos,(basis[row_pos],col_pos)),shape,dtype=v.dtype)
			v = v + _sm.csr_matrix((data_neg,(basis[row_neg],col_neg)),shape,dtype=v.dtype)
			data_pos *= zblock
			data_neg *= zblock
			flipall(basis,L)

		if type(pblock) is int:
			fliplr(basis,L)
			data_pos *= pblock
			data_neg *= pblock
			v = v + _sm.csr_matrix((data_pos,(basis[row_pos],col_pos)),shape,dtype=v.dtype)
			v = v + _sm.csr_matrix((data_neg,(basis[row_neg],col_neg)),shape,dtype=v.dtype)
			data_pos *= pblock
			data_neg *= pblock
			fliplr(basis,L)

		if type(pzblock) is int:
			fliplr(basis,L)
			flipall(basis,L)
			data_pos *= pzblock
			data_neg *= pzblock
			v = v + _sm.csr_matrix((data_pos,(basis[row_pos],col_pos)),shape,dtype=v.dtype)
			v = v + _sm.csr_matrix((data_neg,(basis[row_neg],col_neg)),shape,dtype=v.dtype)
			data_pos *= pzblock
			data_neg *= pzblock
			fliplr(basis,L)
			flipall(basis,L)

		v.sum_duplicates()
		v.eliminate_zeros()
		shiftc(basis,-a,L)

	return v




def _get_proj_sparse(basis,norms,ind_neg,ind_pos,dtype,C,L,**blocks):

	a = blocks.get("a")
	kblock = blocks.get("kblock")
	pblock = blocks.get("pblock")
	zblock = blocks.get("zblock")
	zAblock = blocks.get("zAblock")
	zBblock = blocks.get("zBblock")
	pzblock = blocks.get("pzblock")


	if type(kblock) is int:
		k = 2*_np.pi*kblock*a/L
	else:
		k = 0.0
		a = L

	shape = (2**L,basis.shape[0])

	c = _np.zeros(basis.shape,dtype=dtype)	
	v = _sm.csr_matrix(shape,dtype=dtype)


	for r in range(0,L//a):
		C(r,k,c,norms,dtype,ind_neg,ind_pos)
		data_pos = c[ind_pos]
		data_neg = c[ind_neg]
		v = v + _sm.csr_matrix((data_pos,(basis[ind_pos],ind_pos)),shape,dtype=v.dtype)
		v = v + _sm.csr_matrix((data_neg,(basis[ind_neg],ind_neg)),shape,dtype=v.dtype)

		if type(zAblock) is int:
			flip_sublat_A(basis,L)
			data_pos *= zAblock
			data_neg *= zAblock
			v = v + _sm.csr_matrix((data_pos,(basis[ind_pos],ind_pos)),shape,dtype=v.dtype)
			v = v + _sm.csr_matrix((data_neg,(basis[ind_neg],ind_neg)),shape,dtype=v.dtype)
			data_pos *= zAblock
			data_neg *= zAblock
			flip_sublat_A(basis,L)

		if type(zBblock) is int:
			flip_sublat_B(basis,L)
			data_pos *= zBblock
			data_neg *= zBblock
			v = v + _sm.csr_matrix((data_pos,(basis[ind_pos],ind_pos)),shape,dtype=v.dtype)
			v = v + _sm.csr_matrix((data_neg,(basis[ind_neg],ind_neg)),shape,dtype=v.dtype)
			data_pos *= zBblock
			data_neg *= zBblock
			flip_sublat_B(basis,L)

		if type(zblock) is int:
			flipall(basis,L)
			data_pos *= zblock
			data_neg *= zblock
			v = v + _sm.csr_matrix((data_pos,(basis[ind_pos],ind_pos)),shape,dtype=v.dtype)
			v = v + _sm.csr_matrix((data_neg,(basis[ind_neg],ind_neg)),shape,dtype=v.dtype)
			data_pos *= zblock
			data_neg *= zblock
			flipall(basis,L)

		if type(pblock) is int:
			fliplr(basis,L)
			data_pos *= pblock
			data_neg *= pblock
			v = v + _sm.csr_matrix((data_pos,(basis[ind_pos],ind_pos)),shape,dtype=v.dtype)
			v = v + _sm.csr_matrix((data_neg,(basis[ind_neg],ind_neg)),shape,dtype=v.dtype)
			data_pos *= pblock
			data_neg *= pblock
			fliplr(basis,L)

		if type(pzblock) is int:
			fliplr(basis,L)
			flipall(basis,L)
			data_pos *= pzblock
			data_neg *= pzblock
			v = v + _sm.csr_matrix((data_pos,(basis[ind_pos],ind_pos)),shape,dtype=v.dtype)
			v = v + _sm.csr_matrix((data_neg,(basis[ind_neg],ind_neg)),shape,dtype=v.dtype)
			data_pos *= pzblock
			data_neg *= pzblock
			fliplr(basis,L)
			flipall(basis,L)

		shiftc(basis,-a,L)


	return v





def fliplr(x,length):
	x1 = array(x)
	x[:] = 0
	for i in range(length):
		x2 = array(x1)
		x2 = right_shift(x2,i)
		bitwise_and(x2,1,out=x2)
		left_shift(x2,length-1-i,out=x2)
		x += x2


def flipall(x,length):
	mask = 2**length-1
	invert(x,out=x)
	bitwise_and(x,mask,out=x)


def flip_sublat_A(x,length):
	# flip all even bits: sublat A
	mask = sum(2**i for i in range(0,length,2))
	bitwise_xor(x,mask,out=x)
	
def flip_sublat_B(x,length):
	# flip all odd bits: sublat B
	mask = sum(2**i for i in range(1,length,2))
	bitwise_xor(x,mask,out=x)


def shiftc(x,shift,period):
	Imax=2**period-1

	bitwise_and(x,Imax,x)
	x1 = array(x)
	if shift < 0:	
		shift=abs(shift)
		shift = shift % period
		m_shift = period - shift

		left_shift(x,shift,out=x)
		bitwise_and(x,Imax,out=x)
		right_shift(x1,m_shift,out=x1)
		bitwise_or(x,x1,out=x)
	else:
		shift = shift % period
		m_shift = period - shift

		right_shift(x,shift,out=x)
		left_shift(x1,m_shift,out=x1)
		bitwise_and(x1,Imax,out=x1)
		bitwise_or(x,x1,out=x)

	del x1






















<|MERGE_RESOLUTION|>--- conflicted
+++ resolved
@@ -1112,12 +1112,7 @@
 		k = 0.0
 		a = L
 
-<<<<<<< HEAD
-	for r in range(0,L//a):
-#		print bits.format(*basis)
-=======
-	for r in xrange(0,L/a):
->>>>>>> 65c26d3c
+	for r in xrange(0,L//a):
 		C(r,k,c,norms,dtype,ind_neg,ind_pos)	
 		vc = (v0.T*c).T
 		v[basis[ind_pos]] += vc[ind_pos]
