# **QuSpin**

This documentation is also available as a jupyter [notebook](https://github.com/weinbe58/qspin/blob/master/documentation.ipynb). 

qspin is a python library which wraps Scipy, Numpy, and custom Cython libraries together to do state-of-the art exact diagonalization calculations on one-dimensional spin-1/2 chains with length up to 32 sites (including). The interface allows the user to define any Hamiltonian which can be constructed from spin-1/2 operators. It also gives the user the flexibility of accessing many symmetries in 1d. Moreover, there is a convenient built-in way to specifying the time dependence of operators in the Hamiltonian, which is interfaced with user-friendly routines to solve the time dependent Schrödinger equation numerically. All the Hamiltonian data is stored either using Scipy's [sparse matrix](http://docs.scipy.org/doc/scipy/reference/sparse.html) library for sparse Hamiltonians or dense Numpy [arrays](http://docs.scipy.org/doc/numpy/reference/index.html) which allows the user to access any powerful Python scientific computing tools.

# **Contents**
--------
* [Installation](#Installation)
 * [automatic install](#automatic-install)
 * [manual install](#manual-install)
 * [updating the package](#updating-the-package)
* [Basic package usage](#Basic-package-usage)
 * [constructing hamiltonians](#constructing-hamiltonians)
 * [using basis objects](#using-basis-objects)
 * [specifying symmetries](#using-symmetries)
* [List of package functions](#List-of-package-functions) 
	* [operator objects](#operator-objects)
	 * [hamiltonian class](#hamiltonian-class)
	 * [useful hamiltonian functions](#useful-hamiltonian-functions)
	 * [matrix exponential](#exp_op-class)
	 * [HamiltonianOperator class](#HamiltonianOperator-class)
	* [basis objects](#basis-objects)
	 * [spin_basis in 1d](#spin_basis_1d-class)
	 * [harmonic oscillator basis](#ho_basis-class)
	 * [tensor basis objects](#tensor_basis-class)
     * [photon basis in 1d](#photon_basis-class)
     * [symmetry and hermiticity checks](#symmetry-and-hermiticity-checks)
	 * [methods for basis objects](#methods-for-basis-objects)
	* [tools](#tools)
	 * [measusrements](#measurements)
	 * [periodically-driven systems](#Periodically-Driven-Systems)
     * [block diagonalisation](#Block-Diagonalisation)

# **Installation**

### **automatic install**

The latest version of the package has the compiled modules written in [Cython](cython.org) which has made the code far more portable across different platforms. We will support precompiled version of the package for Linux, OS X and Windows 64-bit systems. The automatic installation of QuSpin requires the Anaconda package manager for Python. Once Anaconda has been installed, all one has to do to install QuSpin is run:
```
$ conda install -c weinbe58 quspin
```
This will install the latest version on your computer. Right now the package is in its beta stages and so it may not be available for installation on all platforms using this method. In such a case one can also manually install the package.

### **manual install**

To install QuSpin manually, download the source code either from the [master](https://github.com/weinbe58/QuSpin/archive/master.zip) branch, or by cloning the git repository. In the top directory of the source code you can execute the following commands from bash:

Unix:
```
python setup.py install 
```
or Windows command line:
```
setup.py install
```
For the manual installation you must have all the prerequisite python packages: [numpy](http://www.numpy.org/), [scipy](https://www.scipy.org/), and [joblib](https://pythonhosted.org/joblib/) installed. We recommend [Anaconda](https://www.continuum.io/downloads) or [Miniconda](http://conda.pydata.org/miniconda.html) to manage your python packages.

When installing the package manually, if you add the flag ```--record install.txt```, the location of all the installed files will be output to install.txt which stores information about all installed files. This can prove useful when updating the code. 

### **updating the package**

To update the package with Anaconda, all one has to do is run the installation command again.

To safely update a manually installed version of QuSpin, one must first manually delete the entire package from the python 'site-packages/' directory. In Unix, provided the flag ```--record install.txt``` has been used in the manual installation, the following command is sufficient to completely remove the installed files: ```cat install.txt | xargs rm -rf```. In Windows, it is easiest to just go to the folder and delete it from Windows Explorer. 


# **Basic package usage**

All the calculations done with QuSpin happen through [hamiltonians](#hamiltonian-objects). The hamiltonian is a type which uses Numpy and Scipy matrices to store the quantum Hamiltonian operator. Time-independent operators are summed together into a single static matrix, while each time-dependent operator is stored separatly along with the time-dependent coupling in front of it (operators sharing the same time-dependence are a also summen together into a single matrix). Whenever the user wants to perform an operation invonving a time-dependent operator, the time dependence is evaluated on the fly by specifying the argument ```time```. The user can initialize the hamiltonian types with Numpy arrays or Scipy matrices. Apart from this, we provide a user-friendly representation for constructing the Hamiltonian matrices for many-body operators. 

Many-body operators in QuSpin are defined by a string of letters representing the operator types, together with a list which holds the indices for the sites that each operator acts at on the lattice. For example, in a spin system we can represent any multi-spin operator as:

|      operator string        |      site-coupling list          |               spin operator                 |
|:-----------------:|:------------------:|:--------------------------------------:|
|"$\mu_1,\dots,\mu_n$"  |$[J,i_1,\dots,i_n]$ |$J\sigma_{i_1}^{\mu_1}\cdots\sigma_{i_n}^{\mu_n}$|

where $\mu_i$ can be $x$, $y$, $z$, $+$, or $-$. Then $\sigma_{i_1}^{\mu_1}$ is the Pauli spin operator acting on lattice site $i_n$. This gives the full range of possible spin-1/2 operators that can be constructed. By default, ```hamiltonian``` will use the sigma matrices ${\vec\sigma}$. For different systems, there are different types of operators. To see the available operators for a given type of system check out the [basis](basis-objects) classes. 

### **constructing hamiltonians**
The Hamiltonian is constructed as:
```python
H = hamiltonian(static_list,dynamic_list,**kwargs)
```
where ```static_list``` and ```dynamic_list``` are lists which have the following format for many-body operators:
```python
static_list =  [[opstr_1,[indx_11,...,indx_1m]                   ],...]
dynamic_list = [[opstr_1,[indx_11,...,indx_1n],func_1,func_1_args],...]
```
To use Numpy arrays or Scipy matrices the syntax is:
```python
static_list  = [[opstr_1,[indx_11,...,indx_1m]                   ], matrix_2                    ,...]
dynamic_list = [[opstr_1,[indx_11,...,indx_1n],func_1,func_1_args],[matrix_2,func_2,func_2_args],...]
```
In the definition of the dynamic list, ```func``` is the python function which goes in front of the matrix or operator given in the same list. ```func_args``` is a list of the all additional function arguments such that the function itself is evaluated as: 
```python
f_val = func(t,*func_args)
```

#### keyword arguments (kwargs):
The ```**kwargs``` give extra information about the Hamiltonian. There is a variety of different features one can input here, and which one to choose depends on what Hamiltonian one would like to create. These arguments are used to specify symmetry blocks, give a shape, provide the floating point type to store the matrix elements with, disable automatic checks on the magnetisation, symemtries and the hermiticity of the hamiltonian, etc.

**providing a shape:**
To construct many-body operators, one must either specify the number of lattice sites with ```N=...``` or pass in a basis object as ```basis=...```, more about basis objects can be found [here](#basis-objects). One can also specify the shape using the ```shape=...``` keyword argument. For input lists which contain matrices only, the shape does not have to be specified. If empty lists are given, then either one of the previous options must be provided to the ```hamiltonian``` constructor.  

**Numpy dtype:**
The user can specify the numpy data type ([dtype](http://docs.scipy.org/doc/numpy-1.10.0/reference/generated/numpy.dtype.html)) to store the matrix elements in. It supports ```float32```, ```float64```, ```float128```, ```complex64```, ```complex128```, and ```complex256```. The default type is ```complex128```. To specify the ```dtype``` use the dtype keyword argument:
```python
H=hamiltonian(...,dtype=numpy.float32,...)
```
Note that not all platforms and all of Scipy and Numpy functions support ```dtype``` ```float128``` and ```complex256```.


**Example:** 
constructing the hamiltonian object of the transverse field Ising model with time-dependent field for a $10$-site chain:
```python
# python script
from quspin.operators import hamiltonian
import numpy as np

# set total number of lattice sites
L=10 
# define drive function of time t (called 'func' above)
def drive(t,v):
  return v*t
v=0.01 # set ramp speed
# define the function arguments (called 'func_args' above)  
drive_args=[v]
# define operator strings
Jnn_indx=[[-1.0,i,(i+1)%L] for i in range(L)] # nearest-neighbour interaction with periodic BC
field_indx=[[-1.0,i] for i in range(L)] # on-site external field
# define static and dynamic lists
static_list=[['zz',Jnn_indx],['x',field_indx]] # $H_{stat} = \sum_{j=1}^{L} -\sigma^z_{j}\sigma^z_{j+1} - \sigma^x_j $
dynamic_list=[['x',field_indx,drive,drive_args]] # $H_{dyn}(t) = vt\sum_{j=1}^{L}\sigma^x_j $
# create Hamiltonian object
H=hamiltonian(static_list,dynamic_list,N=L,dtype=np.float64)
```
Here is an example of a 3 spin operator as well:

```python
op_indx=[[1.0j,i,(i+1)%L,(i+2)%L] for i in xrange(L)] # periodic BC
op_indx_cc=[[-1.0j,i,(i+1)%L,(i+2)%L] for i in xrange(L)] # periodic BC

static_list=[['-z+',op_indx],['+z-',op_indx_cc]]
```
Notice that one needs to include both ```'-z+'``` and ```'+z-'``` operators to make sure the Hamiltonian is hermitian. If one forgets about this, there is still the automatic hermiticity check which raises an error, see the optional flag ```check_herm``` in the hamiltonian object class organisation [here](#hamiltonian-objects) which is set to ```True``` by default.


### **using basis objects**

Basis objects are another very useful type included in QuSpin: they provide all of the functionality which calculates the matrix elements from the operator string representation of many-body operators. On top of this, they have been programmed to calculate the matrix elements in different symmetry blocks of the many-body Hamiltonian with the help of optional flags. To use a basis object to construct the Hamiltonian, one simply uses the basis keyword argument:
```python
H = hamiltonian(static_list,dynamic_list,...,basis=basis,...)
```
More information about basis objects can be found in the [basis objects](#basis-objects) section.

We recommend using basis objects when multiple separate Hamiltonians, which share the same symmetries, need to be constructed. This provides the advantage of saving time when creating the corresponding symmetry objects.


### **using symmetries**
Adding symmetries is easy and versatile: one can either just add extra keyword arguments to the initialization of ```hamiltonian``` or, when one initializes a ```basis``` object one can build in the desired symmetries. By default, ```hamiltonian``` uses spin-1/2 Pauli operators and 1d-symmetries. Currently, the spin-chain symmetries implemented are for spins-1/2 operators in 1 dimension.

The available symmetries for a spin chain in 1d are:

* magnetization symmetries: 
 *  ```Nup=0,1,...,L # pick single magnetization sector```
 * ```Nup = [0,1,...] # pick list of magnetization sectors (e.g. all even ones)```
* parity symmetry: ```pblock = +/- 1```
* spin inversion symmetry: ```zblock = +/- 1```
* (spin inversion)*(parity) symmetry: ```pzblock = +/- 1 ```
* spin inversion on sublattice A (even sites, first site of chain is even): ```zAblock = +/- 1```
* spin inversion on sublattice B (odd sites): ```zAblock = +/- 1```
* translational symmetry: ```kblock = ...,-1,0,1,.... # all integers available```

The symmetries can be used like:
```python
H = hamiltonian(static_list,dynamic_list,L,Nup=Nup,pblock=pblock,...)
```
If the user passes the symmetries into the ```hamiltonian``` constructor, the constructor first creates a [spin_basis_1d](spin\_basis\_1d) object for the given symmetries, and then uses that object to construct the matrix elements. Because of this, if one needs to construct multiple hamiltonian objects in the same symmetry block, it is more efficient to first construct the ```basis``` object and then use it to construct all different Hamiltonians:
```python

basis = spin_basis_1d(L,Nup=Nup,pblock=pblock,...)
H1 = hamiltonian(static1_list,dynamic1_list,basis=basis)
H2 = hamiltonian(static2_list,dynamic2_list,basis=basis)
...
```

**NOTE:** for beta versions spin_basis_1d is named as basis1d.

# **List of package functions**

## **operator objects**

### **hamiltonian class**
```python
H = hamiltonian(static_list,dynamic_list,N=None,shape=None,copy=True,check_symm=True,check_herm=True,check_pcon=True,dtype=_np.complex128,**kwargs)
```

The ```hamiltonian``` class wraps most of the functionalty of the package. This object allows the user to construct a many-body Hamiltonian, solve the Schrödinger equation, do full/Lanczos diagonalization and many other things. Below we show the initialization arguments:

--- arguments ---

* static_list: list or tuple (required), list of objects to calculate the static part of hamiltonian operator. The format goes like:

```python
static_list=[[opstr_1,[indx_11,...,indx_1m]],matrix_2,...]
```	

* dynamic_list: list or tuple (required), list of objects to calculate the dynamic part of the hamiltonian operator. The format goes like:

```python
dynamic_list=[[opstr_1,[indx_11,...,indx_1n],func_1,func_1_args],[matrix_2,func_2,func_2_args],...]
```

 For the dynamic list ```func``` is the function which goes in front of the matrix or operator given in the same list. ```func_args``` is a tuple containing the extra arguments which go into the function to evaluate it like: 
```python
f_val = func(t,*func_args)
```


* N: integer (optional), number of sites to create the Hamiltonian with.

* shape: tuple (optional), shape to create the Hamiltonian with.

* copy: bool (optional,) whether or not to copy the values from the input arrays. 

* check_symm: bool (optional), flag whether or not to check the operator strings if they obey the requested symmetries.

* check_herm: bool (optional), flag whether or not to check if the operator strings create a hermitian matrix. 

* check_pcon: bool (optional), flag whether or not to check if the operator strings conserve magnetization/particle number. 

* dtype: dtype (optional), data type to create the matrices with. 

* kw_args: extra options to pass to the basis class.

--- hamiltonian attributes ---: '_. ' below stands for 'object. '

* _.ndim: number of array dimensions, always $2$.
		
* _.Ns: number of states in the Hilbert space.

* _.get_shape: returns tuple which has the shape of the Hamiltonian (Ns,Ns)

* _.is_dense: returns ```True``` if the Hamiltonian contains a dense matrix as a componnent. 

* _.dtype: returns the data type of the Hamiltonian

* _.static: returns the static part of the Hamiltonian 

* _.dynamic: returns the dynamic parts of the Hamiltonian 

* _.T: returns the transpose of the Hamiltonian.

* _.H: returns the hermitian conjugate of the Hamiltonian  


#### **methods of hamiltonian class**

##### **arithmetic operations**
The ```hamiltonian``` objects currectly support certain arithmetic operations with other hamiltonians, scipy sparse matrices or numpy dense arrays and scalars, as follows:

* between other hamiltonians we have: ```+,-,*,+=,-=``` . Note that ```*``` only works between a static and static hamiltonians or a static and dynamic hamiltonian, but NOT between two dynamic hamiltonians.
* between numpy and sparse square arrays we have: ```*,+,-,*=,+=,-=``` (versions >= v0.0.5b)
* between scalars: ```*,*=``` (versions >= v0.0.5b)
* negative operator '-H'
* indexing and slicing: ```H[times,row,col]``` 

##### **quantum (algebraic) operations**
We have included some basic functionality into the ```hamiltonian``` class, useful for quantum calculations:

* matrix operations:
 * transpose (return copy of transposed hamiltonian set ```copy=True``` otherwise this is done inplace): 
  ```
  H_tran = H.transpose(copy=False)
  ```
 * hermitian conjugate:
  ```
  H_herm = H.getH(copy=False)
  ```
 * conjugate
  ```
  H_conj = H.conj() # always inplace
  ```
 * trace
  ```
  H_tr = H.trace() 
  ```
* matrix vector product / dense matrix:

  usage:
    ```python
    B = H.dot(A,time=0,check=True) # $B = HA$
    B = H.rdot(A,time=0,check=True) # $B = AH$
    ```
where ```time``` is the time to evaluate the Hamiltonian at, for the product, and by default ```time=0```. ```_.rdot``` is another function similar to ```_.dot```, but it performs the matrix multiplication from the right. The ```check``` option lets the user control whether or not to do checks for shape compatibility. If checks are turned off, there will be checks later which will throw a shape error. if `time` is a list of values there are two possible different outcomes:
 1. if ```A.shape[1] == len(time)``` then the hamiltonian is evaluated at the i-th time and dotted into the i-th column of ```A``` to get the ith column of ```B``` 
 2. if ```A.shape[1] == 1,0``` then the hamiltonian dot is evaluated on that one vector for each time. The results are then stacked such that the columns contain all the vectors. 
If either of these cases do not match then an error is thrown.
  
* matrix elements:

  usage:
    ```python
    Huv = H.matrix_ele(u,v,time=0,diagonal=False,check=True)
    ```
which evaluates $\langle u|H(t=0)|v\rangle$ if ```u``` and ```v``` are vectors but (versions >= v0.0.2b) can also handle ```u``` and ```v``` as dense matrices. ```diagonal=True``` then the function will only return the diagonal part of the resulting matrix multiplication. The check option is the same as for 'dot' and 'rdot'. The vectorization with time is the same as for the 'dot' and 'rdot' functions. 
  **NOTE: the inputs should NOT be hermitian conjugated, the function will do that automatically.

* project/rotate a Hamiltonian to a new basis:
	```python
	H_new = H.project_to(V)
    H_new = H.rotate_by(V,generator=False)
	H_new = H.rotate_by(K,generator=True,**exp_op_args)
	```
`project_to` returns a new hamiltonian object which is: $V^\dagger H V$. Note that ```V``` need not be a square matrix. `rotate_by`, when ```generator=False```, is the same as `project_to`: $V^\dagger H V$, but with ```generator=True``` this function uses ```K``` as the generator of a transformation: $e^{a^\ast K^\dagger}He^{a K}$. This function uses the [exp_op](#exp_op-class) class and the extra arguments ```**exp_op_args``` are optional arguments for the `exp_op` constructor. 
  
* Schrödinger dynamics:

  The ```hamiltonian``` class has two private functions which can be passed into scipy's ODE solvers in order to numerically solve the Schrödinger equation in both real and imaginary time:
    1. __SO(t,v) which proforms: -iH(t)|v>
    2. __ISO(t,v) which proforms: -H(t)|v> 
  
  The interface with ```complex_ode``` is as easy as:
  
    ```python
    solver = complex_ode(H._hamiltonian__SO)
    ```
  
From here all one has to do is use the solver object as specified in the scipy [documentation](http://docs.scipy.org/doc/scipy-0.15.1/reference/generated/scipy.integrate.complex_ode.html#scipy.integrate.complex_ode). Note that if the hamiltonian is not complex and one is using ```__ISO```, the equations are real-valued and so it is more efficient to use ```ode``` instead of ```complex_ode```.

 This functionality is wrapped in a method called evolve (version >= 0.2.0):

	```python
	vf = H.evolve(v0,t0,times,solver_name="dop853",verbose=False,iterate=False,imag_time=False,**solver_args)
	```
 * v0:  array (required) initial state array.
 * t0: real scalar (required) initial time.
 * times:  real array like (required) a time or generator of times to evolve up to.
 * solver_name: string (optional) used to pick which scipy ode solver to use.
 * verbose: bool (optional) prints out when the solver has evolved to each time in times
 * iterate: bool (optional) returns 'vf' as an iterator over the evolution vectors without storing the solution for every time in 'times'. 
 * imag_time: bool (optional) toggles whether to evolve with __SO or __ISO.
 * solver_args: (optional) the optional arguments which are passed into the solver. The default setup is: ```nstep = 2**31 - 1```, ```atol = 1E-9```, ```rtol = 1E-9```.
  
The ```hamiltonian``` class also has built-in methods which are useful for doing exact diagonalisation (ED) calculations:

* Full diagonalization:

  usage:
    ```python
    eigenvalues,eigenvectors = H.eigh(time=time,**eigh_args)
    eigenvalues = H.eigvalsh(time=time,**eigvalsh_args)
    ```
where ```**eigh_args``` are optional arguments which are passed into the eigenvalue solvers. For more information check out the scipy docs for [eigh](http://docs.scipy.org/doc/scipy-0.18.0/reference/generated/scipy.linalg.eigh.html#scipy.linalg.eigh) and [eigvalsh](http://docs.scipy.org/doc/scipy-0.18.0/reference/generated/scipy.linalg.eigvalsh.html#scipy.linalg.eigvalsh). 
  
  **NOTE: ```overwrite_a=True``` by default for memory conservation.

* Sparse diagonalization, which uses ARPACK:

  usage:
    ```python
    eigenvalues,eigenvectors=H.eigsh(time=time,**eigsh_args)
    ```
where ```**eigsh_args``` are optional arguments which are passed into the eigenvalue solvers. For more information check out the scipy docs for [eigsh](http://docs.scipy.org/doc/scipy-0.18.0/reference/generated/scipy.sparse.linalg.eigsh.html).

##### **other operations**
There are also some methods which are useful when interfacing QuSpin with functionality from other packages:

* return copy of hamiltonian as csr matrix: 
  ```python
  H_csr = H.tocsr(time=time)
  ```

* return a copy of hamiltonian as csc matrix: 
  ```python
  H_csr = H.tocsc(time=time)
  ```
  
* return a copy of hamiltonian as dense numpy matrix: 
  ```python
  H_dense = H.todense(time=time,order=None,out=None)
  ```
* return a copy of hamiltonian as dense numpy array: 
  ```python
  H_dense = H.toarray(time=time,order=None,out=None)
  ```

* return a copy of hamiltonian: 
  ```python
  H_new = H.copy()
  ```

* cast hamiltonian to different data type: 
  ```python
  H_new = H.astype(dtype,copy=True)
  ```
* changing the sparse format underlying matrices are stored as:
 * change to sparse formats:
 ```
 H_new = H.as_sparse_format(fmt,copy=False)
 ```
	 available formats for fmt string: 
	  * "csr" for compressed row storage
	  * "csc" for compressed column storage
	  * "dia" for diagonal storage
	  * "bsr" for block compressed row storage
 
 * change to dense format:
 ```python
 H_new = H.as_dense_format(copy=False)
 ```

### **useful hamiltonian functions**

##### **commutator**
```python
commutator(H1,H2)
```
This function returns the commutator of two Hamiltonians H1 and H2.

##### **anti commutator**
```python
anti_commutator(H1,H2)
```
This function returns the anti-commutator of two Hamiltonians H1 and H2.

### **exp_op class**
```python
expO = exp_op(O, a=1.0, start=None, stop=None, num=None, endpoint=None, iterate=False)
```
This class constructs the matrix exponential of the operator (`hamiltonian` object) ```O```. It does not calculate the exact matrix exponential but instead computes the action of the matrix exponential through the Taylor series. This is slower but for sparse arrays this is more memory efficient. All of the functions make use of the [expm_multiply](http://docs.scipy.org/doc/scipy-0.18.0/reference/generated/scipy.sparse.linalg.expm_multiply.html#scipy.sparse.linalg.expm_multiply) function in Scipy's sparse library. 

This class also allows the option to specify a grid of points `grid` on a line in the complex plane via the optional arguments `start`, `stop`, `num`, and `endpoint`, so that the exponential is evaluated at each point `a*grid[i]*O`. When this option is specified, the array `grid` is created via the numpy function [linspace](http://docs.scipy.org/doc/numpy/reference/generated/numpy.linspace.html), as `grid=linspace(start,stop,num)`.

--- arguments ---

* H: matrix/hamiltonian (compulsory), operator to be exponentiated.

* a: scalar (optional), (complex-valued) prefactor to go in front of the operator in the exponential: exp(a*O)

* start:  scalar (optional) specify the starting point for a grid of points to evaluate the matrix exponential at

* stop: (optional) specify the end point of the grid. 

* num: (optional) specify the number of grid points between start and stop. Default if 50.

* endpoint: (optional) if `True` this will make sure `stop` is included in the set of grid points (Note this changes the grid step size).

* iterate: (optional) if `True` a generator is returned which can iterate over the grid points at a later time, as opposed to producing a list of all evaluated points. This is more memory efficient but at the cost of speed.

--- `exp_op` attributes ---: '_. ' below stands for 'object. '

* `_.a`: returns the prefactor `a`

* `_.ndim`: returns the number of dimensions, always $2$

* `_.H`: returns the hermitian conjugate of this operator

* `_.T`: returns the transpose of this operator

* `_.O`: returns the operator which is being exponentiated

* `_.get_shape`: returns the tuple which contains the shape of the operator

* `_.iterate`: returns a bool telling whether or not this function will iterate over the grid of values or return a list

* `_.grid`: returns the array containing the grid points the exponential will be evaluated at

* `_.step`: returns the step size between the grid points

#### **methods of exp_op class**

* Transpose:
 ```python
   expO_trans = expO.transpose(copy=False)
 ```
 
* Hermitiain conjugate:
 ```python
   expO_H = expO.getH(copy=False)
 ```
 
* complex conjugate:
 ```python
   expO_conj = expO.conj() # always inplace
 ```
 
* setting a new grid:
   ```python
   expO_new = expO.set_grid(start, stop, num=None, endpoint=None)
  ```
 
* unset grid:
 ```python
   expO_new = expO.unset_grid()
 ```
 
* toggle iterate:
 ```python
   expO= expO.set_iterate(value)
 ```
 
* return matrix at given grid point:
 ```python
   expO_mat = expO.get_mat(index=None, time=0)
 ```
 
#### **mathematical functions**
* dot product:
 ```python
 B = expO.dot(A,time=0)
 B = expO.rdot(A,time=0)
 ```
 
* rotate operator `A` by ```expO```, $B=\left[e^{O}\right]^\dagger A e^{O}$:
 ```python
   B = expO.sandwich(A,copy=False)
 ```
here ```time``` is always a scalar which is the time point at which operator ```O``` is evaluated at for dynamic hamiltonians; for matrices or static hamiltonians this does not have any effect.  If ```iterate=True``` all these functions return generators to return values of the results over the grid points. For example:

```python
expO.set_iterate(True)
B_generator = expO.dot(A)

for B in B_generator:
	# code here
```
 

### **HamiltonianOperator class**
```python
H_operator = HamiltonianOperator(operator_list,system_arg,check_symm=True,check_herm=True,check_pcon=True,dtype=_np.complex128,**basis_args)
```

This class uses the ```basis.Op``` function to calculate the matrix vector product on the fly, reducing the amount of memory needed for a calculation at the cost of speed. This object is useful for doing large scale Lanczos calculations using `eigsh`. 

--- arguments ---

* static_list: (compulsory) list of operator strings to be used for the HamiltonianOperator. The format goes like:

```python
operator_list=[[opstr_1,[indx_11,...,indx_1m]],...]
```
		
* system_arg: int/basis_object (compulsory) number of sites to create basis object/basis object.

* check_symm: bool (optional) flag whether or not to check the operator strings if they obey the given symmetries.

* check_herm: bool (optional) flag whether or not to check if the operator strings create hermitian matrix. 

* check_pcon: bool (optional) flag whether or not to check if the operator string whether or not they conserve magnetization/particle number. 

* dtype: dtype (optional) data type to case the matrices with. 

* kw_args: extra options to pass to the basis class.

--- hamiltonian attributes ---: '_. ' below stands for 'object. '

* _.ndim: number of dimensions, always $2$.
		
* _.Ns: number of states in the Hilbert space.

* _.shape: returns tuple which has the shape of the hamiltonian (Ns,Ns)

* _.dtype: returns the data type of the Hamiltonian

* _.operator_list: returns the list of operators given to this  

* _.T: returns the transpose of this operator

* _.H: returns the hermitian conjugate of this operator

* _.basis: returns the basis used by this operator

* _.LinearOperator: returnss a linear operator of this object

#### **Method of HamiltonianOperator class**
* dot products from left and right:

 ```python
 B = H.dot(A) # $B = HA$
 B = H.matvec(A) # $B=HA$
 B = H.rdot(A) # $B = AH$
 ```
* Lanczos Diagonalization:

 ```python
 E,V = H.eigsh(**eigsh_args)
 # or you can pass this object directly into the function itself:
 E,V = scipy.sparse.linalg.eigsh(H,**eigsh_args)
 E,V = scipy.sparse.linalg.eigsh(H.LinearOperator,**eigsh_args)
 E,V = scipy.sparse.linalg.eigsh(H.get_LinearOperator(),**eigsh_args)
 ```
 

## **basis objects**

The `basis` objects provide a way of constructing all the necessary information needed to construct a sparse Hamiltonian from a list of operators. All `basis` objects are derived from the same `base` object class and have mostly the same functionality. There are two subtypes of the `base` object class: the first type consists of `basis` objects which provide the bulk operations required to create a sparse matrix out of an operator string. For example, `basis` type one creates a single spin-chain basis. The second basis type wraps multiple objects of the first type together in a tensor-style `basis` type. For instance, `basis` type two can take two spin-chain bases and create the corresponding tensor product basis out of them.   

### **spin_basis_1d class**

The `spin_basis_1d` class provides everything necessary to create the `hamiltonian` for any spin-$1/2$ system in 1d. The available operators one can use are the the standard spin operators: ```x,y,z,+,-``` which either represent the Pauli operators (matrices) or spin-1/2 operators. The ```+/-``` operators are always constructed as ```x +/- i y```.

It is also possible to create the `hamiltonian` in a given symmetry-reduced block as follows:

* magnetization symmetries: 
 * ```Nup=0,1,...,L # pick single magnetization sector```
 * ```Nup = [0,1,...] # pick list of magnetization sectors```
* parity (reflection about middle of chain) symmetry: ```pblock = +/- 1```
* spin inversion symmetry: ```zblock = +/- 1```
* (spin inversion)*(parity) symmetry: ```pzblock = +/- 1 ```
* spin inversion on sublattice A (even sites, lattice site `i=0` is even): ```zAblock = +/- 1```
* spin inversion on sublattice B (odd sites): ```zAblock = +/- 1```
* translational symmetry: ```kblock = ...,-1,0,1,.... # all integers available```

Other optional arguments include:

* pauli: toggle whether or not to use spin-$1/2$ or Pauli matrices for the matrix elements. Default is ```pauli = True```.
* a: the unit cell size for the translational symmetry. Default is ```a = 1```. For example, in the presence of a staggered $z$-magnetisation and translation symmetry use `a=2`. 

Usage of `spin_basis_1d`:

```python
basis = spin_basis_1d(L,**symmetry_blocks)
```
---arguments---

* L: int (required) length of chain to construct `basis` for

* symmetry_blocks: (optional) specify which block of a particular symmetry to construct `basis` for. 

--- `spin_basis_1d` attributes ---: '_. ' below stands for 'object. '

* _.L: returns length of the chain as integer

* _.N: returns number of sites in chain as integer

* _.Ns: returns number of states in the hilbert space

* _.operators: returns string which lists information about the operators of this basis class. 




### **ho_basis class**
This basis implements a single harmonic oscillator mode. The available operators are ```+,-,n,I```, corresponding to the raising operator, lowering operator, the number operator, and the identity, respectively.  

Usage of `ho_basis`:

```python
basis = ho_basis(Np)
```

---arguments---

* Np: int (compulsory) highest number state to allow in the Hilbert space.

--- `ho_basis` attributes ---: '_. ' below stands for 'object. '

* _.Np: returns the highest number state of this `ho_basis` 

* _.Ns: returns number of states in the Hilbert space

* _.operators: returns string which lists information about the operators of this basis class. 

### **tensor_basis class** 

The `tensor_basis` class combines two `basis` objects `basis1` and `basis2` together into a new `basis` object which can be then used, e.g., to create the Hamiltonian over the tensoer product Hilbert space:

```python
basis1 = spin_basis_1d(L,Nup=L/2)
basis2 = spin_basis_1d(L,Nup=L/2)
t_basis = tensor_basis(basis1,basis2)
```

The syntax for the operator strings is as follows. The operator strings are separated by a '|' while the index array has no splitting character.

```python
# tensoring two z spin operators at site 1 for basis1, and site 5 for basis2
opstr = "z|z" 
indx = [1,5] 
```
If there are no operator strings on either side of the '|' then an identity operator is assumed. Thus, '`+|`' stands for the operator $\sigma^+_1 = \sigma^+_1\otimes I$, while '`|+`' stands for the operator $\sigma^+_2 = I\otimes\sigma^+_2$.

### **photon_basis class** 

This class allows the user to define a basis which couples to a single photon mode. The operators for the photon sector are the same as the harmonic oscillator basis: '+', '-', 'n', and 'I'. 

There are two types of `basis` objects that one can create: a particle (magnetization + photon) conserving basis or a non-conserving basis. 

In the conserving case one can specify the total number of quanta using the the `Ntot` keyword argument:

```python
p_basis = photon_basis(basis_class,*basis_args,Ntot=...,**symmetry_blocks)
```

For the non-conserving basis, one must specify the total number of photon (a.k.a harmonic oscillator) states with `Nph`:

```python
p_basis = photon_basis(basis_class,*basis_args,Nph=...,**symmetry_blocks)
```
In both cases, because of the nature of the interaction between the photon mode and the other basis, one must pass the constructor of the `basis` class as opposed to an already constructed basis. This is because the basis has to be constructed for each magnetization/particle sector separately. 

### **symmetry and hermiticity checks**
New in version 0.1.0 we have included functionality classes which check various properties of a given static and dynamic operator lists. They include the following:

* check if the final complete list of opertors obeys the requested symmetry of the given `basis` object passed to the `hamiltonian` constructor. The check can be turned off with the flag ```check_symm=False ``` in the [hamiltonian](#hamiltonian-objects) class. 
* check if the final complete list of operators are hermitian. The check can be turned off with the flag ```check_herm=False``` in the [hamiltonian](#hamiltonian-objects) class. 
* check if the final complete list of opertors obeys magnetization/particle number conservation (for spin systems this means that magnetization sectors do not mix). The check can be turned off with the flag ```check_pcon=False``` in the [hamiltonian](#hamiltonian-class) class. 

### **methods for basis objects**

The following functions are defined for every `basis` class:

```python
basis.Op(opstr,indx,J,dtype)
```
This function takes the string of operators `opstr`, the sites on which they act `indx`, the coupling `J` and the corresponding data dype `dtype`, and returns the matrix elements, their row index and column index in the Hamiltonian matrix for the symmetry sector the basis was initialized with.
---arguments--- (*all required*)

* opstr: string which contains the operator string.
* indx: 1-dim array which contains the site indices where the operators act.
* J: scalar value which is the coefficient in front of the operator (i.e. the coupling constant).
* dtype: the data type the matrix elements should be cast to. 

RETURNS:

* ME: 1-dim array which contains the matrix elements.
* row: 1-dim array containing the row indices of the matrix elements.
* col: 1-dim array containing the column indices of the matrix elements. 

```python
basis.get_vec(v)
```
This function converts a state defined in the symmetry-reduced basis to the full, symmetry-free basis.
---arguments---

* v: two options
  1. 1-dim array which contains the state
  2. 2-dim array which contains multiple states in the columns
  
RETURNS:
state or states in the full basis as columns of the returned array.

```python
basis.get_proj(dtype)
```
This function returns the transformation from the symmetry-reduced basis to the full basis
---arguments---

* dtype: data type to cast projector matrix in. 

RETURNS:
projector to the full basis as a sparse matrix. 

## **tools**

The `tools` package is a collection of useful functionalities to facilitate specific calculations in the studies of quantum many-body systems.

### **measurements** 

#### **entanglement entropy**

```python
ent_entropy(system_state,basis,chain_subsys=None,densities=True,subsys_ordering=True,alpha=1.0,DM=False,svd_return_vec=[False,False,False])
```
This function calculates the entanglement entropy in a lattice quantum subsystem based on the Singular
Value Decomposition (svd).

Consider a quantum chain of $N$ sites, and define a subsystem $A$ of $N_A$ sites and its complement $A^c$: $N=N_A + N_{A^c}$. Given the reduced density matrices 

$$ \rho_A = \mathrm{tr}_B \rho, \qquad \rho_{A^c} = \mathrm{tr}_{A^c} \rho $$

the entanglement entropy density (normalised w.r.t. subsystem $A$) between the two subsystems is given by

$$ S_\mathrm{ent} = -\frac{1}{N_A}\mathrm{tr}_A \rho_A\log\rho_A = -\frac{1}{N_A}\mathrm{tr}_{A^c} \rho_{A^c}\log\rho_{A^c} $$


RETURNS:  dictionary with keys:

* `Sent`: entanglement entropy.

* `DM_chain_subsys`: (optional) reduced density matrix of the chain subsystem retained after the partial trace. The basis in which the reduced DM is returned is the full $z$-basis of the subsystem. For instance, if the subsystem contains $N_A$ sites the reduced DM will be a $(2^{N_A}, 2^{N_A})$ array. This is required because some symmetries of the system might not be inherited by the subsystem. The only exception to this appears when `basis` is an instance of `photon_basis` AND the subbsystem is the entire chain (i.e. one traces out the photon dregree of freedom only and entirely): then the reduced DM is returned in the basis specified by the `..._basis_1d` argument passed into the definition of `photon_basis`, and thus inherits all symmetries of `..._basis_1d` by construction.

* `DM_other_subsys`: (optional) reduced density matrix of the complement subsystem, i.e. the subsystem which is being traced out. The basis the redcuded DM is returned in, is the same as `DM_chain_subsys` above.

* `U`: (optional) svd U matrix

* `V`: (optional) svd V matrix

* `lmbda`: (optional) svd singular values

 --- arguments ---

* `system_state`: (required) the state of the quantum system. Can be a:

  1. pure state [numpy array of shape (Ns,)].

  2. density matrix (DM) [numpy array of shape (Ns,Ns)].

  3. diagonal DM [dictionary ```{'V_rho': V_rho, 'rho_d': rho_d}``` containing the diagonal DM
    `rho_d` [numpy array of shape (Ns,)] and its eigenbasis in the columns of V_rho
    [numpy array of shape (Ns,Ns)]. The dictionary keys CANNOT be chosen arbitrarily.].

  4. collection of states [dictionary ```{'V_states':V_states}```] containing the states
    in the columns of V_states [shape (Ns,Nvecs)].

* `basis`: (required) the basis used to build `system_state`. Must be an instance of `photon_basis`,
  `spin_basis_1d`, `fermion_basis_1d`, `boson_basis_1d`. 

* `chain_subsys`: (optional) a list of lattice sites to specify the chain subsystem. Default is

  * ```[0,1,...,N/2-1,N/2]``` for `spin_basis_1d`, `fermion_basis_1d`, `boson_basis_1d`.

  * ```[0,1,...,N-1,N]``` for `photon_basis`.

* `DM`: (optional) string to enable the calculation of the reduced density matrix. Available options are

  * `chain_subsys`: calculates the reduced DM of the subsystem `chain_subsys` and
    returns it under the key `DM_chain_subsys`.

  * `other_subsys`: calculates the reduced DM of the complement of `chain_subsys` and
    returns it under the key `DM_other_subsys`.

  * `both`: calculates and returns both density matrices as defined above.

  Default is `False`.   

* `alpha`: (optional) Renyi alpha parameter. Default is `alpha=1.0`. When alpha is different from unity,
     the entropy keys have attached `_Renyi` to their standard label.

* `densities`: (optional) if set to `True`, the entanglement entropy is normalised by the size of the
     subsystem [i.e., by the length of `chain_subsys`]. Default is `True`.

* `subsys_ordering`: (optional) if set to `True`, the sites in `chain_subsys` are automatically ordered. Default is      `True`.

* `svd_return_vec`: (optional) list of three booleans to return the Singular Value Decomposition (svd) 
  parameters:

  * `[True, . , . ]` returns the svd matrix `U`.

  * `[ . ,True, . ]` returns the singular values `lmbda`.

  * `[ . , . ,True]` returns the svd matrix `V`.

  Any combination of the above is possible. Default is ```[False,False,False]```.




#### **diagonal ensemble observables**
```python
diag_ensemble(N,system_state,E2,V2,densities=True,alpha=1.0,rho_d=False,Obs=False,delta_t_Obs=False,delta_q_Obs=False,Sd_Renyi=False,Srdm_Renyi=False,Srdm_args=())
```

This function calculates the expectation values of physical quantities in the Diagonal ensemble 
set by the initial state (see eg. arXiv:1509.06411). Equivalently, these are also the infinite-time 
expectation values after a sudden quench from a Hamiltonian $H_1$ to a Hamiltonian $H_2$. Let us label the two eigenbases as $V_1=\{|n_1\rangle: H_1|n_1\rangle=E_1|n_1\rangle\}$ and $V_2=\{|n_2\rangle: H_2|n_2\rangle=E_2|n_2\rangle\}$.


RETURNS:  dictionary with keys depending on the passed optional arguments:

replace "..." below by `pure`, `thermal` or `mixed` depending on input params.

* `Obs_...`: infinite time expectation of observable `Obs`.

* `delta_t_Obs_...`: infinite time temporal fluctuations of `Obs`.

* `delta_q_Obs_...`: infinite time quantum fluctuations of `Obs`.

* `Sd_...` (`Sd_Renyi_...` for `alpha!=1.0`): Renyi entropy of density matrix of Diagonal Ensemble with parameter `alpha`.

* `Srdm_...` (`Srdm_Renyi_...` for `alpha!=1.0`): Renyi entropy of reduced density matrix of Diagonal Ensemble with parameter `alpha`.

* `rho_d`: density matrix of diagonal ensemble


--- arguments ---


* `N`: (required) system size $N$.

* `system_state`: (required) the state of the quantum system. Can be a:

  1. pure state [numpy array of shape (Ns,) or (,Ns)].

  2. density matrix (DM) [numpy array of shape (Ns,Ns)].

  3. mixed DM [dictionary] ```{'V1':V1,'E1':E1,'f':f,'f_args':f_args,'V1_state':int,'f_norm':False}``` to 
    define a diagonal DM in the basis `V1` of the Hamiltonian $H_1$. The keys are

    * `V1`: (required) array with the eigenbasis of $H_1$ in the columns.

    * `E1`: (required) eigenenergies of $H_1$.

    * `f`: (optional) the distribution used to define the mixed DM. Default is
      `f = lambda E,beta: numpy.exp(-beta*(E - E[0]) )`. 

    * `f_args`: (required) list of arguments of function `f`. If `f` is not defined, by 
	  efault we have `f=numpy.exp(-beta*(E - E[0]))`, and `f_args` specifies the inverse temeprature list [beta].

    * `V1_state` (optional) : list of integers to specify the states of `V1` wholse pure 
      expectations are also returned.

    * `f_norm`: (optional) if set to `False` the mixed DM built from `f` is NOT normalised
      and the norm is returned under the key `f_norm`.
     
    The keys are CANNOT be chosen arbitrarily.
    
    If this option is specified, then all Diagonal ensemble quantities are averaged over the energy distribution $f(E_1,f\_args)$:
    
    $$ \overline{\mathcal{M}_d} = \frac{1}{Z_f}\sum_{n_1} \mathcal{M}^{n_1}_d \times f(E_{n_1},f\_args), \qquad \mathcal{M}^{\psi}_d = \langle\mathcal{O}\rangle_d^\psi,\ \delta_q\mathcal{O}^\psi_d,\ \delta_t\mathcal{O}^\psi_d,\ S_d^\psi,\ S_\mathrm{rdm}^\psi $$

    

* `V2`: (required) numpy array containing the basis of the Hamiltonian $H_2$ in the columns.

* `E2`: (required) numpy array containing the eigenenergies corresponding to the eigenstates in `V2`.
  This variable is only used to check for degeneracies.

* `rho_d`: (optional) When set to `True`, returns the Diagonal ensemble DM under the key `rho_d`. For example, if `system_state` is the pure state $|\psi\rangle$:

 $$\rho_d^\psi = \sum_{n_2} \left|\langle\psi|n_2\rangle\right|^2\left|n_2\rangle\langle n_2\right| = \sum_{n_2} \left(\rho_d^\psi\right)_{n_2n_2}\left|n_2\rangle\langle n_2\right| $$

* `Obs`: (optional) hermitian matrix of the same size as `V2`, to calculate the Diagonal ensemble 
  expectation value of. Appears under the key `Obs`. For example, if `system_state` is the pure state $|\psi\rangle$:
  
  $$ \langle\mathcal{O}\rangle_d^\psi = \lim_{T\to\infty}\frac{1}{T}\int_0^T\mathrm{d}t \frac{1}{N}\langle\psi\left|\mathcal{O}(t)\right|\psi\rangle = \frac{1}{N}\sum_{n_2}\left(\rho_d^\psi\right)_{n_2n_2} \langle n_2\left|\mathcal{O}\right|n_2\rangle$$

* `delta_q_Obs`: (optional) QUANTUM fluctuations of the expectation of `Obs` at infinite-times. 
  Requires `Obs`. Appears under the key `delta_q_Obs`. Returns temporal fluctuations `delta_t_Obs` for free.
  For example, if `system_state` is the pure state $|\psi\rangle$:
  
  $$ \delta_q\mathcal{O}^\psi_d = \frac{1}{N}\sqrt{\lim_{T\to\infty}\frac{1}{T}\int_0^T\mathrm{d}t \langle\psi\left|\mathcal{O}(t)\right|\psi\rangle^2 - \langle\mathcal{O}\rangle_d^2}= \frac{1}{N}\sqrt{ \sum_{n_2\neq m_2} \left(\rho_d^\psi\right)_{n_2n_2} [\mathcal{O}]^2_{n_2m_2} \left(\rho_d^\psi\right)_{m_2m_2} } $$

* `delta_t_Obs`: (optional) TIME fluctuations around infinite-time expectation of `Obs`. Requires `Obs`. 
  Appears under the key `delta_t_Obs`. For example, if `system_state` is the pure state $|\psi\rangle$:
  
  $$ \delta_t\mathcal{O}^\psi_d = \frac{1}{N}\sqrt{ \lim_{T\to\infty}\frac{1}{T}\int_0^T\mathrm{d}t \langle\psi\left|[\mathcal{O}(t)]^2\right|\psi\rangle - \langle\psi\left|\mathcal{O}(t)\right|\psi\rangle^2} =  
 \frac{1}{N}\sqrt{\langle\mathcal{O}^2\rangle_d - \langle\mathcal{O}\rangle_d^2 - \delta_q\mathcal{O}^2 }$$

* `Sd_Renyi`: (optional) diagonal Renyi entropy in the basis of $H_2$. The default Renyi parameter is 
  `alpha=1.0` (see below). Appears under the key `Sd_Renyi`. For example, if `system_state` is the pure state $|\psi\rangle$:
  
  $$ S_d^\psi = \frac{1}{1-\alpha}\log\mathrm{tr}\left(\rho_d^\psi\right)^\alpha $$

* `Srdm_Renyi`: (optional) Renyi entropy of infinite-time reduced density matrix for a subsystem of a choice. The default Renyi parameter is `alpha=1.0` (see below). Appears under the key `Srdm_Renyi`. Requires 
  `Srdm_args`. To specify the subsystem, see documentation of `ent_entropy`. For example, if `system_state` is the pure state $|\psi\rangle$ (see also notation in documentation of `ent_entropy`):
  
  $$ S_\mathrm{rdm}^\psi = \frac{1}{1-\alpha}\log \mathrm{tr}_{A} \left( \mathrm{tr}_{A^c} \rho_d^\psi \right)^\alpha $$

* `Srdm_args`: (optional) dictionary of `ent_entropy` arguments, required when `Srdm_Renyi = True`. Some important 
keys are:

  1. `basis`: (required) the basis used to build `system_state`. Must be an instance of `photon_basis`,
    `spin_basis_1d`, `fermion_basis_1d`, or `boson_basis_1d`. 

  2. `chain_subsys`: (optional) a list of lattice sites to specify the chain subsystem. Default is

   * `[0,1,...,N/2-1,N/2]` for `spin_basis_1d`, `fermion_basis_1d`, `boson_basis_1d`.

   * `[0,1,...,N-1,N]` for `photon_basis`. 

   * `subsys_orderin`: (optional) if set to `True`, the sites in`chain_subsys` are automatically ordered. Default is `True`.

* `densities`: (optional) if set to `True`, all observables are normalised by the system size $N$, except
  for the entanglement entropy which is normalised by the subsystem size [i.e., by the length of `chain_subsys`].   Detault is `True`.

* `alpha`: (optional) Renyi alpha parameter. Default is `alpha=1.0`.




#### **time evolution**
```python
ED_state_vs_time(psi,E,V,times,iterate=False):
```
This routine calculates the time evolved initial state as a function of time. The initial state is `psi` and the time evolution is carried out under the Hamiltonian `H` with the eigensystem (`E`,`V`).

RETURNS:  either a matrix with the time evolved states in the columns, or an iterator which generates the states one by one.

--- arguments --- 

* `psi`: (required) initial state.

* `V`: (required) unitary matrix containing in its columns all eigenstates of the Hamiltonian $H$. 

* `E`: (required) array containing the eigenvalues of the Hamiltonian $H$. The order of the eigenvalues must correspond to the order of the columns of `V`. 

* `times`: (required) an array of times to evaluate the time evolved state at. 

* `iterate`: (optional) if set to `True` this function returns the generator of the time evolved state. 


```python
obs_vs_time(psi_t,times,Obs_dict,return_state=False,Sent_args={})
```
This routine calculates the expectation value as a function of time of a dictionary of observables `Obs_dict`, given an array `psi_t` with each column of which corresponds to a state at for the time vector `times`. 

RETURNS:  dictionary with keys:

* `custom_name` (same as the keys of `Obs_dict`). For each key of `Obs_dict`, the time-dependent expectation of the observable `Obs_dict[key]` is calculated and returned.

* `psi_t`: (optional) returns a 2D array the columns of which give the state at the associated times.

* `Sent_time`: (optional) returns the entanglement entropy of the state for the time points `times`.


--- arguments ---

* `psi_t`: (required) Source of time dependent states, three different types of inputs:


 1. `psi_t`: tuple `(psi, E, V)`  
	* `psi` [1-dim array]: initial state 
	* `V` [2-dim array]: unitary matrix containing in its columns all eigenstates of the Hamiltonian $H$. 
	* `E` [1-dim array]: real vector containing the eigenvalues of the Hamiltonian. The order of the eigenvalues must correspond to the order of the columns of `V`.
 2. `psi_t`: 2-dim array which contains the time dependent states as columns of the array.
 3. `psi_t`:  Iterator generates the states sequentially ( For most evolution functions you can get this my setting `iterate=True`. This is more memory efficient as the states are generated on the fly as opposed to being stored in memory).

* `times`: (required) a real array of times to evaluate the expectation value at. If this is specified, the `hamiltonian` objects will be dynamically evaluated at the times requested. 

* `Obs_dict`: (required) dictionary of objects to take the expecation values with. This accepts NumPy, and SciPy matrices as well as `hamiltonian` objects.

* `return_state`: (optional) when set to `True`, returns a matrix whose columns give the state vector at the times specified by `times`. The return dictonary key is `psi_time`.

* `Sent_args`: (optional) when non-empty, this dictionary containing `ent_entropy` arguments enables the calculation of `Sent_time`. Some important keys are:

  1. `basis`: (required) the basis used to build `system_state`. Must be an instance of `photon_basis`,
    `spin_basis_1d`, `fermion_basis_1d`, `boson_basis_1d`. 

  2. `chain_subsys`: (optional) a list of lattice sites to specify the chain subsystem. Default is

   * ```[0,1,...,N/2-1,N/2]``` for `spin_basis_1d`, `fermion_basis_1d`, `boson_basis_1d`.

   * ```[0,1,...,N-1,N]``` for `photon_basis`. 

   * `subsys_ordering`: (optional) if set to `True`, the sites in`chain_subsys` are automatically ordered. Default is `True`.




#### **mean level spacing**
```python
mean_level_spacing(E)
```

This routine calculates the mean-level spacing `r_ave` of the energy distribution E, see arXiv:1212.5611.

RETURNS: float with mean-level spacing `r_ave`.

--- arguments ---

* `E`: (required) ordered list of ascending, nondegenerate eigenenergies.




#### **project operator**
```python
project_op(Obs,proj,dtype=_np.complex128):
```
This function takes an observable `Obs` to a different basis. It can be used to switch between symmetry sectors.

RETURNS:  dictionary with keys 

* `Proj_Obs`: projected observable `Obs`.
	
--- arguments ---

* `Obs`: (required) operator to be projected.

* `proj`: (required) `basis` object of the final space after the projection or a matrix which contains the projector.

* `dtype`: (optional) data type. Default is `np.complex128`.




#### **Kullback-Leibler divergence**
```python
KL_div(p1,p2)
```
This routine returns the Kullback-Leibler divergence of the discrete probability distributions `p1` and `p2`. 

### **Periodically-Driven Systems**
This package contains tools which can be helpful in simulating periodically-driven (Floquet) systems. 

#### **Floquet class**

```python
floquet = Floquet(evo_dict,HF=False,UF=False,thetaF=False,VF=False,n_jobs=1)
```
Calculates the Floquet spectrum for a given protocol, and optionally the Floquet hamiltonian matrix, and Floquet eigenvectors.

--- arguments ---

* `evo_dict`: (required) dictionary which passes the different types of protocols to calculate evolution operator:


 1. Continuous protocol. Each basis state is evolved separately for one driving period. 

  * `H`: (required) hamiltonian object to generate the time evolution. 

  * `T`: (required) period of the protocol. 

  * `rtol`: (optional) relative tolerance for the ode solver. (default = `1E-9`)

  * `atol`: (optional) absolute tolerance for the ode solver. (default = `1E-9`)

 2. Step protocol from a `hamiltonian` object. Uses Matrix exponential to calculate the evolution operator. 

  * `H`: (required) hamiltonian object to generate the hamiltonians at each step.
				
  * `t_list`: (required) list of times to evaluate the hamiltonian at when doing each step.

  * `dt_list`: (required) list of time steps for each step of the evolution. 

 3. Step protocol from a list of hamiltonians. Uses Matrix exponential to calculate the evolution operator. 

  * `H_list`: (required) list of matrices which to evolve with.

  * `dt_list`: (required) list of time steps to evolve with. 

 * `HF`: (optional) if set to `True` returns Floquet hamiltonian. 


* `UF`: (optional) if set to `True` returns evolution operator. 

* `ThetaF`: (optional) if set to `True` returns the eigenvalues of the evolution operator. 

		* VF: (optional) if set to 'True' save the eigenvectors of the evolution operator. 

* `n_jobs`: (optional) set the number of processors to be spawned for the calculation. 

--- `Floquet` attributes ---: '_. ' below stands for 'object. '

Always given:

* `_.EF`: Floquet qausi-energies

Calculate via flags:

* `_.HF`: Floquet Hamiltonian dense array

* `_.UF`: Evolution operator

* `_.VF`: Floquet eigenstates

* `_.thetaF`: eigenvalues of evolution operator




#### **Floquet_t_vec**
```python
tvec = Floquet_t_vec(Omega,N_const,len_T=100,N_up=0,N_down=0)
```
Returns a time vector (np.array) which hits the stroboscopic times, and has as attributes their indices. The time vector can be divided into three stages: up, constant and down (think of a ramp-up stage, a constant amplitude state, and a ramp-down stage).

--- arguments ---

* `Omega`: (required) drive frequency

* `N_const`: (required) number of time periods in the constant period

* `N_up`: (optional) number of time periods in the ramp-up period

* `N_down`: (optional) number of time periods in the ramp-down period

* `len_T`: (optional) number of time points within a period. N.B. the last period interval is assumed open on the right, i.e. $[0,T)$ and the point $T$ is not accounted for in the definition of `len_T`. 


--- `Floquet_t_vec` attributes ---: '_. ' below stands for 'object. '


* `_.vals`: time vector values

* `_.i`: initial time value

* `_.f`: final time value

* `_.tot`: total length of time: `t.i - t.f`

* `_.T`: period of drive

* `_.dt`: time vector spacing

* `_.len`: length of total time vector

* `_.len_T`: number of points in a single period interval, assumed half-open: $[0,T)$

* `_.N`: total number of periods

--- strobo attribues ---

* `_.strobo.vals`: strobosopic time values

* `_.strobo.inds`: strobosopic time indices

--- time vector stage attributes --- (available only if `N_up` or `N_down` are parsed)


* `_.up` : refers to time vector of the up-stage; inherits the above attributes (e.g. `_up.strobo.inds`), except for `_.T`, `_.dt`, and `._lenT`

*`_.const` : refers to time vector of const-stage; inherits the above attributes, except for `_.T`, `_.dt`, and `._lenT`

* `_.down` : refers to time vector of down-stage; inherits the above attributes except `_.T`, `_.dt`, and `._lenT`

This object also acts like an array, you can iterate over it as well as index the values.
<<<<<<< HEAD




### **Block Diagonalisation**

#### ** block_diag_hamiltonian **

```python
P,H = block_diag_hamiltonian(blocks,static,dynamic,basis_con,basis_args,dtype,
                             check_symm=True,check_herm=True,check_pcon=True)
```
This function constructs a hamiltonian object which is block diagonal with the blocks being created by the list 'blocks'.
    
RETURNS:

* `P`: sparse matrix which is the projector to the block space.

* `H`: hamiltonian object in block diagonal form.     
    
--- arguments ---

* `blocks`: (required) list/tuple/iterator which contains a dictionary with the blocks the user would like to put into the hamiltonian constructor.

* `static`: (required) the static operator list which is used to construct the block hamiltonians. Follows `hamiltonian` format.

* `dynamic`: (required) the dynamic operator list which is used to construct the block hamiltonians. Follows `hamiltonian` format.

* `basis_con`: (required) basis constructor to build the `basis` objects used to create the block diagonal Hamiltonian.

* `basis_args`: (required) tuple passed as the first argument for `basis_con`, contains the required arguments. 

* `dtype`: (required) data type of `hamiltonin` to be constructed.

* `check_symm`: (optional) flag which tells the function to check the symmetry of the operators for the first hamiltonian constructed.

* `check_herm`: (optional) same as `check_symm` but for hermiticity.

* `check_pcon`: (optional) same as `check_symm` but for particle conservation.


#### **`block_ops` class **

``` python
* block_H=block_ops(blocks,static,dynamic,basis_con,basis_args,dtype,save_previous_data=True,
                    compute_all_blocks=False,check_symm=True,check_herm=True,check_pcon=True)
```
This class is used to split up the dynamics of a state over various symmetry sectors if the initial state does not obey the symmetry but the Hamiltonian does. Moreover we provide a multiprocessing option which allows the user to distribute the caculation of the dynamics over multiple cores.

---arguments---

* `blocks`: (required) list/tuple/iterator which contains the blocks the user would like to put into the Hamiltonian as dictionaries.

* `static`: (required) the static operator list which is used to construct the block Hamiltonians. Follows `hamiltonian` format.

* `dynamic`: (required) the dynamic operator list which is used to construct the block hamiltonians. Follows `hamiltonian` format.

* `basis_con`: (required) basis constructor to build the `basis` objects which will create the block diagonal Hamiltonian.

* `basis_args`: (required) tuple passed as the first argument for `basis_con`, contains required arguments. 

* `dtype`: (required) data type of `hamiltonin` to be constructed.

* `save_previous_data`: (optional) when doing the evolution this class constructs the Hamiltonians for the corresponding symmetry blocks. This takes some time and thus by setting this flag to `True`, the class will keep previously calculated Hamiltonians. This might be advantageous if at a later time one needs to do evolution in these blocks again so the corresponding Hamiltonians do not have to be calculated again.

* `compute_all_blocks`: (optional) flag which tells the class to just compute all Hamiltonian blocks upon initialization. This option also sets `save_previous_data=True` by default. 

* `check_symm`: (optional) flag which tells the function to check the symmetry of the operators for the first Hamiltonian constructed.

* `check_herm`: (optional) same for `check_symm` but for hermiticity.

* `check_pcon`: (optional) same for `check_symm` but for particle conservation. 

--- `block_ops` attributes ---: '_. ' below stands for 'object. '

`_.dtype`: the numpy data type the block Hamiltonians are stored with.

`_.save_previous_data`: flag which tells the user if data is being saved. 

`_.H_dict`: dictionary which contains the block hamiltonians under the key `str(block)` where block is the `block` dictionary.

`_.P_dict`: dictionary which contains the block projectors under the same key `H_dict`.

`_.basis_dict`: dictionary which contains the `basis` objects under the same key as `H_dict`. 

`_.static`: list of the static operators used to construct the block Hamiltonians.

`_.dynamic`: list of dynamic operators used to construct the block Hamiltonians.


##### ** methods of `block_ops` class**

The following functions are available as attributes of the `block_ops` class:

###### ** `evolve`**

```python
block_H.evolve(psi_0,t0,times,iterate=False,n_jobs=1,H_real=False,solver_name="dop853",**solver_args)
```
This function is the creates blocks and then uses them to run H.evole in parallel.

RETURNS:

i) `iterate = True`
    * returns generator which generates the time-dependent state in the full Hilbert space basis.

ii) `iterate = False`
    * returns numpy ndarray which has the time-dependent states in the full Hilbert space basis as rows.

--- arguments ---

* `psi_0`: (required) ndarray/list/tuple of state which defined on the full Hilbert space of the problem. Does not need to obey any symmetry.

* `t0`: (required) time to initiate the dynamics at.

* `times`: (required) list/numpy array (or other iterable) containing the times the solution is avaluated at.

* `iterate`: (optional) if set to `True`, function returns the states as a generator, if set to `False` the states are returned as array.

* `n_jobs`: (optional) number of processes to do dynamics with. NOTE: one of those processes is used to gather results. For optimal performance, all blocks should be approximately the same size and `n_jobs-1` must be a common devisor of the number of blocks, such that there is roughly the same workload for each process. Otherwise the computation will be as slow as the slowest process.

* ...: the rest are just arguments which are used by `H.evolve`, see `hamiltonian` class for more details.


###### ** `expm`**
```python
block_H.expm(psi_0,H_time_eval=0.0,iterate=False,n_jobs=1,
             a=-1j,start=None,stop=None,endpoint=None,num=None,shift=None):
```
This function creates blocks and then uses them to evolve the quantum state using scipy.sparse routine `expm_multiply` in parallel.
		
RETURNS:

i) `iterate = True`
    * returns generator which generates the time-dependent state in the full Hilbert space basis.

ii) `iterate = False`
    * returns numpy ndarray which has the time-dependent states in the full Hilbert space basis as rows.

--- arguments ---

* `psi_0`: (required) ndarray/list/tuple of state which defined on the full Hilbert space of the problem. Does not need to obey any symmetry.

* `H_time_eval`: (optional) times to evaluate the Hamiltonian at when doing the matrix exponentiation. 

* `iterate`: (optional) if set to `True`, function returns the states as a generator, if set to `False` the states are returned as array.

* `n_jobs`: (optional) number of processes to do dynamics with. NOTE: one of those processes is used to gather results. For optimal performance, all blocks should be approximately the same size and `n_jobs-1` must be a common devisor of the number of blocks, such that there is roughly the same workload for each process. Otherwise the computation will be as slow as the slowest process.

* ...: the rest are just arguments which are used by the `exp_op` class, cf documentiation for more details.
<<<<<<< HEAD
=======
>>>>>>> b4ea0ad2af68136d8351760c9abe22ab2d08c07d
=======
>>>>>>> 7bebc4b4
<|MERGE_RESOLUTION|>--- conflicted
+++ resolved
@@ -1209,7 +1209,7 @@
 * `_.down` : refers to time vector of down-stage; inherits the above attributes except `_.T`, `_.dt`, and `._lenT`
 
 This object also acts like an array, you can iterate over it as well as index the values.
-<<<<<<< HEAD
+
 
 
 
@@ -1221,7 +1221,7 @@
 ```python
 P,H = block_diag_hamiltonian(blocks,static,dynamic,basis_con,basis_args,dtype,
                              check_symm=True,check_herm=True,check_pcon=True)
-```
+```s
 This function constructs a hamiltonian object which is block diagonal with the blocks being created by the list 'blocks'.
     
 RETURNS:
@@ -1360,8 +1360,3 @@
 * `n_jobs`: (optional) number of processes to do dynamics with. NOTE: one of those processes is used to gather results. For optimal performance, all blocks should be approximately the same size and `n_jobs-1` must be a common devisor of the number of blocks, such that there is roughly the same workload for each process. Otherwise the computation will be as slow as the slowest process.
 
 * ...: the rest are just arguments which are used by the `exp_op` class, cf documentiation for more details.
-<<<<<<< HEAD
-=======
->>>>>>> b4ea0ad2af68136d8351760c9abe22ab2d08c07d
-=======
->>>>>>> 7bebc4b4
