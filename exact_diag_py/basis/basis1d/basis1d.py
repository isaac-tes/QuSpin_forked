--- conflicted
+++ resolved
@@ -11,15 +11,13 @@
 
 # this is how we encode which fortran function to call when calculating 
 # the action of operator string
-<<<<<<< HEAD
-
-
-=======
-dtypes={"f":_np.float32,
-		"F":_np.complex64,
-		"d":_np.float64,
-		"D":_np.complex128}
->>>>>>> 6a0f882d
+
+
+_dtypes={"f":_np.float32,"d":_np.float64,"F":_np.complex64,"D":_np.complex128}
+if hasattr(_np,"float128"): _dtypes["g"]=_np.float128
+if hasattr(_np,"complex256"): _dtypes["G"]=_np.complex256
+
+
 
 op={"":_cn.op,
 		"M":_cn.op_m,
@@ -136,7 +134,7 @@
 
 		self._L=L
 		if type(Nup) is int:
-			self.Nup=Nup
+			self._Nup=Nup
 			self._conserved="M"
 			self._Ns=ncr(L,Nup) 
 		else:
@@ -182,24 +180,24 @@
 
 		elif (type(kblock) is int) and (type(zAblock) is int) and (type(zBblock) is int):
 			self.k=2*(_np.pi)*a*kblock/L
-			if self.conserved: self.conserved += " & T & ZA & ZB"
-			else: self.conserved = "T & ZA & ZB"
-			self.blocks["zblock"] = zAblock*zBblock
+			if self._conserved: self._conserved += " & T & ZA & ZB"
+			else: self._conserved = "T & ZA & ZB"
+			self._blocks["zblock"] = zAblock*zBblock
 			
-			self.Ns = int(_np.ceil(self.Ns*a*(0.65)/float(L_m))) # estimate fraction of basis needed for sector.
-
-			self.basis=_np.empty((self.Ns,),dtype=_np.uint32)
-			self.N=_np.empty(self.basis.shape,dtype=_np.int8)
-			self.m=_np.empty(self.basis.shape,dtype=_np.int16)
-			if (type(Nup) is int):
-				self.Ns = _cn.make_m_t_zA_zB_basis(L,Nup,zAblock,zBblock,kblock,a,self.N,self.m,self.basis)
-			else:
-				self.Ns = _cn.make_t_zA_zB_basis(L,zAblock,zBblock,kblock,a,self.N,self.m,self.basis)
-
-			self.N = self.N[:self.Ns]
-			self.m = self.m[:self.Ns]
-			self.basis = self.basis[:self.Ns]
-			self.op_args=[self.N,self.m,self.basis,self.L]
+			self._Ns = int(_np.ceil(self._Ns*a*(0.65)/float(L_m))) # estimate fraction of basis needed for sector.
+
+			self._basis=_np.empty((self._Ns,),dtype=_np.uint32)
+			self._N=_np.empty(self._basis.shape,dtype=_np.int8)
+			self._m=_np.empty(self._basis.shape,dtype=_np.int16)
+			if (type(Nup) is int):
+				self._Ns = _cn.make_m_t_zA_zB_basis(L,Nup,zAblock,zBblock,kblock,a,self._N,self._m,self._basis)
+			else:
+				self._Ns = _cn.make_t_zA_zB_basis(L,zAblock,zBblock,kblock,a,self._N,self._m,self._basis)
+
+			self._N = self._N[:self._Ns]
+			self._m = self._m[:self._Ns]
+			self._basis = self._basis[:self._Ns]
+			self._op_args=[self._N,self._m,self._basis,self._L]
 
 		elif (type(kblock) is int) and (type(pzblock) is int):
 			self._k=2*(_np.pi)*a*kblock/L
@@ -262,41 +260,41 @@
 
 		elif (type(kblock) is int) and (type(zAblock) is int):
 			self.k=2*(_np.pi)*a*kblock/L
-			if self.conserved: self.conserved += " & T & ZA"
-			else: self.conserved = "T & ZA"
-			self.Ns = int(_np.ceil((frac*self.Ns*a)/float(L_m))) # estimate fraction of basis needed for sector.
-
-			self.basis=_np.empty((self.Ns,),dtype=_np.uint32)
-			self.N=_np.empty(self.basis.shape,dtype=_np.int8)
-			self.m=_np.empty(self.basis.shape,dtype=_np.int8)
-			if (type(Nup) is int):
-				self.Ns = _cn.make_m_t_zA_basis(L,Nup,zAblock,kblock,a,self.N,self.m,self.basis)
-			else:
-				self.Ns = _cn.make_t_zA_basis(L,zAblock,kblock,a,self.N,self.m,self.basis)
-
-			self.N = self.N[:self.Ns]
-			self.m = self.m[:self.Ns]
-			self.basis = self.basis[:self.Ns]
-			self.op_args=[self.N,self.m,self.basis,self.L]
+			if self._conserved: self._conserved += " & T & ZA"
+			else: self._conserved = "T & ZA"
+			self._Ns = int(_np.ceil((frac*self._Ns*a)/float(L_m))) # estimate fraction of basis needed for sector.
+
+			self._basis=_np.empty((self._Ns,),dtype=_np.uint32)
+			self._N=_np.empty(self._basis.shape,dtype=_np.int8)
+			self._m=_np.empty(self._basis.shape,dtype=_np.int8)
+			if (type(Nup) is int):
+				self._Ns = _cn.make_m_t_zA_basis(L,Nup,zAblock,kblock,a,self._N,self._m,self._basis)
+			else:
+				self._Ns = _cn.make_t_zA_basis(L,zAblock,kblock,a,self._N,self._m,self._basis)
+
+			self._N = self._N[:self._Ns]
+			self._m = self._m[:self._Ns]
+			self._basis = self._basis[:self._Ns]
+			self._op_args=[self._N,self._m,self._basis,self._L]
 
 		elif (type(kblock) is int) and (type(zBblock) is int):
 			self.k=2*(_np.pi)*a*kblock/L
-			if self.conserved: self.conserved += " & T & ZB"
-			else: self.conserved = "T & ZB"
-			self.Ns = int(_np.ceil((frac*self.Ns*a)/float(L_m))) # estimate fraction of basis needed for sector.
-
-			self.basis=_np.empty((self.Ns,),dtype=_np.uint32)
-			self.N=_np.empty(self.basis.shape,dtype=_np.int8)
-			self.m=_np.empty(self.basis.shape,dtype=_np.int8)
-			if (type(Nup) is int):
-				self.Ns = _cn.make_m_t_zB_basis(L,Nup,zBblock,kblock,a,self.N,self.m,self.basis)
-			else:
-				self.Ns = _cn.make_t_zB_basis(L,zBblock,kblock,a,self.N,self.m,self.basis)
-
-			self.N = self.N[:self.Ns]
-			self.m = self.m[:self.Ns]
-			self.basis = self.basis[:self.Ns]
-			self.op_args=[self.N,self.m,self.basis,self.L]
+			if self._conserved: self._conserved += " & T & ZB"
+			else: self._conserved = "T & ZB"
+			self._Ns = int(_np.ceil((frac*self._Ns*a)/float(L_m))) # estimate fraction of basis needed for sector.
+
+			self._basis=_np.empty((self._Ns,),dtype=_np.uint32)
+			self._N=_np.empty(self._basis.shape,dtype=_np.int8)
+			self._m=_np.empty(self._basis.shape,dtype=_np.int8)
+			if (type(Nup) is int):
+				self._Ns = _cn.make_m_t_zB_basis(L,Nup,zBblock,kblock,a,self._N,self._m,self._basis)
+			else:
+				self._Ns = _cn.make_t_zB_basis(L,zBblock,kblock,a,self._N,self._m,self._basis)
+
+			self._N = self._N[:self._Ns]
+			self._m = self._m[:self._Ns]
+			self._basis = self._basis[:self._Ns]
+			self._op_args=[self._N,self._m,self._basis,self._L]
 
 		elif (type(pblock) is int) and (type(zblock) is int):
 			if self._conserved: self._conserved += " & P & Z"
@@ -317,21 +315,21 @@
 
 
 		elif (type(zAblock) is int) and (type(zBblock) is int):
-			if self.conserved: self.conserved += " & ZA & ZB"
-			else: self.conserved += "ZA & ZB"
-			self.Ns = int(_np.ceil(self.Ns*0.5*frac)) # estimate fraction of basis needed for sector.
-			self.blocks["zblock"] = zAblock*zBblock
+			if self._conserved: self._conserved += " & ZA & ZB"
+			else: self._conserved += "ZA & ZB"
+			self._Ns = int(_np.ceil(self._Ns*0.5*frac)) # estimate fraction of basis needed for sector.
+			self._blocks["zblock"] = zAblock*zBblock
 			
-			self.basis = _np.empty((self.Ns,),dtype=_np.uint32)
-			self.N=_np.empty((self.Ns,),dtype=_np.int8)
-			if (type(Nup) is int):
-				self.Ns = _cn.make_m_zA_zB_basis(L,Nup,self.basis)
-			else:
-				self.Ns = _cn.make_zA_zB_basis(L,self.basis)
-
-			self.N = self.N[:self.Ns]
-			self.basis = self.basis[:self.Ns]
-			self.op_args=[self.N,self.basis,self.L]
+			self._basis = _np.empty((self._Ns,),dtype=_np.uint32)
+			self._N=_np.empty((self._Ns,),dtype=_np.int8)
+			if (type(Nup) is int):
+				self._Ns = _cn.make_m_zA_zB_basis(L,Nup,self._basis)
+			else:
+				self._Ns = _cn.make_zA_zB_basis(L,self._basis)
+
+			self._N = self._N[:self._Ns]
+			self._basis = self._basis[:self._Ns]
+			self._op_args=[self._N,self._basis,self._L]
 
 
 
@@ -365,44 +363,39 @@
 			else:
 				self._Ns = _cn.make_z_basis(L,self._basis)
 
-<<<<<<< HEAD
 			self._basis = self._basis[:self._Ns]
 			self._op_args=[self._basis,self._L]
-=======
-			self.basis = self.basis[:self.Ns]
-			self.op_args=[self.basis,self.L]
 
 		elif type(zAblock) is int:
-			if self.conserved: self.conserved += " & ZA"
-			else: self.conserved += "ZA"
-			self.Ns = int(_np.ceil(self.Ns*frac)) # estimate fraction of basis needed for sector.
+			if self._conserved: self._conserved += " & ZA"
+			else: self._conserved += "ZA"
+			self._Ns = int(_np.ceil(self._Ns*frac)) # estimate fraction of basis needed for sector.
 
 			
-			self.basis = _np.empty((self.Ns,),dtype=_np.uint32)
-			if (type(Nup) is int):
-				self.Ns = _cn.make_m_zA_basis(L,Nup,self.basis)
-			else:
-				self.Ns = _cn.make_zA_basis(L,self.basis)
-
-			self.basis = self.basis[:self.Ns]
-			self.op_args=[self.basis,self.L]
+			self._basis = _np.empty((self._Ns,),dtype=_np.uint32)
+			if (type(Nup) is int):
+				self._Ns = _cn.make_m_zA_basis(L,Nup,self._basis)
+			else:
+				self._Ns = _cn.make_zA_basis(L,self._basis)
+
+			self._basis = self._basis[:self._Ns]
+			self._op_args=[self._basis,self._L]
 
 
 		elif type(zBblock) is int:
-			if self.conserved: self.conserved += " & ZB"
-			else: self.conserved += "ZB"
-			self.Ns = int(_np.ceil(self.Ns*frac)) # estimate fraction of basis needed for sector.
+			if self._conserved: self._conserved += " & ZB"
+			else: self._conserved += "ZB"
+			self._Ns = int(_np.ceil(self._Ns*frac)) # estimate fraction of basis needed for sector.
 
 			
-			self.basis = _np.empty((self.Ns,),dtype=_np.uint32)
-			if (type(Nup) is int):
-				self.Ns = _cn.make_m_zB_basis(L,Nup,self.basis)
-			else:
-				self.Ns = _cn.make_zB_basis(L,self.basis)
-
-			self.basis = self.basis[:self.Ns]
-			self.op_args=[self.basis,self.L]
->>>>>>> 6a0f882d
+			self._basis = _np.empty((self._Ns,),dtype=_np.uint32)
+			if (type(Nup) is int):
+				self._Ns = _cn.make_m_zB_basis(L,Nup,self._basis)
+			else:
+				self._Ns = _cn.make_zB_basis(L,self._basis)
+
+			self._basis = self._basis[:self._Ns]
+			self._op_args=[self._basis,self._L]
 				
 		elif type(pzblock) is int:
 			if self._conserved: self._conserved += " & PZ"
@@ -722,7 +715,7 @@
 
 
 def _get_vec_dense(v0,basis,norms,ind_neg,ind_pos,shape,C,L,**blocks):
-	dtype=_np.dtype[v0.dtype.char]
+	dtype=_dtypes[v0.dtype.char]
 
 	a = blocks.get("a")
 	kblock = blocks.get("kblock")
@@ -780,7 +773,7 @@
 
 
 def _get_vec_sparse(v0,basis,norms,ind_neg,ind_pos,shape,C,L,**blocks):
-	dtype=_np.dtype[v0.dtype.char]
+	dtype=_dtypes[v0.dtype.char]
 
 	a = blocks.get("a")
 	kblock = blocks.get("kblock")
